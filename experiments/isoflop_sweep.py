--- conflicted
+++ resolved
@@ -307,13 +307,10 @@
     """Generate executor steps for an ISOFlop sweep."""
 
     steps: list[ExecutorStep] = []
-<<<<<<< HEAD
     model_configs = []
     train_configs = []
     budgets = []
-=======
     metadata = []
->>>>>>> ac19ac8d
     vocab_size = get_vocab_size_for_tokenizer(config.tokenizer)
 
     for budget in config.budgets:
@@ -376,11 +373,7 @@
             model_configs.append(model_cfg)
             budgets.append(budget)
 
-<<<<<<< HEAD
-    return steps, model_configs, train_configs, budgets
-=======
-    return steps, metadata
->>>>>>> ac19ac8d
+    return steps, model_configs, train_configs, budgets, metadata
 
 
 def generate_isoflop_sweep(
@@ -389,20 +382,9 @@
     **kwargs,
 ) -> list[ExecutorStep]:
     sweep_cfg = IsoFlopSweepConfig(tokenized_dataset=tokenized, **kwargs)
-<<<<<<< HEAD
-    steps, model_configs, train_configs, budgets = generate_isoflop_steps(sweep_cfg, experiment_name)
-
-    return steps, model_configs, train_configs, budgets
-
-
-steps, _, _, _ = generate_isoflop_sweep(nemotron_mix, experiment_name="nemo-wider-depth-adapt")
-
-if __name__ == "__main__":
-    executor_main(steps=steps)
-=======
-    steps, metadata = generate_isoflop_steps(sweep_cfg, experiment_name)
-
-    return steps, metadata
+    steps, _, _, _, _ = generate_isoflop_steps(sweep_cfg, experiment_name)
+
+    return steps
 
 
 MARIN_SCALING_SUITES = {
@@ -412,5 +394,4 @@
 
 if __name__ == "__main__":
     steps = MARIN_SCALING_SUITES["common_pile"]
-    executor_main(steps=steps[0])
->>>>>>> ac19ac8d
+    executor_main(steps=steps[0])