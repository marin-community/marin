--- conflicted
+++ resolved
@@ -43,39 +43,18 @@
 15. PrimeIntellect/verifiable-math-problems
 16. sherryy/tulu-3-sft-personas-instruction-following-expanded
 17. facebook/natural_reasoning
-<<<<<<< HEAD
-18. open-thoughts/OpenThoughts3-1.2M
-19. nvidia/Llama-Nemotron-Post-Training-Dataset-v1
-20. [TBI] HuggingFaceH4/no_robots
-21. [TBI] m-a-p/CodeFeedback-Filtered-Instruction
-22. [TBI] nvidia/Daring-Anteater
-23. [TBI] HuggingFaceH4/ultrafeedback_binarized
-=======
 18. HuggingFaceTB/smoltalk2
 19. nvidia/Nemotron-Post-Training-Dataset-v1
 20. nvidia/Nemotron-Post-Training-Dataset-v2
 21. HuggingFaceH4/no_robots
->>>>>>> 363be27c
 """
 
 import dataclasses
 import hashlib
 import json
-<<<<<<< HEAD
-import logging
-import os
-import shutil
-from collections.abc import Sequence
-from dataclasses import dataclass, field
-from urllib.parse import urlparse
-
-import ray
-from google.cloud import storage
-=======
 from collections.abc import Sequence
 from dataclasses import dataclass, field
 from typing import Any
->>>>>>> 363be27c
 
 from experiments.defaults import default_tokenize
 from experiments.llama import llama3_tokenizer
@@ -99,9 +78,6 @@
     transform_hf_dataset,
 )
 
-<<<<<<< HEAD
-logger = logging.getLogger("ray")
-=======
 SMOLTALK2_SPLITS = [
     "LongAlign_64k_Qwen3_32B_yarn_131k_think",
     "OpenThoughts3_1.2M_think",
@@ -143,7 +119,6 @@
 ]
 
 NEMOTRON_V1_SPLITS = ["chat", "code", "math", "stem", "tool_calling"]
->>>>>>> 363be27c
 
 
 @dataclass(frozen=True)
@@ -158,12 +133,8 @@
         subsets: Data subsets (from HuggingFace config) to use. Empty list indicates to use all/default subset(s).
         splits: Data splits (e.g., `train`, `validation`) to use. Empty list indicates to use all splits.
                 Defaults to `train` only
-<<<<<<< HEAD
-        adapter_name: Name of the adapter. None indicates that the adapater name is the same as the `hf_dataset_id`.
-=======
         name: Optional friendly name for the dataset; defaults to `hf_dataset_id`.
         max_parallelism: Max number of parallel data processing tasks. Reduce if needed to avoid HF rate limits.
->>>>>>> 363be27c
     """
 
     hf_dataset_id: str
@@ -173,10 +144,6 @@
     name: str | None = None
     subsets: list[str] = field(default_factory=lambda: [])
     splits: list[str] = field(default_factory=lambda: ["train"])
-<<<<<<< HEAD
-    adapter_name: str = None
-    use_large_dataset_transform: bool = False
-=======
     max_parallelism: int | None = 32  # 32 works for free users; set to None to use default behavior (full parallelism)
 
 
@@ -292,7 +259,6 @@
 
 
 reasoning_to_chat_kwargs = ReasoningToChatKwargs()
->>>>>>> 363be27c
 
 
 INSTRUCTION_DATASET_NAME_TO_CONFIG = {
@@ -492,35 +458,6 @@
         name="GeneralReasoning/GeneralThought-195K-modelreasoning",
         splits=["train"],
     ),
-    "open-thoughts/OpenThoughts3-1.2M": InstructionDatasetConfig(
-        hf_dataset_id="open-thoughts/OpenThoughts3-1.2M",
-        revision="61bcf9d",  # The revision hash shown in the image
-        wait_for_completion=True,
-        metadata_columns=["difficulty", "source", "domain"],
-        filetype="parquet",
-    ),
-    "nvidia/Llama-Nemotron-Post-Training-Dataset-v1-SFT": InstructionDatasetConfig(
-        hf_dataset_id="nvidia/Llama-Nemotron-Post-Training-Dataset",
-        revision="ab2a40d",
-        wait_for_completion=True,
-        filetype="jsonl",
-        splits=["chat", "code", "math", "science", "safety"],
-        subsets=["SFT"],
-        metadata_columns=["category", "license", "generator"],
-        adapter_name="nvidia/Llama-Nemotron-Post-Training-Dataset-v1-SFT",
-        use_large_dataset_transform=True,
-    ),
-    "nvidia/Nemotron-Post-Training-Dataset-v2-SFT": InstructionDatasetConfig(
-        hf_dataset_id="nvidia/Nemotron-Post-Training-Dataset-v2",
-        revision="5c89e01",
-        wait_for_completion=True,
-        filetype="parquet",
-        splits=["chat", "code", "math", "stem"],
-        subsets=["SFT"],
-        metadata_columns=["category", "license", "generator", "reasoning"],
-        adapter_name="nvidia/Nemotron-Post-Training-Dataset-v2-SFT",
-        use_large_dataset_transform=False,
-    ),
 }
 
 for split_name in SMOLTALK2_SPLITS:
@@ -593,29 +530,7 @@
         -{adapter_signature_str}"
     hashed_config_str = hashlib.md5(config_str.encode()).hexdigest()[:6]
 
-    transform_config = TransformSFTDatasetConfig(
-        input_path=download_data_path,
-        output_path=this_output_path(),
-        shard_size=versioned(5000),
-        metadata_columns=versioned(dataset_cfg.metadata_columns),
-        filetype=dataset_cfg.filetype,
-        source=dataset_cfg.hf_dataset_id,
-        subsets=dataset_cfg.subsets,
-        splits=dataset_cfg.splits,
-        adapter_name=adapter_name,
-    )
-
-    if dataset_cfg.use_large_dataset_transform:
-        transform_fn = transform_large_dataset
-    else:
-        transform_fn = transform_hf_dataset
-
     transform_step = ExecutorStep(
-<<<<<<< HEAD
-        name=f"documents/{dataset_name}",
-        fn=transform_fn,
-        config=transform_config,
-=======
         name=f"documents/{output_name}",
         fn=transform_hf_dataset,
         config=TransformSFTDatasetConfig(
@@ -628,7 +543,6 @@
             splits=versioned(dataset_cfg.splits),
             max_parallelism=versioned(dataset_cfg.max_parallelism),
         ),
->>>>>>> 363be27c
         override_output_path=f"documents/{dataset_name}-{dataset_cfg.revision}-{hashed_config_str}",
     )
 
