# Copyright 2025 The Marin Authors
#
# Licensed under the Apache License, Version 2.0 (the "License");
# you may not use this file except in compliance with the License.
# You may obtain a copy of the License at
#
#     https://www.apache.org/licenses/LICENSE-2.0
#
# Unless required by applicable law or agreed to in writing, software
# distributed under the License is distributed on an "AS IS" BASIS,
# WITHOUT WARRANTIES OR CONDITIONS OF ANY KIND, either express or implied.
# See the License for the specific language governing permissions and
# limitations under the License.

"""
Instruction datasets are streamed from Hugging Face and transformed into OpenAI messages
format which can be used for SFT.

How to add a new instruction dataset:
1. Add the dataset config to INSTRUCTION_DATASET_NAME_TO_CONFIG
2. Provide a TransformAdapter in that config entry (no separate registration required)

How to retrieve an instruction dataset:
1. Use the function `get_instruction_dataset` with the HF repo id.

[TBI] = To be implemented

Current datasets:
1. GeneralReasoning/GeneralThought-195K-modelanswer
2. GeneralReasoning/GeneralThought-195K-modelreasoning
3. meta-math/MetaMathQA
4. allenai/tulu-v2-sft-mixture
5. openbmb/UltraInteract_sft
6. teknium/OpenHermes-2.5
7. allenai/tulu-v2-sft-mixture-olmo-4096
8. allenai/tulu-3-sft-mixture
9. TIGER-Lab/AceCode-89K
10. cognitivecomputations/dolphin-r1-nonreasoning
11. cognitivecomputations/dolphin-r1-reasoning
12. open-r1/OpenThoughts-114k-math
13. bespokelabs/Bespoke-Stratos-17k
14. HuggingFaceTB/smoltalk
15. PrimeIntellect/verifiable-math-problems
16. sherryy/tulu-3-sft-personas-instruction-following-expanded
17. facebook/natural_reasoning
18. HuggingFaceTB/smoltalk2
19. nvidia/Nemotron-Post-Training-Dataset-v1
20. nvidia/Nemotron-Post-Training-Dataset-v2
21. HuggingFaceH4/no_robots
"""

import dataclasses
import hashlib
import json
from collections.abc import Sequence
from dataclasses import dataclass, field
from typing import Any

from experiments.defaults import default_tokenize
from experiments.llama import llama3_tokenizer
from marin.execution.executor import (
    ExecutorStep,
    executor_main,
    output_path_of,
    this_output_path,
    versioned,
)
from marin.transform.conversation.conversation_to_dolma import (
    ConversationToDolmaConfig,
    convert_conversation_to_dolma,
)
from marin.transform.conversation.adapters import InputDatasetFormat, TransformAdapter
from marin.transform.conversation.transform_conversation import (
    TransformSFTDatasetConfig,
    create_shard_output_directory,
    get_shard_dir,
    transform_and_write_batch,
    transform_hf_dataset,
)

SMOLTALK2_SPLITS = [
    "LongAlign_64k_Qwen3_32B_yarn_131k_think",
    "OpenThoughts3_1.2M_think",
    "aya_dataset_Qwen3_32B_think",
    "multi_turn_reasoning_if_think",
    "s1k_1.1_think",
    "smolagents_toolcalling_traces_think",
    "smoltalk_everyday_convs_reasoning_Qwen3_32B_think",
    "smoltalk_multilingual8_Qwen3_32B_think",
    "smoltalk_systemchats_Qwen3_32B_think",
    "table_gpt_Qwen3_32B_think",
    "LongAlign_64k_context_lang_annotated_lang_6_no_think",
    "Mixture_of_Thoughts_science_no_think",
    "OpenHermes_2.5_no_think",
    "OpenThoughts3_1.2M_no_think_no_think",
    "hermes_function_calling_v1_no_think",
    "smoltalk_multilingual_8languages_lang_5_no_think",
    "smoltalk_smollm3_everyday_conversations_no_think",
    "smoltalk_smollm3_explore_instruct_rewriting_no_think",
    "smoltalk_smollm3_smol_magpie_ultra_no_think",
    "smoltalk_smollm3_smol_rewrite_no_think",
    "smoltalk_smollm3_smol_summarize_no_think",
    "smoltalk_smollm3_systemchats_30k_no_think",
    "table_gpt_no_think",
    "tulu_3_sft_personas_instruction_following_no_think",
    "xlam_traces_no_think",
]

NEMOTRON_V2_SPLITS = [
    "stem",
    "chat",
    "math",
    "code",
    "multilingual_ja",
    "multilingual_de",
    "multilingual_it",
    "multilingual_es",
    "multilingual_fr",
]

NEMOTRON_V1_SPLITS = ["chat", "code", "math", "stem", "tool_calling"]


@dataclass(frozen=True)
class InstructionDatasetConfig:
    """Config to download and transform an instruction dataset.

    Args:
        hf_dataset_id: The Hugging Face repo id of the dataset.
        revision: The revision of the dataset to download. A 7-character commit hash.
        adapter: Adapter that converts rows from this dataset to OpenAI chat format.
        metadata_columns: The columns to extract from the dataset. Check the dataset's schema for available columns.
        subsets: Data subsets (from HuggingFace config) to use. Empty list indicates to use all/default subset(s).
        splits: Data splits (e.g., `train`, `validation`) to use. Empty list indicates to use all splits.
                Defaults to `train` only
        name: Optional friendly name for the dataset; defaults to `hf_dataset_id`.
        max_parallelism: Max number of parallel data processing tasks. Reduce if needed to avoid HF rate limits.
    """

    hf_dataset_id: str
    revision: str
    adapter: TransformAdapter
    metadata_columns: list[str]
    name: str | None = None
    subsets: list[str] = field(default_factory=lambda: [])
    splits: list[str] = field(default_factory=lambda: ["train"])
    max_parallelism: int | None = 32  # 32 works for free users; set to None to use default behavior (full parallelism)


def multi_turn_adapter(
    conversation_column: str = "messages",
    role_key: str = "role",
    user_value: str = "user",
    assistant_value: str = "assistant",
    system_value: str = "system",
    content_key: str = "content",
    metadata_remap: dict[str, str] | None = None,
    replacements: dict[str, str] | None = None,
    extra_metadata_fn=None,
) -> TransformAdapter:
    return TransformAdapter(
        dataset_format=InputDatasetFormat.SINGLE_COLUMN_MULTI_TURN,
        conversation_column=conversation_column,
        role_key=role_key,
        user_value=user_value,
        assistant_value=assistant_value,
        system_value=system_value,
        content_key=content_key,
        metadata_remap=metadata_remap or {},
        replacements=replacements,
        extra_metadata_fn=extra_metadata_fn,
    )


def instruction_response_adapter(
    *,
    instruction_column: str,
    response_column: str,
    content_key: str = "",
    filter_on_key: str = "",
    metadata_remap: dict[str, str] | None = None,
    replacements: dict[str, str] | None = None,
    extra_metadata_fn=None,
) -> TransformAdapter:
    return TransformAdapter(
        dataset_format=InputDatasetFormat.INSTRUCTION_RESPONSE,
        instruction_column=instruction_column,
        response_column=response_column,
        content_key=content_key,
        filter_on_key=filter_on_key,
        metadata_remap=metadata_remap or {},
        replacements=replacements,
        extra_metadata_fn=extra_metadata_fn,
    )


def instruct_column_response_adapter(
    instruction_column: str,
    response_column: str,
    content_key: str,
    metadata_remap: dict[str, str] | None = None,
    replacements: dict[str, str] | None = None,
    extra_metadata_fn=None,
) -> TransformAdapter:
    return TransformAdapter(
        dataset_format=InputDatasetFormat.INSTRUCT_COLUMN_RESPONSE,
        instruction_column=instruction_column,
        response_column=response_column,
        content_key=content_key,
        metadata_remap=metadata_remap or {},
        replacements=replacements,
        extra_metadata_fn=extra_metadata_fn,
    )


def instruct_msg_response_adapter(
    *,
    instruction_column: str,
    response_column: str,
    role_key: str,
    user_value: str,
    assistant_value: str,
    system_value: str,
    content_key: str,
    metadata_remap: dict[str, str] | None = None,
    replacements: dict[str, str] | None = None,
    extra_metadata_fn=None,
) -> TransformAdapter:
    return TransformAdapter(
        dataset_format=InputDatasetFormat.INSTRUCT_MSG_RESPONSE,
        instruction_column=instruction_column,
        response_column=response_column,
        role_key=role_key,
        user_value=user_value,
        assistant_value=assistant_value,
        system_value=system_value,
        content_key=content_key,
        metadata_remap=metadata_remap or {},
        replacements=replacements,
        extra_metadata_fn=extra_metadata_fn,
    )


@dataclass
class ReasoningToChatKwargs:
    """Callable metadata helper to toggle thinking mode based on the "reasoning" column."""

    def __call__(self, row: dict[str, Any]) -> dict[str, Any]:
        value = row.get("reasoning")
        if isinstance(value, str):
            lowered = value.strip().lower()
            if lowered in {"on", "true", "1"}:
                return {"chat_template_kwargs": {"enable_thinking": True}}
            if lowered in {"off", "false", "0"}:
                return {"chat_template_kwargs": {"enable_thinking": False}}
        if isinstance(value, bool):
            return {"chat_template_kwargs": {"enable_thinking": value}}
        return {}


reasoning_to_chat_kwargs = ReasoningToChatKwargs()


INSTRUCTION_DATASET_NAME_TO_CONFIG = {
    "meta-math/MetaMathQA": InstructionDatasetConfig(
        hf_dataset_id="meta-math/MetaMathQA",
        revision="aa4f34d",
        adapter=instruction_response_adapter(
            instruction_column="query",
            response_column="response",
        ),
        metadata_columns=["type"],
        name="meta-math/MetaMathQA",
    ),
    "allenai/tulu-v2-sft-mixture": InstructionDatasetConfig(
        hf_dataset_id="allenai/tulu-v2-sft-mixture",
        revision="6248b17",
        adapter=multi_turn_adapter(),
        metadata_columns=["dataset", "id"],
        name="allenai/tulu-v2-sft-mixture",
    ),
    "openbmb/UltraInteract_sft": InstructionDatasetConfig(
        hf_dataset_id="openbmb/UltraInteract_sft",
        revision="2b102e4",
        adapter=instruction_response_adapter(
            instruction_column="instruction",
            response_column="response",
        ),
        metadata_columns=["task", "dataset"],
        name="openbmb/UltraInteract_sft",
    ),
    "teknium/OpenHermes-2.5": InstructionDatasetConfig(
        hf_dataset_id="teknium/OpenHermes-2.5",
        revision="b820378",
        adapter=multi_turn_adapter(
            conversation_column="conversations",
            role_key="from",
            user_value="human",
            assistant_value="gpt",
            system_value="system",
            content_key="value",
        ),
        metadata_columns=["id", "category", "source"],
        name="teknium/OpenHermes-2.5",
    ),
    "allenai/tulu-v2-sft-mixture-olmo-4096": InstructionDatasetConfig(
        hf_dataset_id="allenai/tulu-v2-sft-mixture-olmo-4096",
        revision="7a7c388",
        adapter=multi_turn_adapter(),
        metadata_columns=["dataset", "id"],
        name="allenai/tulu-v2-sft-mixture-olmo-4096",
    ),
    "allenai/tulu-3-sft-mixture": InstructionDatasetConfig(
        hf_dataset_id="allenai/tulu-3-sft-mixture",
        revision="55e9fd6",
        adapter=multi_turn_adapter(),
        metadata_columns=["dataset", "id"],
        name="allenai/tulu-3-sft-mixture",
    ),
    "TIGER-Lab/AceCode-89K": InstructionDatasetConfig(
        hf_dataset_id="TIGER-Lab/AceCode-89K",
        revision="13216309a9f6cb40b60cb1a9750071efeac414ad",
        adapter=instruction_response_adapter(
            instruction_column="question",
            response_column="inferences",
            content_key="completion",
            filter_on_key="pass_rate",
        ),
        metadata_columns=["id", "source"],
        name="TIGER-Lab/AceCode-89K",
    ),
    "cognitivecomputations/dolphin-r1-nonreasoning": InstructionDatasetConfig(
        hf_dataset_id="cognitivecomputations/dolphin-r1",
        revision="f6ac651",
        adapter=multi_turn_adapter(),
        metadata_columns=["score", "refusal", "compliance_rating", "overall_quality"],
        name="cognitivecomputations/dolphin-r1-nonreasoning",
        subsets=["nonreasoning"],
        splits=["train"],
    ),
    "cognitivecomputations/dolphin-r1-reasoning": InstructionDatasetConfig(
        hf_dataset_id="cognitivecomputations/dolphin-r1",
        revision="f6ac651",
        adapter=instruct_msg_response_adapter(
            instruction_column="messages",
            response_column="answer",
            role_key="role",
            user_value="user",
            assistant_value="assistant",
            system_value="system",
            content_key="content",
        ),
        metadata_columns=["score", "refusal", "compliance_rating", "overall_quality"],
        name="cognitivecomputations/dolphin-r1-reasoning",
        subsets=["reasoning-deepseek", "reasoning-flash"],
        splits=["train"],
    ),
    "open-r1/OpenThoughts-114k-math": InstructionDatasetConfig(
        hf_dataset_id="open-r1/OpenThoughts-114k-math",
        revision="2db609d",
        adapter=multi_turn_adapter(),
        metadata_columns=["system", "source", "generated_token_count", "correct"],
        name="open-r1/OpenThoughts-114k-math",
    ),
    "bespokelabs/Bespoke-Stratos-17k": InstructionDatasetConfig(
        hf_dataset_id="bespokelabs/Bespoke-Stratos-17k",
        revision="9e9adba",
        adapter=TransformAdapter(
            dataset_format=InputDatasetFormat.SINGLE_COLUMN_MULTI_TURN,
            instruction_column="system",
            conversation_column="conversations",
            role_key="from",
            user_value="user",
            assistant_value="assistant",
            content_key="value",
        ),
        metadata_columns=[],
        name="bespokelabs/Bespoke-Stratos-17k",
    ),
    "HuggingFaceTB/smoltalk": InstructionDatasetConfig(
        hf_dataset_id="HuggingFaceTB/smoltalk",
        revision="2c849df",
        adapter=multi_turn_adapter(metadata_remap={"chat_template_kwargs": "chat_template_kwargs"}),
        metadata_columns=["source"],
        name="HuggingFaceTB/smoltalk",
        subsets=["all"],
    ),
    "HuggingFaceH4/no_robots": InstructionDatasetConfig(
        hf_dataset_id="HuggingFaceH4/no_robots",
        revision="e6f9a4a",
        adapter=multi_turn_adapter(),
        metadata_columns=["category", "prompt_id"],
        name="HuggingFaceH4/no_robots",
        splits=["train"],
    ),
    "PrimeIntellect/verifiable-math-problems": InstructionDatasetConfig(
        hf_dataset_id="PrimeIntellect/verifiable-math-problems",
        revision="2ad7c92",
        adapter=instruction_response_adapter(
            instruction_column="prompt",
            response_column="gold_standard_solution",
        ),
        metadata_columns=["source", "task_type", "problem_id"],
        name="PrimeIntellect/verifiable-math-problems",
    ),
    "sherryy/tulu-3-sft-personas-instruction-following-expanded": InstructionDatasetConfig(
        hf_dataset_id="sherryy/tulu-3-sft-personas-instruction-following-expanded",
        revision="79ab2c4",
        adapter=multi_turn_adapter(),
        metadata_columns=["dataset", "id"],
        name="sherryy/tulu-3-sft-personas-instruction-following-expanded",
    ),
    "facebook/natural_reasoning": InstructionDatasetConfig(
        hf_dataset_id="facebook/natural_reasoning",
        revision="99eea5d",
        adapter=instruct_column_response_adapter(
            instruction_column="question",
            response_column="responses",
            content_key="response",
        ),
        metadata_columns=["reference_answer"],
        name="facebook/natural_reasoning",
        splits=["train"],
    ),
    "GeneralReasoning/GeneralThought-195K-modelanswer": InstructionDatasetConfig(
        hf_dataset_id="GeneralReasoning/GeneralThought-195K",
        revision="64f7cb8",
        adapter=instruction_response_adapter(
            instruction_column="question",
            response_column="model_answer",
        ),
        metadata_columns=[
            "question_id",
            "question_url",
            "reference_answer",
            "model_name",
            "question_source",
            "task",
        ],
        name="GeneralReasoning/GeneralThought-195K-modelanswer",
        splits=["train"],
    ),
    "GeneralReasoning/GeneralThought-195K-modelreasoning": InstructionDatasetConfig(
        hf_dataset_id="GeneralReasoning/GeneralThought-195K",
        revision="64f7cb8",
        adapter=instruction_response_adapter(
            instruction_column="question",
            response_column="model_reasoning",
        ),
        metadata_columns=[
            "question_id",
            "question_url",
            "reference_answer",
            "model_name",
            "question_source",
            "task",
        ],
        name="GeneralReasoning/GeneralThought-195K-modelreasoning",
        splits=["train"],
    ),
}

for split_name in SMOLTALK2_SPLITS:
    dataset_key = f"HuggingFaceTB/smoltalk2/{split_name}"
    INSTRUCTION_DATASET_NAME_TO_CONFIG[dataset_key] = InstructionDatasetConfig(
        name=f"HuggingFaceTB/smoltalk2/{split_name}",
        hf_dataset_id="HuggingFaceTB/smoltalk2",
        revision="fc6cc21",
        adapter=multi_turn_adapter(metadata_remap={"chat_template_kwargs": "chat_template_kwargs"}),
        metadata_columns=[],
        subsets=["SFT"],
        splits=[split_name],
    )

for split_name in NEMOTRON_V2_SPLITS:
    dataset_key = f"nvidia/Nemotron-Post-Training-Dataset-v2/{split_name}"
    INSTRUCTION_DATASET_NAME_TO_CONFIG[dataset_key] = InstructionDatasetConfig(
        name=dataset_key,
        hf_dataset_id="nvidia/Nemotron-Post-Training-Dataset-v2",
        revision="5c89e01",
        adapter=multi_turn_adapter(extra_metadata_fn=reasoning_to_chat_kwargs),
        metadata_columns=["category", "generator", "license"],
        splits=[split_name],
    )

for split_name in NEMOTRON_V1_SPLITS:
    dataset_key = f"nvidia/Nemotron-Post-Training-Dataset-v1/{split_name}"
    INSTRUCTION_DATASET_NAME_TO_CONFIG[dataset_key] = InstructionDatasetConfig(
        name=dataset_key,
        hf_dataset_id="nvidia/Nemotron-Post-Training-Dataset-v1",
        revision="74e23eb",
        adapter=multi_turn_adapter(extra_metadata_fn=reasoning_to_chat_kwargs),
        metadata_columns=["category", "generator", "license", "metadata", "version"],
        splits=[split_name],
    )


def get_directory_friendly_dataset_name(hf_dataset_id: str) -> str:
    dataset_name = hf_dataset_id.replace("/", "--")
    dataset_name = dataset_name.replace(".", "-")
    dataset_name = dataset_name.replace("#", "-")
    return dataset_name


def transform_dataset_step(dataset_cfg: InstructionDatasetConfig) -> ExecutorStep:
    """ExecutorStep that preprocesses the input dataset into a canonicalized format for SFT training."""
    adapter = dataset_cfg.adapter
    output_name = dataset_cfg.name if dataset_cfg.name is not None else dataset_cfg.hf_dataset_id
    dataset_name = get_directory_friendly_dataset_name(output_name)

    adapter_dict = dataclasses.asdict(adapter)
    adapter_dict["dataset_format"] = adapter_dict["dataset_format"].value

    def canonicalize(value):
        if isinstance(value, dict):
            return {k: canonicalize(v) for k, v in sorted(value.items())}
        if isinstance(value, list):
            return [canonicalize(x) for x in value]
        if callable(value):
            return f"{value.__module__}.{value.__qualname__}"
        return value

    adapter_signature = canonicalize(adapter_dict)
    adapter_signature_str = json.dumps(adapter_signature, sort_keys=True)

    config_str = f"{dataset_name}-\
        {dataset_cfg.revision}\
        -{sorted(dataset_cfg.subsets)}\
        -{sorted(dataset_cfg.splits)}\
        -{adapter_signature_str}"
    hashed_config_str = hashlib.md5(config_str.encode()).hexdigest()[:6]

    transform_step = ExecutorStep(
        name=f"documents/{output_name}",
        fn=transform_hf_dataset,
        config=TransformSFTDatasetConfig(
            source=versioned(dataset_cfg.hf_dataset_id),
            revision=versioned(dataset_cfg.revision),
            output_path=this_output_path(),
            metadata_columns=versioned(dataset_cfg.metadata_columns),
            adapter=versioned(adapter),
            subsets=versioned(dataset_cfg.subsets),
            splits=versioned(dataset_cfg.splits),
            max_parallelism=dataset_cfg.max_parallelism,
        ),
        override_output_path=f"documents/{dataset_name}-{dataset_cfg.revision}-{hashed_config_str}",
    )

    return transform_step


<<<<<<< HEAD
########### Nemotron SFT ###########
def list_jsonl_files_in_gcs(bucket_name: str, gcs_directory_path: str) -> list[str]:
    """
    List all .jsonl files in a GCS directory.

    Args:
        bucket_name (str): The name of the GCS bucket.
        gcs_directory_path (str): The path to the directory in GCS (excluding the bucket name).

    Returns:
        list[str]: List of full GCS paths to .jsonl files.
    """
    storage_client = storage.Client()
    bucket = storage_client.bucket(bucket_name)

    # List all the blobs (files) with the specified prefix
    blobs = bucket.list_blobs(prefix=gcs_directory_path)

    jsonl_files = []
    for blob in blobs:
        if blob.name.endswith(".jsonl") and "provenance.json" not in blob.name:
            jsonl_files.append(blob.name)

    return jsonl_files


def download_single_file_from_gcs(bucket_name: str, gcs_file_path: str, local_file_path: str) -> None:
    """
    Download a single file from GCS to a local path.

    Args:
        bucket_name (str): The name of the GCS bucket.
        gcs_file_path (str): The path to the file in GCS (excluding the bucket name).
        local_file_path (str): The local file path where the file will be saved.
    """
    storage_client = storage.Client()
    bucket = storage_client.bucket(bucket_name)
    blob = bucket.blob(gcs_file_path)

    # Create local directory if it doesn't exist
    os.makedirs(os.path.dirname(local_file_path), exist_ok=True)

    # Download the blob to the local file path
    blob.download_to_filename(local_file_path)
    logger.info(f"Downloaded gs://{bucket_name}/{gcs_file_path} to {local_file_path}")


def transform_large_dataset(cfg: TransformSFTDatasetConfig):
    """We need a custom transform function because Nemotron is too large (~140GB in total).
    Downloading the entire dataset to disk can fill up the disk and cause disk failure.
    Even downloading splits will cause failure (code split is 50GB+)

    This approach:
    1. Lists all .jsonl files in the GCS directory
    2. Downloads each file individually
    3. Processes each file immediately
    4. Deletes the file after processing to save disk space
    """
    assert len(cfg.subsets) == 1, "This script only supports the SFT subset"
    assert len(cfg.splits) > 0, "Nemotron requires splits to be specified"

    # parse gs://my-bucket/path/to/mmlu into "my-bucket", "path/to/mmlu", and "mmlu"
    parsed_url = urlparse(cfg.input_path)
    bucket = parsed_url.netloc
    gcp_path = parsed_url.path.lstrip("/")
    temp_dir = os.path.join("tmp", "large_dataset_processing")

    # Ensure temp directory exists
    os.makedirs(temp_dir, exist_ok=True)

    # 3. For each subset...
    write_ops = []
    try:
        for subset in cfg.subsets:
            for split in cfg.splits:
                # List all .jsonl files in the GCS directory
                jsonl_files = list_jsonl_files_in_gcs(bucket, f"{gcp_path}/{subset}/{split}")
                # Should be gs://nemotron-x/SFT/code/code_v1.jsonl, gs://nemotron-x/SFT/code/code_v1.1.jsonl, etc.
                # For chat: gs://nemotron-x/SFT/chat/chat.jsonl

                for gcs_file_path in jsonl_files:
                    # Extract filename for local path
                    filename = os.path.basename(gcs_file_path)
                    local_file_path = os.path.join(temp_dir, filename)

                    try:
                        # Download the single file
                        logger.info(f"Downloading file: {gcs_file_path}")
                        download_single_file_from_gcs(bucket, gcs_file_path, local_file_path)

                        # Create GCP target directory
                        subset_output_path = get_shard_dir(cfg.output_path, subset, split)
                        if len(jsonl_files) > 1:
                            # Extract version suffix from filename (e.g., "chat_v1.1" from "chat_v1.1.jsonl")
                            suffix = filename.replace(".jsonl", "").replace(".", "_").strip()
                            # Make the new output path be e.g. nemotron-x/SFT/code/code_v1.1
                            # For chat, it will remain as nemotron-x/SFT/chat
                            subset_output_path += "/" + suffix
                        output_path = create_shard_output_directory(subset_output_path)

                        # Process the downloaded file
                        with open(local_file_path, "r") as f:
                            batch = []
                            shard_idx = 0
                            for line in f:
                                try:
                                    row = json.loads(line)
                                    # Validate required fields
                                    if "input" not in row or "output" not in row:
                                        logger.error(f"Missing required fields: {row}")
                                        raise ValueError(f"Skipping row - missing required fields: {row}")

                                    # Convert input to string if it's a list
                                    if isinstance(row["input"], list):
                                        row["input"] = "\n".join(str(x) for x in row["input"])
                                    elif not isinstance(row["input"], str):
                                        row["input"] = str(row["input"])

                                    # Ensure output is a string
                                    if not isinstance(row["output"], str):
                                        row["output"] = str(row["output"])

                                    # Ensure metadata fields exist
                                    for col in cfg.metadata_columns:
                                        if col not in row:
                                            row[col] = ""  # Set empty string for missing metadata

                                    batch.append(row)

                                    # When batch reaches shard size, process and write it
                                    if len(batch) >= cfg.shard_size:
                                        # Queue the batch for writing
                                        write_ops.append(
                                            transform_and_write_batch.remote(
                                                batch.copy(),  # need .copy() or else ray will fail
                                                shard_idx,
                                                output_path,
                                                cfg,
                                            )
                                        )
                                        # Clear batch and increment shard index
                                        batch = []
                                        shard_idx += 1

                                except json.JSONDecodeError as e:
                                    logger.error(f"Error decoding JSON from line: {e}")
                                    raise e
                                except Exception as e:
                                    logger.error(f"Error processing row: {e}")
                                    raise e

                            # Write any remaining rows in the final batch
                            if batch:
                                write_ops.append(
                                    transform_and_write_batch.remote(
                                        batch.copy(),  # need .copy() or else ray will fail
                                        shard_idx,
                                        output_path,
                                        cfg,
                                    )
                                )

                        logger.info(f"Processed file: {local_file_path}")

                    except Exception as e:
                        logger.error(f"Error processing file {gcs_file_path}: {e}")
                        raise e
                    finally:
                        # Always clean up the local file to save disk space
                        if os.path.exists(local_file_path):
                            os.remove(local_file_path)
                            logger.info(f"Deleted local file: {local_file_path}")
    finally:
        # Clean up temp directory
        if os.path.exists(temp_dir):
            logger.info(f"Cleaning up temp directory: {temp_dir}")
            shutil.rmtree(temp_dir)

    # Wait for all write operations to complete
    ray.get(write_ops)
    return cfg.output_path


def get_instruction_dataset(hf_dataset_id: str, splits: Sequence[str] = ("train",)) -> ExecutorStep:
=======
def get_instruction_dataset(hf_dataset_id: str, splits: Sequence[str] | None = None) -> ExecutorStep:
>>>>>>> 0d38a98b
    # Check that config exists
    assert hf_dataset_id in INSTRUCTION_DATASET_NAME_TO_CONFIG, f"Unknown instruction dataset: {hf_dataset_id}"

    # Create a new configuration instance with the desired split.
    original_config = INSTRUCTION_DATASET_NAME_TO_CONFIG[hf_dataset_id]
    if splits is None:
        splits = original_config.splits
    config = InstructionDatasetConfig(
        **{k: v for k, v in original_config.__dict__.items() if k != "splits"}, splits=splits
    )

    return transform_dataset_step(config)


tulu_3_in_dolma = ExecutorStep(
    name="dolma/tulu_3_in_dolma",
    fn=convert_conversation_to_dolma,
    config=ConversationToDolmaConfig(output_path_of(get_instruction_dataset("allenai/tulu-3-sft-mixture"))),
)


# levanter treats validation and  training as separate so we tokenize twice. Not ideal, but fine here.
tulu3_flat_llama_tokenized_as_validation = default_tokenize(
    "tulu_sft", tulu_3_in_dolma, tokenizer=llama3_tokenizer, is_validation=True
).with_output_path("tokenized/tulu_sft-1bb7d4")
"""
"flat" here means that we interpolated all the chat messages into a single string per doc
"""

tulu3_flat_llama_tokenized_as_train = default_tokenize(
    "tulu_sft", tulu_3_in_dolma, tokenizer=llama3_tokenizer, is_validation=False
).with_output_path("tokenized/tulu_sft-349fb7/")


if __name__ == "__main__":
    all_steps = []
    for config in INSTRUCTION_DATASET_NAME_TO_CONFIG.values():
        transformed_dataset = transform_dataset_step(config)
        all_steps.append(transformed_dataset)

    executor_main(steps=all_steps)<|MERGE_RESOLUTION|>--- conflicted
+++ resolved
@@ -549,194 +549,7 @@
     return transform_step
 
 
-<<<<<<< HEAD
-########### Nemotron SFT ###########
-def list_jsonl_files_in_gcs(bucket_name: str, gcs_directory_path: str) -> list[str]:
-    """
-    List all .jsonl files in a GCS directory.
-
-    Args:
-        bucket_name (str): The name of the GCS bucket.
-        gcs_directory_path (str): The path to the directory in GCS (excluding the bucket name).
-
-    Returns:
-        list[str]: List of full GCS paths to .jsonl files.
-    """
-    storage_client = storage.Client()
-    bucket = storage_client.bucket(bucket_name)
-
-    # List all the blobs (files) with the specified prefix
-    blobs = bucket.list_blobs(prefix=gcs_directory_path)
-
-    jsonl_files = []
-    for blob in blobs:
-        if blob.name.endswith(".jsonl") and "provenance.json" not in blob.name:
-            jsonl_files.append(blob.name)
-
-    return jsonl_files
-
-
-def download_single_file_from_gcs(bucket_name: str, gcs_file_path: str, local_file_path: str) -> None:
-    """
-    Download a single file from GCS to a local path.
-
-    Args:
-        bucket_name (str): The name of the GCS bucket.
-        gcs_file_path (str): The path to the file in GCS (excluding the bucket name).
-        local_file_path (str): The local file path where the file will be saved.
-    """
-    storage_client = storage.Client()
-    bucket = storage_client.bucket(bucket_name)
-    blob = bucket.blob(gcs_file_path)
-
-    # Create local directory if it doesn't exist
-    os.makedirs(os.path.dirname(local_file_path), exist_ok=True)
-
-    # Download the blob to the local file path
-    blob.download_to_filename(local_file_path)
-    logger.info(f"Downloaded gs://{bucket_name}/{gcs_file_path} to {local_file_path}")
-
-
-def transform_large_dataset(cfg: TransformSFTDatasetConfig):
-    """We need a custom transform function because Nemotron is too large (~140GB in total).
-    Downloading the entire dataset to disk can fill up the disk and cause disk failure.
-    Even downloading splits will cause failure (code split is 50GB+)
-
-    This approach:
-    1. Lists all .jsonl files in the GCS directory
-    2. Downloads each file individually
-    3. Processes each file immediately
-    4. Deletes the file after processing to save disk space
-    """
-    assert len(cfg.subsets) == 1, "This script only supports the SFT subset"
-    assert len(cfg.splits) > 0, "Nemotron requires splits to be specified"
-
-    # parse gs://my-bucket/path/to/mmlu into "my-bucket", "path/to/mmlu", and "mmlu"
-    parsed_url = urlparse(cfg.input_path)
-    bucket = parsed_url.netloc
-    gcp_path = parsed_url.path.lstrip("/")
-    temp_dir = os.path.join("tmp", "large_dataset_processing")
-
-    # Ensure temp directory exists
-    os.makedirs(temp_dir, exist_ok=True)
-
-    # 3. For each subset...
-    write_ops = []
-    try:
-        for subset in cfg.subsets:
-            for split in cfg.splits:
-                # List all .jsonl files in the GCS directory
-                jsonl_files = list_jsonl_files_in_gcs(bucket, f"{gcp_path}/{subset}/{split}")
-                # Should be gs://nemotron-x/SFT/code/code_v1.jsonl, gs://nemotron-x/SFT/code/code_v1.1.jsonl, etc.
-                # For chat: gs://nemotron-x/SFT/chat/chat.jsonl
-
-                for gcs_file_path in jsonl_files:
-                    # Extract filename for local path
-                    filename = os.path.basename(gcs_file_path)
-                    local_file_path = os.path.join(temp_dir, filename)
-
-                    try:
-                        # Download the single file
-                        logger.info(f"Downloading file: {gcs_file_path}")
-                        download_single_file_from_gcs(bucket, gcs_file_path, local_file_path)
-
-                        # Create GCP target directory
-                        subset_output_path = get_shard_dir(cfg.output_path, subset, split)
-                        if len(jsonl_files) > 1:
-                            # Extract version suffix from filename (e.g., "chat_v1.1" from "chat_v1.1.jsonl")
-                            suffix = filename.replace(".jsonl", "").replace(".", "_").strip()
-                            # Make the new output path be e.g. nemotron-x/SFT/code/code_v1.1
-                            # For chat, it will remain as nemotron-x/SFT/chat
-                            subset_output_path += "/" + suffix
-                        output_path = create_shard_output_directory(subset_output_path)
-
-                        # Process the downloaded file
-                        with open(local_file_path, "r") as f:
-                            batch = []
-                            shard_idx = 0
-                            for line in f:
-                                try:
-                                    row = json.loads(line)
-                                    # Validate required fields
-                                    if "input" not in row or "output" not in row:
-                                        logger.error(f"Missing required fields: {row}")
-                                        raise ValueError(f"Skipping row - missing required fields: {row}")
-
-                                    # Convert input to string if it's a list
-                                    if isinstance(row["input"], list):
-                                        row["input"] = "\n".join(str(x) for x in row["input"])
-                                    elif not isinstance(row["input"], str):
-                                        row["input"] = str(row["input"])
-
-                                    # Ensure output is a string
-                                    if not isinstance(row["output"], str):
-                                        row["output"] = str(row["output"])
-
-                                    # Ensure metadata fields exist
-                                    for col in cfg.metadata_columns:
-                                        if col not in row:
-                                            row[col] = ""  # Set empty string for missing metadata
-
-                                    batch.append(row)
-
-                                    # When batch reaches shard size, process and write it
-                                    if len(batch) >= cfg.shard_size:
-                                        # Queue the batch for writing
-                                        write_ops.append(
-                                            transform_and_write_batch.remote(
-                                                batch.copy(),  # need .copy() or else ray will fail
-                                                shard_idx,
-                                                output_path,
-                                                cfg,
-                                            )
-                                        )
-                                        # Clear batch and increment shard index
-                                        batch = []
-                                        shard_idx += 1
-
-                                except json.JSONDecodeError as e:
-                                    logger.error(f"Error decoding JSON from line: {e}")
-                                    raise e
-                                except Exception as e:
-                                    logger.error(f"Error processing row: {e}")
-                                    raise e
-
-                            # Write any remaining rows in the final batch
-                            if batch:
-                                write_ops.append(
-                                    transform_and_write_batch.remote(
-                                        batch.copy(),  # need .copy() or else ray will fail
-                                        shard_idx,
-                                        output_path,
-                                        cfg,
-                                    )
-                                )
-
-                        logger.info(f"Processed file: {local_file_path}")
-
-                    except Exception as e:
-                        logger.error(f"Error processing file {gcs_file_path}: {e}")
-                        raise e
-                    finally:
-                        # Always clean up the local file to save disk space
-                        if os.path.exists(local_file_path):
-                            os.remove(local_file_path)
-                            logger.info(f"Deleted local file: {local_file_path}")
-    finally:
-        # Clean up temp directory
-        if os.path.exists(temp_dir):
-            logger.info(f"Cleaning up temp directory: {temp_dir}")
-            shutil.rmtree(temp_dir)
-
-    # Wait for all write operations to complete
-    ray.get(write_ops)
-    return cfg.output_path
-
-
-def get_instruction_dataset(hf_dataset_id: str, splits: Sequence[str] = ("train",)) -> ExecutorStep:
-=======
 def get_instruction_dataset(hf_dataset_id: str, splits: Sequence[str] | None = None) -> ExecutorStep:
->>>>>>> 0d38a98b
     # Check that config exists
     assert hf_dataset_id in INSTRUCTION_DATASET_NAME_TO_CONFIG, f"Unknown instruction dataset: {hf_dataset_id}"
 
