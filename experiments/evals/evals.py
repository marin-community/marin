# Copyright 2025 The Marin Authors
#
# Licensed under the Apache License, Version 2.0 (the "License");
# you may not use this file except in compliance with the License.
# You may obtain a copy of the License at
#
#     https://www.apache.org/licenses/LICENSE-2.0
#
# Unless required by applicable law or agreed to in writing, software
# distributed under the License is distributed on an "AS IS" BASIS,
# WITHOUT WARRANTIES OR CONDITIONS OF ANY KIND, either express or implied.
# See the License for the specific language governing permissions and
# limitations under the License.

"""
Canonical set of evals.
"""

import logging

from experiments.evals.engine_configs import DEFAULT_LM_EVAL_MODEL_KWARGS
from experiments.evals.resource_configs import SINGLE_TPU_V4_8, SINGLE_TPU_V6E_8, ResourceConfig
from experiments.evals.task_configs import (
    BASE_GENERATION_TASKS,
    CORE_TASKS,
    CORE_TASKS_PLUS_LEADERBOARD,
    KEY_GENERATION_TASKS,
    KEY_MULTIPLE_CHOICE_TASKS,
    MMLU_0_SHOT,
    MMLU_5_SHOT,
    MMLU_PRO_5_SHOT,
    OPEN_LM_LEADERBOARD_GEN,
    OPEN_LM_LEADERBOARD_MCQ,
)
from marin.evaluation.evaluation_config import EvalTaskConfig, EvaluationConfig
from marin.evaluation.run import evaluate
from marin.execution.executor import (
    ExecutorStep,
    InputName,
    get_executor_step,
    output_path_of,
    this_output_path,
    versioned,
)

logger = logging.getLogger(__name__)


def evaluate_helm(model_name: str, model_path: str, evals: list[EvalTaskConfig]) -> ExecutorStep:
    """
    Create an ExecutorStep to evaluate the model using HELM.

    Args:
        model_name (str): Name of the model.
        model_path (str): Path to the model.
        evals (list[str]): List of evaluations to run with HELM, e.g, ["mmlu", "lite"].
    """
    return ExecutorStep(
        name=f"evaluation/helm/{model_name}",
        fn=evaluate,
        config=EvaluationConfig(
            evaluator="helm",
            model_name=model_name,
            model_path=model_path,
            evaluation_path=this_output_path(),
            evals=evals,
        ),
    )


def evaluate_helm_on_step(
    step: ExecutorStep | InputName, evals: list[EvalTaskConfig], max_eval_instances: int | None = None
) -> ExecutorStep:
    """
    Create an ExecutorStep to evaluate the model using HELM on a step.

    Args:
        step (ExecutorStep | InputName): Executor Step to evaluate.
        evals (list[str]): List of evaluations to run with HELM, e.g, ["mmlu", "lite"].
    """
    # TODO: support evaluating all checkpoints in a run
    executor_step = get_executor_step(step)
    model_step_path = output_path_of(executor_step)

    return ExecutorStep(
        name=f"evaluation/helm/{executor_step.name}",
        fn=evaluate,
        config=EvaluationConfig(
            evaluator="helm",
            model_name=None,
            model_path=model_step_path,  # type: ignore
            evaluation_path=this_output_path(),
            evals=evals,
            discover_latest_checkpoint=True,
            max_eval_instances=max_eval_instances,
        ),
    )


def evaluate_lm_evaluation_harness(
    model_name: str,
    model_path: str,
    evals: list[EvalTaskConfig],
    max_eval_instances: int | None = None,
    engine_kwargs: dict | None = None,
    resource_config: ResourceConfig | None = None,
    apply_chat_template: bool = False,
    wandb_tags: list[str] | None = None,
    discover_latest_checkpoint: bool = True,
) -> ExecutorStep:
    """
    Create an ExecutorStep to evaluate the model using LM Evaluation Harness.

    Args:
        model_name (str): Name of the model.
        model_path (str): Path to the model.
        evals (list[EvalTaskConfig]): List of evaluations to run with LM Evaluation Harness.
    """
    return ExecutorStep(
        name=f"evaluation/lm_evaluation_harness/{model_name}",
        fn=evaluate,
        config=EvaluationConfig(
            evaluator="lm_evaluation_harness",
            model_name=model_name,
            model_path=model_path,
            evaluation_path=this_output_path(),
            evals=evals,
            max_eval_instances=max_eval_instances,
            launch_with_ray=True,
            discover_latest_checkpoint=discover_latest_checkpoint,
            engine_kwargs=engine_kwargs,
            resource_config=resource_config,
            apply_chat_template=apply_chat_template,
            wandb_tags=wandb_tags,
        ),
    )


def evaluate_alpaca_eval(
    model_name: str,
    model_path: str,
    resource_config: ResourceConfig,
    engine_kwargs: dict | None = None,
    max_eval_instances: int | None = None,
    temperature: float = 0.7,
    presence_penalty: float = 0.0,
    frequency_penalty: float = 0.0,
    repetition_penalty: float = 1.0,
    top_p: float = 1.0,
    top_k: int = -1,
    stop_token_ids: list | None = None,
) -> ExecutorStep:
    """
    Create an ExecutorStep to evaluate the model using AlpacaEval.

    Args:
        model_name (str): Name of the model.
        model_path (str): Path to the model.
        resource_config (ResourceConfig): Resource configuration for the evaluation.
        temperature (float, optional): Float that controls the randomness of the sampling.
            Lower values make the model more deterministic, while higher values make
            the model more random. Zero means greedy sampling. Defaults to 0.7.
        presence_penalty (float, optional): Float that penalizes new tokens based on whether they
            appear in the generated text so far. Values > 0 encourage the model
            to use new tokens, while values < 0 encourage the model to repeat tokens. Defaults to 0.0.
        frequency_penalty (float, optional): Float that penalizes new tokens based on their
            frequency in the generated text so far. Values > 0 encourage the model to
            use new tokens, while values < 0 encourage the model to repeat tokens. Defaults to 0.0.
        repetition_penalty (float, optional): Float that penalizes new tokens based on whether
            they appear in the prompt and the generated text so far. Values > 1
            encourage the model to use new tokens, while values < 1 encourage
            the model to repeat tokens. Defaults to 1.0.
        top_p (float, optional): Float that controls the cumulative probability of the top tokens
            to consider. Must be in (0, 1]. Set to 1 to consider all tokens. Defaults to 1.0.
        top_k (int, optional): Integer that controls the number of top tokens to consider.
            Set to -1 to consider all tokens. Defaults to -1.
        stop_token_ids (list, optional): List of integer token ids that controls the token ids
            that vLLM should consider to stop the generation on. Defaults to None which uses
            the tokenizer config's stop token ids
    """
    return ExecutorStep(
        name=f"evaluation/alpaca_eval/{model_name}",
        fn=evaluate,
        config=EvaluationConfig(
            evaluator="alpaca",
            model_name=model_name,
            model_path=model_path,
            evaluation_path=this_output_path(),
            max_eval_instances=max_eval_instances,
            resource_config=resource_config,
            engine_kwargs=engine_kwargs,
            generation_params={
                "temperature": temperature,
                "presence_penalty": presence_penalty,
                "frequency_penalty": frequency_penalty,
                "repetition_penalty": repetition_penalty,
                "top_p": top_p,
                "top_k": top_k,
                "stop_token_ids": stop_token_ids,
            },
        ),
    )


def _infer_model_name_for_path(model_path: str) -> str:
    """
    Infer model name from model path.
    """
    # path names are like gs://marin-us-central2/checkpoints/dclm_7b2x/hf/dclm_7b0828/dclm_7b0828/step-479999/
    # we want something like: dclm_7b0828_step-479999
    if model_path.endswith("/"):
        model_path = model_path[:-1]

    return "_".join(model_path.split("/")[-2:])


def extract_model_name_and_path(step: ExecutorStep | InputName | str) -> tuple[str, str]:
    """
    Extract the model name and path from a step.
    """
    if isinstance(step, ExecutorStep):
<<<<<<< HEAD
        # Check if this is a downloaded model step (starts with gcsfuse_mount/models/)
        if step.name.startswith("gcsfuse_mount/models/"):
            # For downloaded models, use the output path directly without adding "hf"
            model_step_path = output_path_of(step)
            name = step.name
        else:
            # For training steps, add "hf" subdirectory
            model_step_path = output_path_of(step, "hf")
            name = step.name
    elif isinstance(step, InputName):
        if step.step and step.step.name.startswith("gcsfuse_mount/models/"):
            # For downloaded models, use the output path directly without adding "hf"
            model_step_path = output_path_of(step.step)
            name = step.step.name
        else:
            # For training steps, add "hf" subdirectory
            model_step_path = output_path_of(step.step, "hf")
            name = step.step.name
=======
        model_step_path = output_path_of(step, "hf" if "gcsfuse" not in step.name else "")
        name = step.name
    elif isinstance(step, InputName):
        model_step_path = output_path_of(step.step, "hf" if "gcsfuse" not in step.step.name else "")
>>>>>>> 1f71dec0
        if step.step is None:
            raise ValueError(f"Hardcoded path {step.name} is not part of the pipeline")
    elif isinstance(step, str):
        model_step_path = step
        name = _infer_model_name_for_path(step)
    else:
        raise ValueError(f"Invalid step type: {step}")

    return name, model_step_path


def evaluate_levanter_lm_evaluation_harness(
    model_name: str,
    model_path: str,
    evals: list[EvalTaskConfig],
    resource_config: ResourceConfig,
    max_eval_instances: int | None = None,
    apply_chat_template: bool = False,
<<<<<<< HEAD
    max_gen_toks: int | None = None,
=======
    discover_latest_checkpoint: bool = True,
>>>>>>> 1f71dec0
) -> ExecutorStep:
    """
    Create an ExecutorStep to evaluate the model using Levanter LM Evaluation Harness.
    """
    logger.info(f"Running evals on the following tasks: {evals}")
    return ExecutorStep(
        name=f"evaluation/lm_evaluation_harness_levanter/levanter_lmeval_{'-'.join([eval_task.name for eval_task in evals])}_{model_name}",
        fn=evaluate,
        config=EvaluationConfig(
            evaluator="levanter_lm_evaluation_harness",
            model_name=None,  # imputed automatically
            model_path=model_path,  # type: ignore
            evaluation_path=this_output_path(),
            evals=versioned(evals),
            discover_latest_checkpoint=discover_latest_checkpoint,
            max_eval_instances=versioned(max_eval_instances),
            resource_config=resource_config,
            apply_chat_template=apply_chat_template,
            max_gen_toks=max_gen_toks,
            wandb_tags=['lm-eval', f'{model_name}', f'{model_path}'] + [eval_task.name for eval_task in evals],
        ),
    )


def default_eval(
    step: ExecutorStep | InputName | str,
    resource_config: ResourceConfig = SINGLE_TPU_V4_8,
    evals: list[EvalTaskConfig] | None = None,
    max_eval_instances: int | None = None,
    apply_chat_template: bool = False,
    discover_latest_checkpoint: bool = True,
) -> ExecutorStep:
    """
    Create an ExecutorStep to evaluate the model using LM Evaluation Harness on a step.

    Args:
        step (ExecutorStep | InputName): step to evaluate.
        evals (list[EvalTaskConfig]): List of evals to run- defaults to a set of CORE_TASKS defined in task_configs.py
        max_eval_instances (int): Maximum number of evaluation instances to run.
    """

    # this logic extracts the `ExecutorStep` corresponding to the training step, and get the model path
    name, model_step_path = extract_model_name_and_path(step)

    logger.info(f"Creating default evaluation step for {name}")

    # Default to CORE_TASKS
    if evals is None:
        evals = CORE_TASKS

    logger.info(f"Running evals on the following tasks: {evals}")

    return evaluate_levanter_lm_evaluation_harness(
        name,
        model_step_path,
        evals,
        resource_config,
        max_eval_instances=max_eval_instances,
        apply_chat_template=apply_chat_template,
        discover_latest_checkpoint=discover_latest_checkpoint,
    )


def default_base_eval(
    step: ExecutorStep | InputName | str,
    resource_config: ResourceConfig = SINGLE_TPU_V6E_8,
    max_eval_instances: int | None = None,
    engine_kwargs: dict | None = DEFAULT_LM_EVAL_MODEL_KWARGS,
    run_generation_evals: bool = True,
    discover_latest_checkpoint: bool = True,
):
    # Add GPQA to CORE_TASKS
    # Set up evaluations for core tasks (including GPQA)
    eval_jobs = []
    core_grouped = default_eval(
        step=step,
        resource_config=resource_config,
        evals=CORE_TASKS_PLUS_LEADERBOARD,
        discover_latest_checkpoint=discover_latest_checkpoint,
    )
    eval_jobs.append(core_grouped)

    # Run tasks where we report Macro_Avg separately to make sure the macro avg gets computed correctly.
    mmlu_0shot = default_eval(
        step=step,
        resource_config=resource_config,
        evals=(MMLU_0_SHOT,),
        discover_latest_checkpoint=discover_latest_checkpoint,
    )
    eval_jobs.append(mmlu_0shot)

    mmlu_5shot = default_eval(
        step=step,
        resource_config=resource_config,
        evals=(MMLU_5_SHOT,),
        discover_latest_checkpoint=discover_latest_checkpoint,
    )
    eval_jobs.append(mmlu_5shot)

    mmlu_pro_5shot = default_eval(
        step=step,
        resource_config=resource_config,
        evals=(MMLU_PRO_5_SHOT,),
        discover_latest_checkpoint=discover_latest_checkpoint,
    )
    eval_jobs.append(mmlu_pro_5shot)

    name, model_step_path = extract_model_name_and_path(step)
    if run_generation_evals:
        generation = evaluate_lm_evaluation_harness(
            name,
            model_step_path,
            BASE_GENERATION_TASKS,
            max_eval_instances=max_eval_instances,
            engine_kwargs=engine_kwargs,
            resource_config=resource_config,
            discover_latest_checkpoint=discover_latest_checkpoint,
        )

        eval_jobs.append(generation)
    return eval_jobs


def default_sft_eval(
    step: ExecutorStep | InputName | str,
    resource_config: ResourceConfig = SINGLE_TPU_V6E_8,
    max_eval_instances: int | None = None,
    engine_kwargs: dict | None = DEFAULT_LM_EVAL_MODEL_KWARGS,
    run_generation_evals: bool = True,
    apply_chat_template: bool = True,
):
    # Set up evaluations for core tasks (including GPQA)
    eval_jobs = []
    leaderboard_grouped = default_eval(
        step=step,
        resource_config=resource_config,
        evals=OPEN_LM_LEADERBOARD_MCQ,
        apply_chat_template=apply_chat_template,
    )
    eval_jobs.append(leaderboard_grouped)

    # Run tasks where we report Macro_Avg separately to make sure the macro avg gets computed correctly.

    mmlu_5shot = default_eval(
        step=step, resource_config=resource_config, evals=(MMLU_5_SHOT,), apply_chat_template=apply_chat_template
    )
    eval_jobs.append(mmlu_5shot)

    mmlu_pro_5shot = default_eval(
        step=step, resource_config=resource_config, evals=(MMLU_PRO_5_SHOT,), apply_chat_template=apply_chat_template
    )
    eval_jobs.append(mmlu_pro_5shot)

    name, model_step_path = extract_model_name_and_path(step)
    if run_generation_evals:
        leaderboard_generation = evaluate_lm_evaluation_harness(
            name,
            model_step_path,
            KEY_GENERATION_TASKS,
            max_eval_instances=max_eval_instances,
            engine_kwargs=engine_kwargs,
            resource_config=resource_config,
            apply_chat_template=apply_chat_template,
        )

        eval_jobs.append(leaderboard_generation)

        olmo_generation = evaluate_lm_evaluation_harness(
            name,
            model_step_path,
            OPEN_LM_LEADERBOARD_GEN,
            max_eval_instances=max_eval_instances,
            engine_kwargs=engine_kwargs,
            resource_config=resource_config,
            apply_chat_template=apply_chat_template,
        )
        eval_jobs.append(olmo_generation)
    return eval_jobs


def default_key_evals(
    step: ExecutorStep | InputName | str,
    resource_config: ResourceConfig,
    model_name: str | None = None,
    max_eval_instances: int | None = None,
    engine_kwargs: dict | None = DEFAULT_LM_EVAL_MODEL_KWARGS,
) -> list[ExecutorStep]:
    """
    Create a list of ExecutorSteps to evaluate the model using LM Evaluation Harness on a step.
    """
    name, model_step_path = extract_model_name_and_path(step)

    if model_name is None:
        model_name = name

    stop_token_ids = []
    if "llama3" in model_name:
        stop_token_ids.append(128009)
    elif "olmo" in model_name:
        stop_token_ids.append(100257)

    return [
        evaluate_lm_evaluation_harness(
            model_name,
            model_step_path,
            KEY_GENERATION_TASKS,
            max_eval_instances=max_eval_instances,
            engine_kwargs=engine_kwargs,
            resource_config=resource_config,
        ),
        evaluate_levanter_lm_evaluation_harness(
            model_name,
            model_step_path,
            KEY_MULTIPLE_CHOICE_TASKS,
            resource_config,
            max_eval_instances=max_eval_instances,
        ),
        evaluate_alpaca_eval(
            model_name,
            model_step_path,
            resource_config,
            engine_kwargs,
            stop_token_ids=stop_token_ids,
        ),
    ]<|MERGE_RESOLUTION|>--- conflicted
+++ resolved
@@ -219,31 +219,10 @@
     Extract the model name and path from a step.
     """
     if isinstance(step, ExecutorStep):
-<<<<<<< HEAD
-        # Check if this is a downloaded model step (starts with gcsfuse_mount/models/)
-        if step.name.startswith("gcsfuse_mount/models/"):
-            # For downloaded models, use the output path directly without adding "hf"
-            model_step_path = output_path_of(step)
-            name = step.name
-        else:
-            # For training steps, add "hf" subdirectory
-            model_step_path = output_path_of(step, "hf")
-            name = step.name
-    elif isinstance(step, InputName):
-        if step.step and step.step.name.startswith("gcsfuse_mount/models/"):
-            # For downloaded models, use the output path directly without adding "hf"
-            model_step_path = output_path_of(step.step)
-            name = step.step.name
-        else:
-            # For training steps, add "hf" subdirectory
-            model_step_path = output_path_of(step.step, "hf")
-            name = step.step.name
-=======
         model_step_path = output_path_of(step, "hf" if "gcsfuse" not in step.name else "")
         name = step.name
     elif isinstance(step, InputName):
         model_step_path = output_path_of(step.step, "hf" if "gcsfuse" not in step.step.name else "")
->>>>>>> 1f71dec0
         if step.step is None:
             raise ValueError(f"Hardcoded path {step.name} is not part of the pipeline")
     elif isinstance(step, str):
@@ -262,11 +241,8 @@
     resource_config: ResourceConfig,
     max_eval_instances: int | None = None,
     apply_chat_template: bool = False,
-<<<<<<< HEAD
     max_gen_toks: int | None = None,
-=======
     discover_latest_checkpoint: bool = True,
->>>>>>> 1f71dec0
 ) -> ExecutorStep:
     """
     Create an ExecutorStep to evaluate the model using Levanter LM Evaluation Harness.
