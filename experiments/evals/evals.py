--- conflicted
+++ resolved
@@ -242,12 +242,9 @@
     resource_config: ResourceConfig,
     max_eval_instances: int | None = None,
     apply_chat_template: bool = False,
-<<<<<<< HEAD
     wandb_tags: list[str] | None = None,
     generation_params: dict | None = None,
-=======
     discover_latest_checkpoint: bool = True,
->>>>>>> 8e44cb32
 ) -> ExecutorStep:
     """
     Create an ExecutorStep to evaluate the model using Levanter LM Evaluation Harness.
