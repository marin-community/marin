# Copyright 2025 The Marin Authors
#
# Licensed under the Apache License, Version 2.0 (the "License");
# you may not use this file except in compliance with the License.
# You may obtain a copy of the License at
#
#     https://www.apache.org/licenses/LICENSE-2.0
#
# Unless required by applicable law or agreed to in writing, software
# distributed under the License is distributed on an "AS IS" BASIS,
# WITHOUT WARRANTIES OR CONDITIONS OF ANY KIND, either express or implied.
# See the License for the specific language governing permissions and
# limitations under the License.

import dataclasses
import datetime
import logging
import os

import jmp
from levanter.checkpoint import CheckpointerConfig
from levanter.compat.hf_checkpoints import HFCompatConfig
from levanter.distributed import RayConfig
from levanter.models.llama import LlamaConfig
from levanter.models.qwen import Qwen3Config
from levanter.optim import AdamConfig
from levanter.tracker.wandb import WandbConfig
from levanter.trainer import TrainerConfig
from marin.execution.executor import (
    ExecutorStep,
    OutputName,
    executor_main,
)
from marin.rl.curriculum import CurriculumConfig, LessonConfig, LessonDependency
from marin.rl.environments import EnvConfig
from marin.rl.replay_buffer import ReplayBufferConfig
from marin.rl.rl_job import RLJob, RLJobConfig, RunConfig, TrainParams
from marin.rl.rl_losses import RLOOLoss
from marin.rl.rollout_storage import RolloutStorageConfig, StorageType
from transformers import AutoConfig, AutoTokenizer

logger = logging.getLogger(__name__)


@dataclasses.dataclass
class ModelConfig:
    name: str
    type: str
    tokenizer: str
    checkpoint: str
    config_class: type[HFCompatConfig]

    @property
    def safe_name(self) -> str:
        return self.name.replace("/", "-").lower()


qwen4b = ModelConfig(
    name="Qwen/Qwen3-4B-Instruct-2507",
    type="qwen",
    tokenizer="Qwen/Qwen3-4B-Instruct-2507",
    checkpoint="Qwen/Qwen3-4B-Instruct-2507",
    config_class=Qwen3Config,
)
llama1b = ModelConfig(
    name="meta-llama/Llama-3.2-1B-Instruct",
    type="llama",
    tokenizer="meta-llama/Llama-3.2-1B-Instruct",
    checkpoint="meta-llama/Llama-3.2-1B-Instruct",
    config_class=LlamaConfig,
)
MODEL = llama1b
WANDB_PROJECT = f"rl_testing_{MODEL.name.split('/')[-1].lower()}"
MAX_OUTPUT_TOKENS = 512
MAX_SEQ_LEN = 4096 + MAX_OUTPUT_TOKENS
RUN_ID = f"test-{MODEL.name.split('/')[-1]}-curriculum"


def stop_tokens(tokenizer_name: str):
    """Infer the stop tokens from the given tokenizer."""
    tokenizer = AutoTokenizer.from_pretrained(tokenizer_name)
    return [tokenizer.eos_token_id]


def create_math_curriculum(run_id: str) -> CurriculumConfig:
    """Create progressive math curriculum: comparison -> easy -> medium -> hard."""
    from marin.rl.curriculum import SamplingParams

    # Default sampling params for all lessons
    default_sampling = SamplingParams(
        temperature=1.0,
        n_prompts=8,
        n_generations_per_prompt=8,
        max_output_tokens=MAX_OUTPUT_TOKENS,
        stop_tokens=stop_tokens(MODEL.tokenizer),
    )

    lessons = {
        "number_comparison": LessonConfig(
            lesson_id="number_comparison",
            env_config=EnvConfig(
                env_class="marin.rl.environments.mock_env.MockEnv",
                env_args={"task_type": "number_comparison", "seed": 42},
            ),
            dependencies=[],
            sampling_params=default_sampling,
        ),
        "addition_easy": LessonConfig(
            lesson_id="addition_easy",
            env_config=EnvConfig(
                env_class="marin.rl.environments.mock_env.MockEnv",
                env_args={"task_type": "addition", "difficulty": "easy", "seed": 42},
            ),
            dependencies=[LessonDependency(dependency_id="number_comparison", reward_threshold=0.8)],
            sampling_params=default_sampling,
        ),
        "addition_medium": LessonConfig(
            lesson_id="addition_medium",
            env_config=EnvConfig(
                env_class="marin.rl.environments.mock_env.MockEnv",
                env_args={"task_type": "addition", "difficulty": "medium", "seed": 42},
            ),
            dependencies=[LessonDependency(dependency_id="addition_easy", reward_threshold=0.8)],
            sampling_params=default_sampling,
        ),
        "addition_hard": LessonConfig(
            lesson_id="addition_hard",
            env_config=EnvConfig(
                env_class="marin.rl.environments.mock_env.MockEnv",
                env_args={"task_type": "addition", "difficulty": "hard", "seed": 42},
            ),
            dependencies=[LessonDependency(dependency_id="addition_medium", reward_threshold=0.8)],
            sampling_params=default_sampling,
        ),
        "math_full": LessonConfig(
            lesson_id="math_full",
            env_config=EnvConfig(
                env_class="marin.rl.environments.math_env.MathEnv",
                env_args={},
            ),
            dependencies=[LessonDependency(dependency_id="addition_medium", reward_threshold=0.8)],
            sampling_params=default_sampling,
        ),
    }

    return CurriculumConfig(
        lessons=lessons,
        max_seq_len=MAX_SEQ_LEN,
        eval_frequency=100,
        actor_name=f"curriculum-{run_id}",
    )


def rl_train(name: str) -> ExecutorStep:
    hf_config = AutoConfig.from_pretrained(MODEL.name)
    config = MODEL.config_class.from_hf_config(hf_config)

    # Adjust the max sequence length of the model to reduce memory usage.
<<<<<<< HEAD
    model_config = dataclasses.replace(config, seq_len=MAX_SEQ_LEN, tokenizer=MODEL.tokenizer)
=======
    model_config = dataclasses.replace(config, max_seq_len=MAX_TOKENS, tokenizer=MODEL.tokenizer)
>>>>>>> 64751d67

    _ = WandbConfig

    trainer_config = TrainerConfig(
        # wandb is persistently crashing
        tracker=WandbConfig(
            project="rl-mockenv-testing",
            name=name,
            tags=["rl", "math", MODEL.name.split("/")[-1]],
        ),
        # tracker=TensorboardConfig(
        #     logdir=OutputName("tblogs"),
        # ),
        log_xla_hlo=False,
        log_jaxprs=False,
        mp=jmp.get_policy("p=f32,c=bfloat16"),
        # Set the train batch size to num_rollout_workers * n_generations * n_prompts
        # to ensure we accept an entire training batch from the rollout workers.
        train_batch_size=64 * 4,
        # microbatch to avoid OOM
        per_device_parallelism=16,
        num_train_steps=50000,
        steps_per_eval=100,
        checkpointer=CheckpointerConfig(
            base_path=OutputName("checkpoints"),
            save_interval=datetime.timedelta(seconds=600),
        ),
        ray=RayConfig(auto_start_cluster=False),
    )

    opt_config = AdamConfig(
        learning_rate=1e-7,
        weight_decay=1e-2,
        warmup=100,
        lr_schedule="constant",
    )

    rollout_storage = RolloutStorageConfig(
        storage_type=StorageType.FILE,
        path=OutputName("rollouts"),
    )

    curriculum_config = create_math_curriculum(name)

    config = RLJobConfig(
        inference_type="vllm",
        model=model_config,
        trainer=trainer_config,
        train_params=TrainParams(
            optimizer=opt_config,
            rl_loss=RLOOLoss(kl_coef=0.01, clip_epsilon=0.2),
            replay_buffer=ReplayBufferConfig(
                capacity=4096,
                alpha=3,
                max_samples=1,
                max_rollout_step_delay=1,
            ),
        ),
        curriculum=curriculum_config,
        tokenizer=MODEL.tokenizer,
        initial_checkpoint=MODEL.checkpoint,
        rollout_storage=rollout_storage,
        run_id=name,
        log_freq=10,
        run_config=RunConfig(
            train_tpu_type="v5litepod-4",
            num_train_slices=1,
            num_rollout_workers=1,
            inference_tpu_type="v5litepod-4",
        ),
    )

    # Enable synchronous (on-policy) training mode for testing
    config = config.with_on_policy_training()

    return ExecutorStep(
        name=f"rl_testing/{name}",
        description=f"Async RL training: {name}",
        fn=RLJob.make_step_fn(),
        config=config,
        pip_dependency_groups=["post_training"],
    )


def main():
    if os.getenv("CI", None) is not None:
        logger.info("Skipping experiment execution on CI environment, needs HF access.")
        return

    datestamp = datetime.datetime.now().strftime("%Y%m%d-%H%M%S")

    experiments = [
        rl_train(name=f"{MODEL.safe_name}-math-rl-test-power-{datestamp}"),
    ]

    executor_main(
        steps=experiments,
        description="Async RL math training experiments",
    )


if __name__ == "__main__":
    main()<|MERGE_RESOLUTION|>--- conflicted
+++ resolved
@@ -156,11 +156,7 @@
     config = MODEL.config_class.from_hf_config(hf_config)
 
     # Adjust the max sequence length of the model to reduce memory usage.
-<<<<<<< HEAD
     model_config = dataclasses.replace(config, seq_len=MAX_SEQ_LEN, tokenizer=MODEL.tokenizer)
-=======
-    model_config = dataclasses.replace(config, max_seq_len=MAX_TOKENS, tokenizer=MODEL.tokenizer)
->>>>>>> 64751d67
 
     _ = WandbConfig
 
