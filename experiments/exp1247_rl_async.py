--- conflicted
+++ resolved
@@ -195,18 +195,6 @@
         tokenizer=MODEL_TOKENIZER,
         initial_checkpoint=MODEL_NAME,
         rollout_storage=rollout_storage,
-<<<<<<< HEAD
-        run_id=RUN_ID,
-    )
-
-    config = RLTrainConfig(
-        rollout_worker_config=rollout_worker,
-        train_worker_config=train_worker,
-        inference_tpu_type="v5p-8",
-        train_tpu_type="v5p-8",
-        num_inference_workers=4,
-        num_train_slices=1,
-=======
         weight_transfer=weight_transfer,
         run_id=name,
         log_freq=10,
@@ -216,7 +204,6 @@
             num_rollout_workers=1,
             inference_tpu_type="v5p-8",
         ),
->>>>>>> 6e060d47
     )
 
     return ExecutorStep(
