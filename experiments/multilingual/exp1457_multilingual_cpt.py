# Copyright 2025 The Marin Authors
#
# Licensed under the Apache License, Version 2.0 (the "License");
# you may not use this file except in compliance with the License.
# You may obtain a copy of the License at
#
#     https://www.apache.org/licenses/LICENSE-2.0
#
# Unless required by applicable law or agreed to in writing, software
# distributed under the License is distributed on an "AS IS" BASIS,
# WITHOUT WARRANTIES OR CONDITIONS OF ANY KIND, either express or implied.
# See the License for the specific language governing permissions and
# limitations under the License.

"""
Multilingual continual pretraining experiment starting from Phoenix phase.
This experiment continues training from the Phoenix phase checkpoint (step 1320000) using a mix of
Fineweb2 HQ multilingual data (70%) and high-quality datasets from the starling cooldown (30%).
The training uses a linear LR decay from 1.7e-3 to 1.7e-5 over 80,000 steps (~1.34T tokens).
"""

import dataclasses

from levanter.schedule import ScheduleStep

from experiments.dclm.tokenize_dclm import DCLM_MIXTURE_WEIGHTS
from experiments.defaults import default_train
from experiments.llama import llama_8b
from experiments.multilingual_fineweb2_hq.constants import FINEWEB2_HQ_MIXTURE_BYTES
from experiments.multilingual_fineweb2_hq.download_and_tokenize_fineweb2_hq import tokenize_fineweb2hq_steps
from experiments.tootsie.exp600_tootsie import (
    PHASE_1_END,
    PHASE_3_START,
    PHASE_4_REWARMUP_DURATION,
    PHASE_4_START,
    cooldown_mixture_weights_v1,
    llama_8b_tootsie_adept_phoenix,
    llama_8b_train_config_phase4,
    phase_3_tokenized,
    phase_4_steady_state_weights,
    phase_4_warmup_weights,
    starling_hq_cooldown_weights,
)
from marin.execution.executor import executor_main
from marin.processing.tokenize.data_configs import lm_varying_mixture_data_config

##############################################################
# Phase 5: Starling second cooldown and Multilingual CPT Start
##############################################################

# This is documented in https://github.com/marin-community/marin/issues/1457

PHASE_4_END = 1_320_000

# aiming for 1.3e12 more tokens
# 4096 * 4096 * 80_000 is ~1.34e12
COOLDOWN_LEN = 80_000

# for these long runs we don't usually actually **finish** the run in the Executor's eyes,
# so we use `nonblocking`
phoenix_phase4_checkpoint_for_phase5 = llama_8b_tootsie_adept_phoenix.cd("checkpoints/step-1320000").nonblocking()

cooldown_train_config = dataclasses.replace(
    llama_8b_train_config_phase4,
    train_batch_size=[
        ScheduleStep(start=0, value=1024),
        ScheduleStep(start=PHASE_1_END + 1, value=3072),
        ScheduleStep(start=PHASE_4_END + 1, value=4096),
    ],
    # from spoonbill: zloss is important for low LR phase
    z_loss_weight=1e-4,
    initialize_from_checkpoint_path=phoenix_phase4_checkpoint_for_phase5,
    decay=COOLDOWN_LEN,
    num_train_steps=PHASE_4_END + COOLDOWN_LEN,
    learning_rate=1.7e-3,  # same peak lr
    lr_schedule="linear",
    # spoonbill went to just 2.75e-5 but with zloss I think we can go lower
    min_lr_ratio=1.7e-5 / 1.7e-3,  # 0.01 of peak lr
    cycle_length=None,
)

fineweb2_hq_weights = FINEWEB2_HQ_MIXTURE_BYTES

# Build the full component set first so we can filter weight dicts to valid keys.
components = {**phase_3_tokenized, **tokenize_fineweb2hq_steps()}


def _filter_weights_to_components(weights: dict[str, float]) -> dict[str, float]:
    """Return a copy of weights keeping only keys present in components.

    This avoids passing weights for datasets that aren't included in the mixture,
    which Levanter correctly rejects.
    """
    allowed = set(components.keys())
    return {k: v for k, v in weights.items() if k in allowed}


# We want fineweb2 hq to be 0.7 of the total weight. Normalize per-language by bytes.
fineweb_total = sum(v for v in fineweb2_hq_weights.values())

# For the remaining 0.3, use the HQ portion from the starling cooldown (no nemotron_cc).
# Then filter to the keys that actually exist in this experiment's components.
hq_base = _filter_weights_to_components(starling_hq_cooldown_weights)
hq_total = sum(hq_base.values()) if hq_base else 1.0

multilingual_transition_weights = {
    # fineweb2 HQ languages
    **{f"fineweb2_hq/{k}": v * 0.7 / fineweb_total for k, v in FINEWEB2_HQ_MIXTURE_BYTES.items()},
    # non-nemotron HQ sets (e.g., starcoder, proofpile, dolma, finemath, etc.)
    **{k: v * 0.3 / hq_total for k, v in hq_base.items()},
}

MULTILINGUAL_CPT_STEPS = 100_000
MULTILINGUAL_CPT_START = PHASE_4_END
MULTILINGUAL_CPT_TRANSITION_END = MULTILINGUAL_CPT_START + 1000
MULTILINGUAL_CPT_END = MULTILINGUAL_CPT_START + MULTILINGUAL_CPT_STEPS


fineweb2_hq = lm_varying_mixture_data_config(
<<<<<<< HEAD
    components={**phase_3_tokenized, **tokenize_fineweb2hq_steps()},
=======
    components=components,
>>>>>>> 077beb02
    weights_list=[
        (0, _filter_weights_to_components(DCLM_MIXTURE_WEIGHTS)),
        (PHASE_3_START, _filter_weights_to_components(cooldown_mixture_weights_v1)),
        # Filter out nemotron_cc keys from phase 4 warmup and steady state
        (PHASE_4_START, _filter_weights_to_components(phase_4_warmup_weights)),
        (PHASE_4_START + PHASE_4_REWARMUP_DURATION, _filter_weights_to_components(phase_4_steady_state_weights)),
        (MULTILINGUAL_CPT_START, _filter_weights_to_components(multilingual_transition_weights)),
    ],
)

multilingual_cpt_8b_fineweb2_hq = default_train(
    name="multilingual-cpt-8b-fineweb2-hq",
    tokenized=fineweb2_hq,
    model_config=llama_8b,
    train_config=cooldown_train_config,
    tags=["llama", "8b", "ema", "exp1457", "multilingual", "cpt"],
    eval_harness_tasks=[],
).with_output_path("checkpoints/multilingual-cpt-8b-fineweb2-hq")

# print normalized weights for final phase
# sanity checks:
normalized = {k: v / sum(multilingual_transition_weights.values()) for k, v in multilingual_transition_weights.items()}

# sum up the fineweb2 hq ones:
assert 0.69 < sum(v for k, v in normalized.items() if k.startswith("fineweb")) < 0.71
assert 0.29 < sum(v for k, v in normalized.items() if not k.startswith("fineweb")) < 0.31


if __name__ == "__main__":
    executor_main(
        steps=[
            multilingual_cpt_8b_fineweb2_hq,
        ],
        description="Continually Pretrain on Fineweb2 HQ from Phoenix Phase",
    )<|MERGE_RESOLUTION|>--- conflicted
+++ resolved
@@ -117,11 +117,7 @@
 
 
 fineweb2_hq = lm_varying_mixture_data_config(
-<<<<<<< HEAD
-    components={**phase_3_tokenized, **tokenize_fineweb2hq_steps()},
-=======
     components=components,
->>>>>>> 077beb02
     weights_list=[
         (0, _filter_weights_to_components(DCLM_MIXTURE_WEIGHTS)),
         (PHASE_3_START, _filter_weights_to_components(cooldown_mixture_weights_v1)),
