--- conflicted
+++ resolved
@@ -27,10 +27,7 @@
     num_kv_heads=8,
     num_layers=28,
     rope=Llama3RotaryEmbeddingsConfig(),
-<<<<<<< HEAD
-=======
     tie_word_embeddings=True,
->>>>>>> ac19ac8d
 )
 
 qwen3_1_7b = Qwen3Config(
@@ -41,10 +38,7 @@
     num_kv_heads=8,
     num_layers=28,
     rope=Llama3RotaryEmbeddingsConfig(),
-<<<<<<< HEAD
-=======
     tie_word_embeddings=True,
->>>>>>> ac19ac8d
 )
 
 qwen3_4b = Qwen3Config(
@@ -55,10 +49,7 @@
     num_kv_heads=8,
     num_layers=36,
     rope=Llama3RotaryEmbeddingsConfig(),
-<<<<<<< HEAD
-=======
     tie_word_embeddings=True,
->>>>>>> ac19ac8d
 )
 
 qwen3_8b = Qwen3Config(
