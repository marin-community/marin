# Copyright 2025 The Marin Authors
#
# Licensed under the Apache License, Version 2.0 (the "License");
# you may not use this file except in compliance with the License.
# You may obtain a copy of the License at
#
#     https://www.apache.org/licenses/LICENSE-2.0
#
# Unless required by applicable law or agreed to in writing, software
# distributed under the License is distributed on an "AS IS" BASIS,
# WITHOUT WARRANTIES OR CONDITIONS OF ANY KIND, either express or implied.
# See the License for the specific language governing permissions and
# limitations under the License.

import dataclasses
import datetime
import logging
import os

import jmp
from levanter.checkpoint import CheckpointerConfig
from levanter.distributed import RayConfig
from levanter.models.llama import LlamaConfig
from levanter.optim import AdamConfig
from levanter.tracker.wandb import WandbConfig
from levanter.trainer import TrainerConfig
from levanter.utils.mesh import MeshConfig
from marin.execution.executor import (
    ExecutorStep,
    OutputName,
    executor_main,
)
from marin.rl.curriculum import CurriculumConfig, LessonConfig
from marin.rl.environments import EnvConfig
from marin.rl.replay_buffer import ReplayBufferConfig
from marin.rl.rl_job import RLJob, RLJobConfig, RunConfig, TrainParams
from marin.rl.rl_losses import RLOOLoss
from marin.rl.rollout_storage import RolloutStorageConfig, StorageType
from marin.rl.weight_transfer import WeightTransferConfig, WeightTransferMode
from transformers import AutoConfig, AutoTokenizer

logger = logging.getLogger(__name__)

MAX_TOKENS = 1024


@dataclasses.dataclass
class ModelConfig:
    model_name: str
    model_type: str
    model_tokenizer: str
    model_checkpoint: str


model_configs = [
    ModelConfig(
        model_name="meta-llama/Llama-3.2-1B-Instruct",
        model_type="llama",
        model_tokenizer="meta-llama/Llama-3.2-1B-Instruct",
        model_checkpoint="meta-llama/Llama-3.2-1B-Instruct",
    ),
    ModelConfig(
        model_name="meta-llama/Llama-3.1-8B-Instruct",
        model_type="llama",
        model_tokenizer="meta-llama/Llama-3.1-8B-Instruct",
        model_checkpoint="meta-llama/Llama-3.1-8B-Instruct",
    ),
    ModelConfig(
        model_name="deepseek-ai/DeepSeek-R1-Distill-Qwen-1.5B",
        model_type="qwen",
        model_tokenizer="deepseek-ai/DeepSeek-R1-Distill-Qwen-1.5B",
        model_checkpoint="deepseek-ai/DeepSeek-R1-Distill-Qwen-1.5B",
    ),
    ModelConfig(
        model_name="Qwen/Qwen3-4B-Instruct-2507",
        model_type="qwen",
        model_tokenizer="Qwen/Qwen3-4B-Instruct-2507",
        model_checkpoint="Qwen/Qwen3-4B-Instruct-2507",
    ),
]


def stop_tokens(tokenizer_name: str):
    """Infer the stop tokens from the given tokenizer."""
    tokenizer = AutoTokenizer.from_pretrained(tokenizer_name)
    return [tokenizer.eos_token_id]


def create_math_curriculum(run_id: str, model_name: str) -> CurriculumConfig:
    from marin.rl.curriculum import SamplingParams

    # Default sampling params for all lessons
    default_sampling = SamplingParams(
        temperature=1.0,
        n_prompts=8,
        n_generations_per_prompt=8,
        max_tokens=MAX_TOKENS,
        stop_tokens=stop_tokens(model_name),
    )

    lessons = {
        "math": LessonConfig(
            lesson_id="math",
            env_config=EnvConfig(
                env_class="marin.rl.environments.math_env.MathEnv",
                env_args={"seed": 42},
            ),
            dependencies=[],
            sampling_params=default_sampling,
        ),
    }

    return CurriculumConfig(
        lessons=lessons,
        eval_frequency=100,
        actor_name=f"curriculum-{run_id}",
    )


def rl_train(name: str, model_config: ModelConfig) -> ExecutorStep:
    hf_config = AutoConfig.from_pretrained(model_config.model_name)
    lev_config = LlamaConfig.from_hf_config(hf_config)

    # Adjust the max sequence length of the model to reduce memory usage.
    lev_config = dataclasses.replace(lev_config, max_seq_len=MAX_TOKENS, tokenizer=model_config.model_tokenizer)

    _ = WandbConfig

    trainer_config = TrainerConfig(
        # wandb is persistently crashing
        tracker=WandbConfig(
            project="marin",
            name=name,
            tags=["rl", "math", model_config.model_name.split("/")[-1]],
        ),
        # tracker=TensorboardConfig(
        #     logdir=OutputName("tblogs"),
        # ),
        log_xla_hlo=False,
        log_jaxprs=False,
        mp=jmp.get_policy("p=f32,c=bfloat16"),
        # Set the train batch size to num_rollout_workers * n_generations * n_prompts
        # to ensure we accept an entire training batch from the rollout workers.
        train_batch_size=64,
        # microbatch to avoid OOM
        per_device_parallelism=16,
        num_train_steps=200,
        steps_per_eval=10,
        checkpointer=CheckpointerConfig(
            base_path=OutputName("checkpoints"),
            save_interval=datetime.timedelta(seconds=600),
        ),
        mesh=MeshConfig(
<<<<<<< HEAD
            axes={"model": 1},  # inherited data:-1, replica:1
=======
            axes={"context": 1, "model": 1},  # inherited data:-1, replica:1
>>>>>>> 350c75e3
            shared_mapping={"mlp": "model", "heads": "model", "position": "context"},
        ),
        ray=RayConfig(auto_start_cluster=False),
    )

    opt_config = AdamConfig(
        learning_rate=1e-7,
        weight_decay=1e-2,
        warmup=100,
        lr_schedule="constant",
    )

    rollout_storage = RolloutStorageConfig(
        storage_type=StorageType.FILE,
        path=OutputName("rollouts"),
    )
    weight_transfer = WeightTransferConfig(
        mode=WeightTransferMode.ARROW_FLIGHT,
        sync_interval_steps=1,
        # We are running on-policy, so wait for new weights from the trainer after each episode.
        max_weight_transfer_wait_time=10,
    )

    curriculum_config = create_math_curriculum(name, model_config.model_name)

    lev_config = RLJobConfig(
        inference_type="levanter",
        model=lev_config,
        trainer=trainer_config,
        train_params=TrainParams(
            optimizer=opt_config,
            rl_loss=RLOOLoss(kl_coef=0.01, clip_epsilon=0.2),
            replay_buffer=ReplayBufferConfig(
                capacity=4096,
                alpha=3,
                max_samples=1,
                max_rollout_step_delay=1,
            ),
        ),
        curriculum=curriculum_config,
        tokenizer=model_config.model_tokenizer,
        initial_checkpoint=model_config.model_checkpoint,
        rollout_storage=rollout_storage,
        weight_transfer=weight_transfer,
        run_id=name,
        log_freq=10,
        run_config=RunConfig(
            train_tpu_type="v4-8",
            num_train_slices=1,
            num_rollout_workers=1,
            inference_tpu_type="v4-8",
        ),
    )

    return ExecutorStep(
        name=f"rl_testing/{name}",
        description=f"Async RL training: {name}",
        fn=RLJob.make_step_fn(),
        config=lev_config,
        pip_dependency_groups=["post_training"],
    )


def main():
    if os.getenv("CI", None) is not None:
        logger.info("Skipping experiment execution on CI environment, needs HF access.")
        return

    datestamp = datetime.datetime.now().strftime("%Y%m%d-%H%M%S")

    experiments = []
    for model_config in model_configs:
        model_base_name = model_config.model_name.split("/")[-1].lower()
        experiments.append(
            rl_train(name=f"{model_base_name}-math-rl-test-chris-{datestamp}", model_config=model_config),
        )

    executor_main(
        steps=experiments,
        description="Async RL math training experiments",
    )


if __name__ == "__main__":
    main()<|MERGE_RESOLUTION|>--- conflicted
+++ resolved
@@ -151,11 +151,7 @@
             save_interval=datetime.timedelta(seconds=600),
         ),
         mesh=MeshConfig(
-<<<<<<< HEAD
-            axes={"model": 1},  # inherited data:-1, replica:1
-=======
             axes={"context": 1, "model": 1},  # inherited data:-1, replica:1
->>>>>>> 350c75e3
             shared_mapping={"mlp": "model", "heads": "model", "position": "context"},
         ),
         ray=RayConfig(auto_start_cluster=False),
