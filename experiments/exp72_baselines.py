# Copyright 2025 The Marin Authors
#
# Licensed under the Apache License, Version 2.0 (the "License");
# you may not use this file except in compliance with the License.
# You may obtain a copy of the License at
#
#     https://www.apache.org/licenses/LICENSE-2.0
#
# Unless required by applicable law or agreed to in writing, software
# distributed under the License is distributed on an "AS IS" BASIS,
# WITHOUT WARRANTIES OR CONDITIONS OF ANY KIND, either express or implied.
# See the License for the specific language governing permissions and
# limitations under the License.

"""
Train 1.4B models on standard datasets (e.g., SlimPajama).
https://github.com/marin-community/marin/issues/72
"""

import os

from experiments.defaults import default_tokenize, default_train
from experiments.llama import llama3_tokenizer, llama_1_4b, llama_1_4b_train_config, llama_300m, llama_300m_train_config
from experiments.pretraining_datasets import fineweb_edu, nemotron_cc, slimpajama, slimpajama_6b
from marin.execution.executor import ExecutorStep, executor_main, this_output_path, versioned
<<<<<<< HEAD
from marin.processing.tokenize import TokenizeConfig, tokenize
from experiments.simple_train_config import SimpleTrainConfig
from marin.resources import TpuPodConfig

llama_300m_train_config_debug = SimpleTrainConfig(
    resources=TpuPodConfig(tpu_type="v4-128"),
    train_batch_size=1024,
    num_train_steps=180,  # 1024 * 1024 * 18000 = 18B tokens
    learning_rate=3e-3,
    weight_decay=0.1,
)
=======
from marin.processing.tokenize import TokenizeConfig, lm_data_config, tokenize
>>>>>>> 307d32a3

slimpajama_6b_tokenized = default_tokenize(name="SlimPajama-6B", dataset=slimpajama_6b, tokenizer=llama3_tokenizer)
slimpajama_6b_config = lm_data_config(slimpajama_6b_tokenized, permutation_type="linear")
slimpajama_6b_model = default_train(
<<<<<<< HEAD
    name="SlimPajama-6B-300m-debug-baselines-6-19-v1",
    tokenized=slimpajama_6b_tokenized,
=======
    name="SlimPajama-6B-300m",
    tokenized=slimpajama_6b_config,
>>>>>>> 307d32a3
    model_config=llama_300m,
    train_config=llama_300m_train_config_debug,
)

<<<<<<< HEAD
# slimpajama_tokenized = ExecutorStep(
#     name=os.path.join("tokenized", "SlimPajama-627B"),
#     fn=tokenize,
#     config=TokenizeConfig(
#         train_paths=[slimpajama.cd("train")],
#         validation_paths=[slimpajama.cd("validation")],
#         cache_path=this_output_path(),
#         tokenizer=versioned(llama3_tokenizer),
#     ),
# )
# slimpajama_model = default_train(
#     name="SlimPajama-627B-1.4b",
#     tokenized=slimpajama_tokenized,
#     model_config=llama_1_4b,
#     train_config=llama_1_4b_train_config,
# )

# fineweb_edu_tokenized = default_tokenize(name="fineweb-edu", dataset=fineweb_edu, tokenizer=llama3_tokenizer)
# fineweb_edu_model = default_train(
#     name="fineweb-edu-1.4b",
#     tokenized=fineweb_edu_tokenized,
#     model_config=llama_1_4b,
#     train_config=llama_1_4b_train_config,
# )

# nemotron_cc_tokenized = default_tokenize(name="nemotron_cc", dataset=nemotron_cc, tokenizer=llama3_tokenizer)
# nemotron_cc_model = default_train(
#     name="nemotron_cc-1.4b",
#     tokenized=nemotron_cc_tokenized,
#     model_config=llama_1_4b,
#     train_config=llama_1_4b_train_config,
# )
=======
slimpajama_tokenized = ExecutorStep(
    name=os.path.join("tokenized", "SlimPajama-627B"),
    fn=tokenize,
    config=TokenizeConfig(
        train_paths=[slimpajama.cd("train")],
        validation_paths=[slimpajama.cd("validation")],
        cache_path=this_output_path(),
        tokenizer=versioned(llama3_tokenizer),
    ),
)
slimpajama_config = lm_data_config(slimpajama_tokenized, permutation_type="linear")
slimpajama_model = default_train(
    name="SlimPajama-627B-1.4b",
    tokenized=slimpajama_config,
    model_config=llama_1_4b,
    train_config=llama_1_4b_train_config,
)

fineweb_edu_tokenized = default_tokenize(name="fineweb-edu", dataset=fineweb_edu, tokenizer=llama3_tokenizer)
fineweb_edu_config = lm_data_config(fineweb_edu_tokenized, permutation_type="linear")
fineweb_edu_model = default_train(
    name="fineweb-edu-1.4b",
    tokenized=fineweb_edu_config,
    model_config=llama_1_4b,
    train_config=llama_1_4b_train_config,
)

nemotron_cc_tokenized = default_tokenize(name="nemotron_cc", dataset=nemotron_cc, tokenizer=llama3_tokenizer)
nemotron_cc_config = lm_data_config(nemotron_cc_tokenized, permutation_type="linear")
nemotron_cc_model = default_train(
    name="nemotron_cc-1.4b",
    tokenized=nemotron_cc_config,
    model_config=llama_1_4b,
    train_config=llama_1_4b_train_config,
)
>>>>>>> 307d32a3

############################################################

if __name__ == "__main__":
    executor_main(
        steps=[
            slimpajama_6b_model,
            # slimpajama_model,
            # fineweb_edu_model,
            # nemotron_cc_tokenized,
            # nemotron_cc_model,
        ],
        description="Train 1.4B models on standard datasets (SlimPajama 6B, SlimPajama, FineWebEdu, Nemotron-CC).",
    )<|MERGE_RESOLUTION|>--- conflicted
+++ resolved
@@ -23,7 +23,6 @@
 from experiments.llama import llama3_tokenizer, llama_1_4b, llama_1_4b_train_config, llama_300m, llama_300m_train_config
 from experiments.pretraining_datasets import fineweb_edu, nemotron_cc, slimpajama, slimpajama_6b
 from marin.execution.executor import ExecutorStep, executor_main, this_output_path, versioned
-<<<<<<< HEAD
 from marin.processing.tokenize import TokenizeConfig, tokenize
 from experiments.simple_train_config import SimpleTrainConfig
 from marin.resources import TpuPodConfig
@@ -35,25 +34,16 @@
     learning_rate=3e-3,
     weight_decay=0.1,
 )
-=======
-from marin.processing.tokenize import TokenizeConfig, lm_data_config, tokenize
->>>>>>> 307d32a3
 
 slimpajama_6b_tokenized = default_tokenize(name="SlimPajama-6B", dataset=slimpajama_6b, tokenizer=llama3_tokenizer)
 slimpajama_6b_config = lm_data_config(slimpajama_6b_tokenized, permutation_type="linear")
 slimpajama_6b_model = default_train(
-<<<<<<< HEAD
     name="SlimPajama-6B-300m-debug-baselines-6-19-v1",
     tokenized=slimpajama_6b_tokenized,
-=======
-    name="SlimPajama-6B-300m",
-    tokenized=slimpajama_6b_config,
->>>>>>> 307d32a3
     model_config=llama_300m,
     train_config=llama_300m_train_config_debug,
 )
 
-<<<<<<< HEAD
 # slimpajama_tokenized = ExecutorStep(
 #     name=os.path.join("tokenized", "SlimPajama-627B"),
 #     fn=tokenize,
@@ -86,43 +76,6 @@
 #     model_config=llama_1_4b,
 #     train_config=llama_1_4b_train_config,
 # )
-=======
-slimpajama_tokenized = ExecutorStep(
-    name=os.path.join("tokenized", "SlimPajama-627B"),
-    fn=tokenize,
-    config=TokenizeConfig(
-        train_paths=[slimpajama.cd("train")],
-        validation_paths=[slimpajama.cd("validation")],
-        cache_path=this_output_path(),
-        tokenizer=versioned(llama3_tokenizer),
-    ),
-)
-slimpajama_config = lm_data_config(slimpajama_tokenized, permutation_type="linear")
-slimpajama_model = default_train(
-    name="SlimPajama-627B-1.4b",
-    tokenized=slimpajama_config,
-    model_config=llama_1_4b,
-    train_config=llama_1_4b_train_config,
-)
-
-fineweb_edu_tokenized = default_tokenize(name="fineweb-edu", dataset=fineweb_edu, tokenizer=llama3_tokenizer)
-fineweb_edu_config = lm_data_config(fineweb_edu_tokenized, permutation_type="linear")
-fineweb_edu_model = default_train(
-    name="fineweb-edu-1.4b",
-    tokenized=fineweb_edu_config,
-    model_config=llama_1_4b,
-    train_config=llama_1_4b_train_config,
-)
-
-nemotron_cc_tokenized = default_tokenize(name="nemotron_cc", dataset=nemotron_cc, tokenizer=llama3_tokenizer)
-nemotron_cc_config = lm_data_config(nemotron_cc_tokenized, permutation_type="linear")
-nemotron_cc_model = default_train(
-    name="nemotron_cc-1.4b",
-    tokenized=nemotron_cc_config,
-    model_config=llama_1_4b,
-    train_config=llama_1_4b_train_config,
-)
->>>>>>> 307d32a3
 
 ############################################################
 
