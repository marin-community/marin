--- conflicted
+++ resolved
@@ -65,23 +65,11 @@
 
     paloma_steps: dict[str, ExecutorStep[TokenizeConfig]] = {}
     for dataset, path_part in PALOMA_DATASETS_TO_DIR.items():
-<<<<<<< HEAD
-        paloma_steps[os.path.join("paloma", dataset)] = ExecutorStep(
-            name=os.path.join(base_path, "paloma", dataset),
-            fn=tokenize,
-            config=TokenizeConfig(
-                train_paths=versioned([]),
-                validation_paths=[paloma.cd(f"{path_part}/val/val*.jsonl.gz")],
-                cache_path=this_output_path(),
-                tokenizer=versioned(tokenizer),
-            ),
-=======
         paloma_steps[os.path.join("paloma", dataset)] = default_tokenize(
             name=os.path.join("paloma", dataset),
             dataset=paloma_raw.cd(f"{path_part}/val/val*.jsonl.gz"),
             tokenizer=tokenizer,
             is_validation=True,
->>>>>>> 7178fd23
         )
 
     return paloma_steps
