# Copyright 2025 The Marin Authors
#
# Licensed under the Apache License, Version 2.0 (the "License");
# you may not use this file except in compliance with the License.
# You may obtain a copy of the License at
#
#     https://www.apache.org/licenses/LICENSE-2.0
#
# Unless required by applicable law or agreed to in writing, software
# distributed under the License is distributed on an "AS IS" BASIS,
# WITHOUT WARRANTIES OR CONDITIONS OF ANY KIND, either express or implied.
# See the License for the specific language governing permissions and
# limitations under the License.

"""
Hackable transformer training speedrun sweep (template)

This file is intentionally self-contained:
- Defines a compact, Llama-ish transformer that implements Levanter's LmHeadModel
- Provides a ready-to-run speedrun sweep across multiple model sizes

How to run:
  1) Set env vars (WANDB_API_KEY, HF_TOKEN, etc.) as in the tutorial:
     https://marin.readthedocs.io/en/latest/tutorials/submitting-speedrun/
  2) From repo root:
       python marin/run/ray_run.py -- python -m __SUBMISSION_IMPORT_PATH__ --force_run_failed true
  3) Optional: SR_USE_TPU=1 to use TPU resource presets (default is GPU).
"""

# =========================
# Submission metadata
# TODO: fill out your information when you start
# =========================

SUBMISSION_BRANCH = "__SUBMISSION_BRANCH__"
SUBMISSION_DESCRIPTION = "__SUBMISSION_DESCRIPTION__"
SUBMISSION_AUTHOR_NAME = "__SUBMISSION_AUTHOR_NAME__"
SUBMISSION_AUTHOR_AFFILIATION = "__SUBMISSION_AUTHOR_AFFILIATION__"
SUBMISSION_AUTHOR_URL = "__SUBMISSION_AUTHOR_URL__"

# ruff: noqa: E402
# nodryrun
import dataclasses
import logging
import os
import sys
from collections.abc import Callable
from dataclasses import dataclass

import equinox as eqx
import haliax as hax
import haliax.nn as hnn
import jax.random as jrandom
from fray.cluster import ResourceConfig
from haliax import Axis, AxisSpec, NamedArray
from haliax.jax_utils import maybe_rng_split, named_call, shaped_rng_split
from haliax.nn.scan import ScanCheckpointPolicy, Stacked
from haliax.state_dict import ModuleWithStateDictSerialization
from jaxtyping import PRNGKeyArray
from levanter.layers import LayerNormConfigBase, RmsNormConfig
from levanter.layers.attention import Attention, AttentionBackend, AttentionConfig, AttentionMask, AttentionWithSink
from levanter.layers.rotary import DefaultRotaryEmbeddingsConfig, RotaryEmbeddingsConfig
from levanter.models.lm_model import LmConfig, LmHeadModel
from levanter.optim import MuonConfig
from levanter.utils.activation import ActivationFunctionEnum
from levanter.utils.flop_utils import lm_flops_per_token
from levanter.utils.logging import silence_transformer_nag
from levanter.utils.types import BlockFoldable
from marin.execution.executor import executor_main
from marin.speedrun.speedrun import Author, SpeedrunConfig, default_speedrun

from experiments.llama import llama3_tokenizer_vocab_size
from experiments.simple_train_config import SimpleTrainConfig

logger = logging.getLogger("ray")

_IMPORT_PATH = getattr(__spec__, "name", __name__)

silence_transformer_nag()


# =========================
# Hackable config & modules
# TODO: make any model architecture changes
# =========================


@LmConfig.register_subclass("hackable_transformer")
@dataclass(frozen=True)
class HackableTransformerConfig(LmConfig["HackableLMHeadModel"]):
    # Core dims
    max_seq_len: int = 2048
    hidden_dim: int = 4096
    intermediate_dim: int = 11008
    num_layers: int = 32
    num_heads: int = 32
    num_kv_heads: int = 32
    head_dim: int | None = None

    activation_function: ActivationFunctionEnum = ActivationFunctionEnum.silu
    use_bias: bool = False
    use_layer_norm_weight: bool = True
    layer_norm_epsilon: float = 1e-5
    tie_word_embeddings: bool = False
    input_embedding_norm: bool = False

    # Attention
    use_attention_sink: bool = False
    upcast_attn: bool = False
    attn_backend: AttentionBackend | None = None
    flash_attention_block_size: int | None = None
    rope: RotaryEmbeddingsConfig = dataclasses.field(default_factory=DefaultRotaryEmbeddingsConfig)
    qk_norm: LayerNormConfigBase | None = None  # set to RmsNormConfig(...) to enable

    gradient_checkpointing: bool | ScanCheckpointPolicy | str = True
    initializer_range: float = 0.02
    reference_checkpoint: str = "NousResearch/Llama-2-7b-hf"
    tokenizer: str | None = None

    def __post_init__(self):
        assert self.num_heads % self.num_kv_heads == 0, "num_heads must be divisible by num_kv_heads"
        if self.head_dim is None:
            assert self.hidden_dim % self.num_heads == 0, "hidden_dim % num_heads must be 0 when head_dim=None"

    # ---- LmConfig API ----
    @property
    def model_type(self) -> type["HackableLMHeadModel"]:
        return HackableLMHeadModel

    Embed = property(lambda self: Axis("embed", self.hidden_dim))
    Layers = property(lambda self: Axis("layers", self.num_layers))
    Mlp = property(lambda self: Axis("mlp", self.intermediate_dim))

    @property
    def norm_config(self) -> LayerNormConfigBase:
        return RmsNormConfig(use_weight=self.use_layer_norm_weight, use_bias=self.use_bias, eps=self.layer_norm_epsilon)

    def mk_LayerNorm(self, axis: AxisSpec):
        return self.norm_config.build(axis)

    def attention_config(self) -> AttentionConfig:
        return AttentionConfig(
            Embed=self.Embed,
            num_heads=self.num_heads,
            num_kv_heads=self.num_kv_heads,
            head_dim=self.head_dim,
            use_bias=self.use_bias,
            upcast_attn=self.upcast_attn,
            attn_backend=self.attn_backend,
            flash_attention_block_size=self.flash_attention_block_size,
            rope=self.rope,
            qk_norm=self.qk_norm,
        )

    @property
    def actual_head_size(self) -> int:
        return self.head_dim or (self.hidden_dim // self.num_heads)

    def flops_per_token(self, vocab_size: int, context_length: int) -> float | None:
        return lm_flops_per_token(
            hidden_dim=self.hidden_dim,
            intermediate_dim=self.intermediate_dim,
            num_layers=self.num_layers,
            num_kv_heads=self.num_kv_heads,
            num_heads=self.num_heads,
            seq_len=context_length,
            vocab_size=vocab_size,
            glu=True,
        )

    def total_trainable_params(self, vocab_size: int) -> int:
        token_embedding = vocab_size * self.hidden_dim
        hs = self.actual_head_size
        attn = (
            self.hidden_dim * hs * self.num_heads
            + 2 * self.hidden_dim * hs * self.num_kv_heads
            + hs * self.num_heads * self.hidden_dim
        )
        mlp = 3 * self.hidden_dim * self.intermediate_dim
        transformer = self.num_layers * (attn + mlp + 2 * self.hidden_dim) + self.hidden_dim
        if self.input_embedding_norm:
            transformer += self.hidden_dim
        head = 0 if self.tie_word_embeddings else token_embedding
        return int(transformer + token_embedding + head)


class HackableMlp(eqx.Module):
    """GLU MLP"""

    gate_proj: hnn.Linear
    up_proj: hnn.Linear
    down_proj: hnn.Linear
    act: Callable = eqx.field(static=True)

    @staticmethod
    def init(Embed: AxisSpec, Mlp: AxisSpec, activation_fn: ActivationFunctionEnum | Callable, *, key, use_bias=False):
        k_fc, k_up_proj, k_down_proj = jrandom.split(key, 3)
        gate_proj = hnn.Linear.init(Out=Mlp, In=Embed, key=k_fc, use_bias=use_bias, out_first=True)
        up_proj = hnn.Linear.init(Out=Mlp, In=Embed, key=k_up_proj, use_bias=use_bias, out_first=True)
        down_proj = hnn.Linear.init(Out=Embed, In=Mlp, key=k_down_proj, use_bias=use_bias, out_first=True)
        if isinstance(activation_fn, ActivationFunctionEnum):
            activation_fn = activation_fn.to_fn()
        elif isinstance(activation_fn, str):
            activation_fn = ActivationFunctionEnum(activation_fn).to_fn()
        return HackableMlp(gate_proj, up_proj, down_proj, activation_fn)

    @named_call
    def __call__(self, x: NamedArray, *, key=None) -> NamedArray:
        k_gate, k_up, k_down = maybe_rng_split(key, 3)
        h = self.act(self.gate_proj(x, key=k_gate)) * self.up_proj(x, key=k_up)
        return self.down_proj(h, key=k_down)


class HackableDecoderLayer(eqx.Module):
    """One transformer block."""

    config: HackableTransformerConfig = eqx.field(static=True)
    self_attn: Attention | AttentionWithSink
    mlp: HackableMlp
    input_layernorm: hnn.RmsNorm
    post_attention_layernorm: hnn.RmsNorm
    post_attn_layernorm: hnn.RmsNorm | None = None
    post_mlp_layernorm: hnn.RmsNorm | None = None

    @staticmethod
    def init(config: HackableTransformerConfig, *, key) -> "HackableDecoderLayer":
        k_attn, k_mlp = jrandom.split(key, 2)
        attn_cfg = config.attention_config()
        attn = (
            AttentionWithSink.init(attn_cfg, key=k_attn)
            if config.use_attention_sink
            else Attention.init(attn_cfg, key=k_attn)
        )
        mlp = HackableMlp.init(config.Embed, config.Mlp, config.activation_function, key=k_mlp, use_bias=config.use_bias)
        ln1 = config.mk_LayerNorm(config.Embed)
        ln2 = config.mk_LayerNorm(config.Embed)
        return HackableDecoderLayer(config, attn, mlp, ln1, ln2)

    @named_call
    def __call__(
        self, x: NamedArray, mask: NamedArray | AttentionMask | None, *, key=None, pos_ids: NamedArray | None = None
    ):
        k_attn, k_mlp = maybe_rng_split(key, 2)
        # self attention and skip connection
        residual = x
        x = self.input_layernorm(x)
        attn_output = self.self_attn(x=x, mask=mask, key=k_attn, pos_ids=pos_ids)
        if self.post_attn_layernorm is not None:
            attn_output = self.post_attn_layernorm(attn_output)
        x = residual + attn_output

        # MLP and skip connection
        residual = x
        x = self.post_attention_layernorm(x)
        mlp_output = self.mlp(x, key=k_mlp)
        if self.post_mlp_layernorm is not None:
            mlp_output = self.post_mlp_layernorm(mlp_output)
        output = residual + mlp_output
        return output


class HackableTransformer(eqx.Module):
    config: HackableTransformerConfig = eqx.field(static=True)
    layers: BlockFoldable[HackableDecoderLayer]
    norm: hnn.RmsNorm

    @staticmethod
    def init(config: HackableTransformerConfig, *, key):
        S = Stacked  # use BlockSeq for non-homogeneous layers
        layers = S.init(config.Layers, HackableDecoderLayer, gradient_checkpointing=config.gradient_checkpointing)(
            config, key=shaped_rng_split(key, config.num_layers)
        )
        return HackableTransformer(config, layers, config.mk_LayerNorm(config.Embed))

    @named_call
    def __call__(
        self, x: NamedArray, attn_mask: NamedArray | AttentionMask | None, *, key=None, pos_ids: NamedArray | None = None
    ) -> NamedArray:
        keys = maybe_rng_split(key, self.config.num_layers) if key is not None else None
        x = self.layers.fold(x, mask=attn_mask, key=keys, pos_ids=pos_ids)
        return self.norm(x)


class HackableEmbedding(ModuleWithStateDictSerialization, eqx.Module):
    token_embeddings: hnn.Embedding
    norm: hnn.RmsNorm | None = None

    @staticmethod
    def init(Vocab: Axis, config: HackableTransformerConfig, *, key):
        emb = hnn.Embedding.init(Vocab, config.Embed, key=key)
        ln = config.mk_LayerNorm(config.Embed) if config.input_embedding_norm else None
        return HackableEmbedding(emb, ln)

    @property
    def Vocab(self) -> Axis:
        return self.token_embeddings.Vocab

    @named_call
    def embed(self, input_ids: NamedArray):
        x = self.token_embeddings(input_ids)
        return self.norm(x) if self.norm is not None else x


class HackableLMHeadModel(
    ModuleWithStateDictSerialization,
    LmHeadModel[HackableTransformerConfig],
):
    """Minimal Llama-like implementation of LmHeadModel"""

    transformer: HackableTransformer
    embeddings: HackableEmbedding
    lm_head: hnn.Linear | None

    @property
    def config(self) -> HackableTransformerConfig:
        return self.transformer.config

    @property
    def Vocab(self) -> Axis:
        return self.embeddings.Vocab

    @classmethod
    def init(cls, Vocab: Axis, config: HackableTransformerConfig, *, key) -> "HackableLMHeadModel":
        k_t, k_e = jrandom.split(key, 2)
        transformer = HackableTransformer.init(config, key=k_t)
        embeddings = HackableEmbedding.init(Vocab, config, key=k_e)
        lm_head = (
            None
            if config.tie_word_embeddings
            else hnn.Linear.init(In=config.Embed, Out=Vocab, key=k_e, use_bias=False, out_first=True)
        )
        return HackableLMHeadModel(transformer, embeddings, lm_head)

    def activations(
        self,
        input_ids: NamedArray,
        attn_mask: AttentionMask | NamedArray | None = None,
        *,
        key=None,
        pos_ids: NamedArray | None = None,
    ) -> NamedArray:
        return self.transformer(self.embeddings.embed(input_ids), attn_mask=attn_mask, key=key, pos_ids=pos_ids)

    def get_lm_head(self) -> hax.NamedArray:
        return self.embeddings.token_embeddings.weight if self.lm_head is None else self.lm_head.weight

    def resize_vocab(self, new_size: int, key: PRNGKeyArray | None = None) -> "HackableLMHeadModel":
        raise NotImplementedError("resize_vocab is not implemented for HackableLMHeadModel")


# =========================
# Speedrun sweep definition
# =========================

AUTHOR = Author(
    name=SUBMISSION_AUTHOR_NAME,
    affiliation=SUBMISSION_AUTHOR_AFFILIATION,
    url=(SUBMISSION_AUTHOR_URL or None),
)


def _get_num_train_steps(param_count: int, batch_size: int, seq_len: int, tpp: int = 20) -> int:
    total_tokens = param_count * tpp
    return max(1, total_tokens // (batch_size * seq_len))


# =========================
# Model configuration presets
# TODO: make any model configuration changes
# =========================


def _size_presets() -> dict[str, HackableTransformerConfig]:
    base = dict(
        max_seq_len=4096,
        rope=DefaultRotaryEmbeddingsConfig(),  # e.g., Llama3RotaryEmbeddingsConfig()
        attn_backend=AttentionBackend.JAX_FLASH,
        qk_norm=None,  # e.g. RmsNormConfig(use_weight=True, eps=1e-5)
        tie_word_embeddings=False,
        cross_entropy_block_size=4096,  # avoid materializing full logits (batch*seq*vocab)
    )
    return {
        "130m": HackableTransformerConfig(
            hidden_dim=512, intermediate_dim=1792, num_layers=6, num_heads=8, num_kv_heads=8, **base
        ),
        "300m": HackableTransformerConfig(
            hidden_dim=768, intermediate_dim=2688, num_layers=12, num_heads=12, num_kv_heads=12, **base
        ),
        "520m": HackableTransformerConfig(
            hidden_dim=1024, intermediate_dim=3584, num_layers=24, num_heads=16, num_kv_heads=8, **base
        ),
        "1_2b": HackableTransformerConfig(
            hidden_dim=2048, intermediate_dim=7168, num_layers=16, num_heads=16, num_kv_heads=8, **base
        ),
    }


# =========================
# Muon optimizer presets
# See https://wandb.ai/marin-community/marin/reports/Fantastic-Optimizers-and-Where-to-Find-Them--VmlldzoxMjgzMzQ2NQ
# TODO: make any optimizer changes. You can use different optimizers: e.g.,
# "130m": AdamHConfig(
#             learning_rate=0.02,
#             adam_lr=0.008,
#             min_lr_ratio=0,
#             warmup=1000,
#             beta1=0.9,
#             beta2=0.98,
#             epsilon=1e-20,
#             max_grad_norm=1,
#             nesterov=False,
#         ),
# see available optimizers in lib/levanter/src/levanter/optim
# =========================


def _muon_presets() -> dict[str, MuonConfig]:
    return {
        "130m": MuonConfig(
            learning_rate=0.032,
            adam_lr=0.0064,
            weight_decay=0.1,
            min_lr_ratio=0,
            warmup=0,
            momentum=0.95,
            beta1=0.8,
            beta2=0.98,
            epsilon=1e-15,
            muon_epsilon=1e-5,
            max_grad_norm=1,
            lr_schedule="linear",
            decay=0.8,
        ),
        "300m": MuonConfig(
            learning_rate=0.016,
            adam_lr=0.0038,
            weight_decay=0.1,
            min_lr_ratio=0,
            warmup=0,
            momentum=0.98,
            beta1=0.8,
            beta2=0.98,
            epsilon=1e-15,
            muon_epsilon=1e-5,
            max_grad_norm=1,
            lr_schedule="linear",
            decay=0.8,
        ),
        "520m": MuonConfig(
            learning_rate=0.016,
            adam_lr=0.0038,
            weight_decay=0.1,
            min_lr_ratio=0,
            warmup=0,
            momentum=0.98,
            beta1=0.8,
            beta2=0.98,
            epsilon=1e-25,
            muon_epsilon=1e-5,
            max_grad_norm=1,
            lr_schedule="linear",
            decay=1,
        ),
        "1_2b": MuonConfig(
            learning_rate=0.008,
            adam_lr=0.0024,
            weight_decay=0.1,
            min_lr_ratio=0,
            warmup=0,
            momentum=0.98,
            beta1=0.8,
            beta2=0.98,
            epsilon=1e-15,
            muon_epsilon=1e-5,
            max_grad_norm=2,
            lr_schedule="linear",
            decay=1,
        ),
    }


# =========================
# Resource presets (IMPORTANT!)
# TODO: edit tpu_type or accelerator_type to match what you have available on your hardware
# e.g., GpuConfig(gpu_count=8, accelerator_type="H100"),
# If you ignore this and there is a mismatch, training cannot start if an unavailable resource is requested!
# =========================


def _resource_presets(use_tpu: bool = False):
    if use_tpu:
        return {
            "130m": ResourceConfig.with_tpu("v5p-32"),
            "300m": ResourceConfig.with_tpu("v5p-32"),
            "520m": ResourceConfig.with_tpu("v5p-32"),
            "1_2b": ResourceConfig.with_tpu("v5p-32"),
        }
    return {
        "130m": ResourceConfig.with_gpu("A100-80G", count=1),
        "300m": ResourceConfig.with_gpu("A100-80G", count=1),
        "520m": ResourceConfig.with_gpu("A100-80G", count=2),
        "1_2b": ResourceConfig.with_gpu("A100-80G", count=4),
    }


# =========================
# Batch size presets
# TODO: edit to adjust for your hardware
# =========================


def _batch_sizes() -> dict[str, int]:
    return {"130m": 128, "300m": 128, "520m": 128, "1_2b": 256}


def build_run(size: str, *, use_tpu: bool = False) -> tuple[str, SpeedrunConfig]:
    sizes = _size_presets()
    if size not in sizes:
        raise ValueError(f"Unknown size: {size}")
    model_cfg = sizes[size]

    batch = _batch_sizes()[size]
    # train on same seq_len as model max seq len
    train_seq_len = model_cfg.max_seq_len
    params = int(model_cfg.total_trainable_params(llama3_tokenizer_vocab_size))
    steps = _get_num_train_steps(params, batch, train_seq_len, tpp=20)

    muon = _muon_presets()[size]
    resources = _resource_presets(use_tpu=use_tpu)[size]

    train = SimpleTrainConfig(
<<<<<<< HEAD
        resources=versioned(resources),
        train_seq_len=train_seq_len,
=======
        resources=resources,
>>>>>>> 5a4a77de
        train_batch_size=batch,
        num_train_steps=steps,
        learning_rate=muon.learning_rate,
        optimizer_config=muon,
        steps_per_hf_export=-1,  # disable checkpointing
    )

    run_name = f"{SUBMISSION_BRANCH}_{size}"
    desc = f"{SUBMISSION_DESCRIPTION} ({size})"
    cfg = SpeedrunConfig(author=AUTHOR, description=desc, model_config=model_cfg, train_config=train)
    return run_name, cfg


if __name__ == "__main__":
    ###
    # make the current __main__ module importable under its canonical name
    sys.modules[_IMPORT_PATH] = sys.modules[__name__]
    # allow the workers to import the classes
    for _cls in (
        HackableTransformerConfig,
        HackableMlp,
        HackableDecoderLayer,
        HackableTransformer,
        HackableEmbedding,
        HackableLMHeadModel,
    ):
        _cls.__module__ = _IMPORT_PATH
    ###

    sizes = [
        "130m",
    ]
    # TODO: uncomment to run all sizes
    # sizes = ["130m", "300m", "520m", "1_2b"]
    use_tpu = bool(int(os.environ.get("SR_USE_TPU", "0")))
    steps = []
    for s in sizes:
        name, cfg = build_run(s, use_tpu=use_tpu)
        cfg.print_run_info()
        steps.extend(default_speedrun(name, cfg))
    executor_main(steps=steps, description=SUBMISSION_DESCRIPTION)<|MERGE_RESOLUTION|>--- conflicted
+++ resolved
@@ -529,12 +529,8 @@
     resources = _resource_presets(use_tpu=use_tpu)[size]
 
     train = SimpleTrainConfig(
-<<<<<<< HEAD
-        resources=versioned(resources),
+        resources=resources,
         train_seq_len=train_seq_len,
-=======
-        resources=resources,
->>>>>>> 5a4a77de
         train_batch_size=batch,
         num_train_steps=steps,
         learning_rate=muon.learning_rate,
