from marin.execution.executor import ExecutorStep, executor_main, this_output_path, versioned
from operations.download.huggingface.download import DownloadConfig
from operations.download.huggingface.download_hf import download_hf
from operations.raw2json.huggingface.qa.raw2json import DatasetConversionConfig, OutputFormatOptions, raw2json

"""
Downloads the following datasets
- mmlu
<<<<<<< HEAD
- boolq
- piqa
- winogrande
=======
- arc
>>>>>>> d722caa1
"""
############################################################
# download mmlu dataset
mmlu_download_step = ExecutorStep(
    name="raw/cais/mmlu",
    fn=download_hf,
    config=DownloadConfig(
        hf_dataset_id="cais/mmlu",
        revision=versioned("c30699e"),
        gcs_output_path=this_output_path(),
        wait_for_completion=True,
        hf_urls_glob=["**/*.parquet"],
    ),
    override_output_path="gs://marin-us-central2/raw/cais/mmlu",
).cd("c30699e")

<<<<<<< HEAD
<<<<<<< HEAD
# download boolq dataset
boolq_download_step = ExecutorStep(
    name="raw/google/boolq",
    fn=download_hf,
    config=DownloadConfig(
        hf_dataset_id="google/boolq",
        revision=versioned("35b264d"),
    override_output_path="gs://marin-us-central2/raw/google/boolq",
).cd("35b264d")

# download piqa dataset
piqa_download_step = ExecutorStep(
    name="raw/ybisk/piqa",
    fn=download_hf,
    config=DownloadConfig(
        hf_dataset_id="ybisk/piqa",
        revision=versioned("142c512"),
        gcs_output_path=this_output_path(),
        wait_for_completion=True,
        hf_urls_glob=["**/*.parquet"],
    ),
    override_output_path="gs://marin-us-central2/raw/ybisk/piqa",
).cd("142c512")

# download winogrande dataset
winogrande_download_step = ExecutorStep(
    name="raw/allenai/winogrande",
    fn=download_hf,
    config=DownloadConfig(
        hf_dataset_id="allenai/winogrande",
        revision=versioned("ebf71e3"),
        gcs_output_path=this_output_path(),
        wait_for_completion=True,
        hf_urls_glob=["winogrande_xl/**/*.parquet"],
    ),
    override_output_path="gs://marin-us-central2/raw/allenai/winogrande",
).cd("ebf71e3")
>>>>>>> ksalahi/winogrande
=======
############################################################
# download arc dataset
arc_download_step = ExecutorStep(
    name="raw/allenai/ai2_arc",
    fn=download_hf,
    config=DownloadConfig(
        hf_dataset_id="allenai/ai2_arc",
        revision=versioned("210d026"),
        gcs_output_path=this_output_path(),
        wait_for_completion=True,
        hf_urls_glob=["**/*.parquet", "*.md"],
    ),
    override_output_path="gs://marin-us-central2/raw/allenai/ai2_arc",
).cd("210d026")
>>>>>>> d722caa1

"""
Converts raw to JSON for:
- mmlu
<<<<<<< HEAD
- boolq
- piqa
- winogrande
=======
- arc-easy
- arc-challenge
>>>>>>> d722caa1
"""
############################################################
# Convert mmlu to evaluation format (i.e. JSON with "prompt", "response" fields)
# This is the input for internal evaluation which measures PPL model gives to correct responses to prompts

# This creates a JSON file representing the auxiliary training data subset of MMLU
mmlu_convert_eval_aux = ExecutorStep(
    name="evaluation/mmlu-eval-aux",
    fn=raw2json,
    config=DatasetConversionConfig(
        dataset_name="cais/mmlu",
        subsets=["all"],
        splits=["auxiliary_train"],
        input_path=mmlu_download_step,
        hf_path="cais/mmlu",
        output_path=this_output_path(),
        output_format=OutputFormatOptions("evaluation"),
        prompt_key="question",
        options_key="choices",
        answer_idx_key="answer",
        answer_labels=["A", "B", "C", "D"],
    ),
)

# This creates one file per subject from MMLU, excluding the all and auxiliary training subsets
mmlu_convert_eval_subject = ExecutorStep(
    name="evaluation/mmlu-eval-subject",
    fn=raw2json,
    config=DatasetConversionConfig(
        dataset_name="cais/mmlu",
        subsets=["*"],
        splits=["dev", "validation"],
        input_path=mmlu_download_step,
        hf_path="cais/mmlu",
        output_path=this_output_path(),
        output_format=OutputFormatOptions("evaluation"),
        prompt_key="question",
        options_key="choices",
        answer_idx_key="answer",
        answer_labels=["A", "B", "C", "D"],
        exclude_subsets=["all", "auxiliary_train"],
    ),
)

<<<<<<< HEAD
# This creates a JSON file representing the train and validation data subset of boolq
boolq_convert_eval = ExecutorStep(
    name="evaluation/boolq-eval",
    fn=raw2json,
    config=DatasetConversionConfig(
        dataset_name="google/boolq",
        subsets=["*"],
        splits=["train", "validation"],
        input_path=boolq_download_step,
        hf_path="google/boolq",
        output_path=this_output_path(),
        output_format=OutputFormatOptions("evaluation"),
        prompt_key="question",
        answer_label_key="answer",
        answer_labels=[True, False],
        answer_text_ignore=True,
    ),
)

# This creates a JSON file representing the training and validation data subset of piqa
piqa_convert_eval = ExecutorStep(
    name="evaluation/piqa",
    fn=raw2json,
    config=DatasetConversionConfig(
        dataset_name="ybisk/piqa",
        subsets=["*"],
        splits=["train", "validation"],
        input_path=piqa_download_step,
        hf_path="ybisk/piqa",
        output_path=this_output_path(),
        output_format=OutputFormatOptions("evaluation"),
        prompt_key="goal",
        options_keys=["sol1", "sol2"],
        answer_idx_key="label",
        answer_labels=["1", "2"],
    ),
)

# This creates a JSON file representing the training and validation data subset of winogrande_xl
winogrande_convert_eval = ExecutorStep(
    name="evaluation/winogrande",
    fn=raw2json,
    config=DatasetConversionConfig(
        dataset_name="allenai/winogrande",
        subsets=["default"],
        splits=["train", "validation"],
        input_path=winogrande_download_step,
        hf_path="allenai/winogrande",
        output_path=this_output_path(),
        output_format=OutputFormatOptions("evaluation"),
        prompt_key="sentence",
        options_keys=["option1", "option2"],
        answer_label_key="answer",
        answer_labels=["1", "2"],
    ),
)
=======
# This creates a JSON file representing the train and validation splits of ARC-Easy
arc_easy_convert_eval = ExecutorStep(
    name="evaluation/arc-easy",
    fn=raw2json,
    config=DatasetConversionConfig(
        dataset_name="allenai/ai2_arc",
        subsets=["ARC-Easy"],
        splits=["train", "validation"],
        input_path=arc_download_step,
        hf_path="allenai/ai2_arc",
        output_path=this_output_path(),
        output_format=OutputFormatOptions("evaluation"),
        prompt_key="question",
        options_key="choices.text",
        answer_labels_key="choices.label",
        answer_label_key="answerKey",
    ),
)

# This creates a JSON file representing the train and validation splits of ARC-Challenge
arc_challenge_convert_eval = ExecutorStep(
    name="evaluation/arc-challenge",
    fn=raw2json,
    config=DatasetConversionConfig(
        dataset_name="allenai/ai2_arc",
        subsets=["ARC-Challenge"],
        splits=["train", "validation"],
        input_path=arc_download_step,
        hf_path="allenai/ai2_arc",
        output_path=this_output_path(),
        output_format=OutputFormatOptions("evaluation"),
        prompt_key="question",
        options_key="choices.text",
        answer_labels_key="choices.label",
        answer_label_key="answerKey",
    ),
)

>>>>>>> d722caa1
############################################################
# Convert mmlu to dolma format (i.e. JSON with "text" field)
# This is used as input to the decontamination pipeline so documents with MMLU content are removed
mmlu_convert_dolma = ExecutorStep(
    name="decontamination/mmlu-dolma",
    fn=raw2json,
    config=DatasetConversionConfig(
        dataset_name="cais/mmlu",
        subsets=["all"],
        splits=["dev", "test", "validation"],
        input_path=mmlu_download_step,
        hf_path="cais/mmlu",
        output_path=this_output_path(),
        output_format=OutputFormatOptions("decontamination"),
        prompt_key="question",
        options_key="choices",
        answer_idx_key="answer",
        answer_labels=["A", "B", "C", "D"],
    ),
)

############################################################

if __name__ == "__main__":
    executor_main(
        steps=[
            mmlu_download_step,
            mmlu_convert_eval_aux,
            mmlu_convert_eval_subject,
            mmlu_convert_dolma,
<<<<<<< HEAD
            boolq_download_step,
            boolq_convert_eval,
            piqa_download_step,
            piqa_convert_eval,
            winogrande_download_step,
            winogrande_convert_eval,
=======
            arc_easy_convert_eval,
            arc_challenge_convert_eval,
>>>>>>> d722caa1
        ]
    )<|MERGE_RESOLUTION|>--- conflicted
+++ resolved
@@ -6,13 +6,10 @@
 """
 Downloads the following datasets
 - mmlu
-<<<<<<< HEAD
 - boolq
 - piqa
 - winogrande
-=======
 - arc
->>>>>>> d722caa1
 """
 ############################################################
 # download mmlu dataset
@@ -29,8 +26,6 @@
     override_output_path="gs://marin-us-central2/raw/cais/mmlu",
 ).cd("c30699e")
 
-<<<<<<< HEAD
-<<<<<<< HEAD
 # download boolq dataset
 boolq_download_step = ExecutorStep(
     name="raw/google/boolq",
@@ -38,6 +33,10 @@
     config=DownloadConfig(
         hf_dataset_id="google/boolq",
         revision=versioned("35b264d"),
+        gcs_output_path=this_output_path(),
+        wait_for_completion=True,
+        hf_urls_glob=["**/*.parquet"],
+    ),
     override_output_path="gs://marin-us-central2/raw/google/boolq",
 ).cd("35b264d")
 
@@ -68,9 +67,7 @@
     ),
     override_output_path="gs://marin-us-central2/raw/allenai/winogrande",
 ).cd("ebf71e3")
->>>>>>> ksalahi/winogrande
-=======
-############################################################
+
 # download arc dataset
 arc_download_step = ExecutorStep(
     name="raw/allenai/ai2_arc",
@@ -84,19 +81,16 @@
     ),
     override_output_path="gs://marin-us-central2/raw/allenai/ai2_arc",
 ).cd("210d026")
->>>>>>> d722caa1
+
 
 """
 Converts raw to JSON for:
 - mmlu
-<<<<<<< HEAD
 - boolq
 - piqa
 - winogrande
-=======
 - arc-easy
 - arc-challenge
->>>>>>> d722caa1
 """
 ############################################################
 # Convert mmlu to evaluation format (i.e. JSON with "prompt", "response" fields)
@@ -141,7 +135,7 @@
     ),
 )
 
-<<<<<<< HEAD
+
 # This creates a JSON file representing the train and validation data subset of boolq
 boolq_convert_eval = ExecutorStep(
     name="evaluation/boolq-eval",
@@ -198,7 +192,7 @@
         answer_labels=["1", "2"],
     ),
 )
-=======
+
 # This creates a JSON file representing the train and validation splits of ARC-Easy
 arc_easy_convert_eval = ExecutorStep(
     name="evaluation/arc-easy",
@@ -237,7 +231,6 @@
     ),
 )
 
->>>>>>> d722caa1
 ############################################################
 # Convert mmlu to dolma format (i.e. JSON with "text" field)
 # This is used as input to the decontamination pipeline so documents with MMLU content are removed
@@ -268,16 +261,13 @@
             mmlu_convert_eval_aux,
             mmlu_convert_eval_subject,
             mmlu_convert_dolma,
-<<<<<<< HEAD
             boolq_download_step,
             boolq_convert_eval,
             piqa_download_step,
             piqa_convert_eval,
             winogrande_download_step,
             winogrande_convert_eval,
-=======
             arc_easy_convert_eval,
             arc_challenge_convert_eval,
->>>>>>> d722caa1
         ]
     )