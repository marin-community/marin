import json
import os
from dataclasses import dataclass
from datetime import datetime, timedelta, timezone
from typing import Any

import fsspec
import wandb


@dataclass
class WANDB_METRICS_CONFIG:
    entity: str
    project: str
    num_days: int  # number of days before today to get metrics for
    output_path: str


def get_wandb_run_metrics(
    run_id: str, metrics=None, entity: str = "stanford-mercury", project: str = "marin"
) -> dict[str, Any]:
    """
    Retrieves key metrics for a specific WandB run.

    Args:
    - run_id (str): The ID of the WandB run.
    - entity (str): The WandB entity (user or organization).
    - project (str): The name of the WandB project.

    Returns:
    - dict: A dictionary containing relevant metrics for the run.
    """
    if metrics is None:
        metrics = ["eval/paloma/c4_en/bpb", "throughput/total_gflops", "_runtime"]

    # Initialize the WandB API
    api = wandb.Api()

    try:
        # Fetch the specified run
        run = api.run(f"{entity}/{project}/{run_id}")

        assert run is not None, f"Run {run_id} not found."

        metrics_dict = {}
        for metric in metrics:
            # Retrieve the metric value for the run
            value = run.summary.get(metric, None)
            if value is None:
                print(f"Metric '{metric}' not found for run {run_id}")
            metrics_dict[metric] = value

        print("Run metrics: ", metrics_dict)

        return metrics_dict

    except wandb.errors.CommError as e:
        print("Failed to retrieve run data:", e)
        return None

    except Exception as e:
        print(f"An unexpected error occurred when trying to retrieve run data: {e}")
        return None


def get_all_runs_over_period(num_days=7, entity="stanford-mercury", project="marin") -> dict[str, Any]:
    """
    Retrieves all runs created within the past week (or given time window).
    """
    # Initialize the WandB API
    api = wandb.Api()

    # Define the time window (one week ago from now)
    time_window = datetime.now(timezone.utc) - timedelta(days=num_days)

    # Initialize the list of runs
    runs_list = []

    try:

        # Check if project exists first
        try:
            api.project(entity, project)
        except wandb.errors.CommError:
            print(f"Project '{project}' not found in entity '{entity}'")
            return None

        # Fetch all runs for the project
        runs = api.runs(f"{entity}/{project}")

        print(runs)

        # Filter runs by creation date
        runs_list = [run for run in runs if datetime.strptime(run.created_at, "%Y-%m-%dT%H:%M:%S%z") >= time_window]

        print(f"Successfully retrieved {len(runs_list)} runs from the past {num_days} days")

        return runs_list

    except wandb.errors.CommError as e:
        print("Failed to retrieve run data:", e)
        return None

    except Exception as e:
        print(f"An unexpected error occurred when trying to get runs from WandB: {e}")
        return None


def count_params_for_run(run_id: str, entity="stanford-mercury", project="marin") -> int:
    """
    Retrieves the number of parameters for a specific WandB run.
    """
    from experiments.llama import LlamaConfig, compute_num_parameters

    # Initialize the WandB API
    api = wandb.Api()

    try:
        # Fetch the specified run
        run = api.run(f"{entity}/{project}/{run_id}")

        assert run is not None, f"Run {run_id} not found."

        # Calculate the number of parameters for the run
        # TODO: actually can this just be replaced by getting the parameter_count from the run?
        # there seems be some discrepancy in the parameter count between the two methods
        tokenizer = run.config.get("data", {}).get("tokenizer")
        print("Tokenizer: ", tokenizer)
        if tokenizer == "EleutherAI/gpt-neox-20b":
            vocab_size = 50_257
        elif tokenizer == "meta-llama/Meta-Llama-3.1-8B":
            vocab_size = 128_256
        elif tokenizer == "meta-llama/Llama-2-7b":
            vocab_size = 32_000
        elif tokenizer == "gpt2":
<<<<<<< HEAD
            vocab_size == 50_257

        print("Vocab size: ", vocab_size)
=======
            vocab_size = 50_257
>>>>>>> 2cae1fa9

        model_dict = run.config.get("model", {})
        print("Model dict: ", model_dict)
        llama_config = LlamaConfig(
            hidden_dim=model_dict.get("hidden_dim"),
            num_heads=model_dict.get("num_heads"),
            num_kv_heads=model_dict.get("num_kv_heads"),
            intermediate_dim=model_dict.get("intermediate_dim"),
            num_layers=model_dict.get("num_layers"),
        )

        num_parameters = compute_num_parameters(llama_config, vocab_size=vocab_size)
        print(f"Number of parameters for run {run_id}: {num_parameters}\n")

        return num_parameters

    except wandb.errors.CommError as e:
        print("Failed to retrieve run data:", e)
        return None

    except Exception as e:
        print(f"An unexpected error occurred when trying to retrieve run data: {e}")
        return None


def calculate_wandb_metrics(config: WANDB_METRICS_CONFIG) -> tuple[dict[str, Any], str]:
    """
    Calculate and upload metrics to GCS for the past num_days.

    Returns:
    - tuple: a metrics dict and the GCS path to the metrics file.
    """

    # get all runs from past num_days
    runs = get_all_runs_over_period(num_days=config.num_days, entity=config.entity, project=config.project)

    # get metrics for each run
    run_metrics = {}
    for run in runs:
        run_id = run.id
        run_metrics[run_id] = get_wandb_run_metrics(run_id)

        # get parameter count for the run and add to metrics
        run_metrics[run_id]["num_parameters"] = count_params_for_run(run_id)

    # get the model with best bpb eval for each group in 1b parameter scale
    best_bpb_1b, best_bpb_7b = None, None
    best_bpb1b_run_id, best_bpb7b_run_id = None, None
    for run_id, metrics in run_metrics.items():
        if metrics["eval/paloma/c4_en/bpb"] is not None:
            num_parameters = metrics["num_parameters"]

            # if num_parameters is below 2 billion and bpb is better than current best, update best_bpb
            if num_parameters < 2_000_000_000 and (
                best_bpb_1b is None or metrics["eval/paloma/c4_en/bpb"] < best_bpb_1b
            ):
                best_bpb_1b = metrics["eval/paloma/c4_en/bpb"]
                best_bpb1b_run_id = run_id

            # if num_parameters is above 6 billion and bpb is better than current best, update best_bpb
            if num_parameters > 6_000_000_000 and (
                best_bpb_7b is None or metrics["eval/paloma/c4_en/bpb"] < best_bpb_7b
            ):
                best_bpb_7b = metrics["eval/paloma/c4_en/bpb"]
                best_bpb7b_run_id = run_id

    metrics = {
        "num_runs": len(run_metrics),
        "best_c4_en_bpb": {
            "1b": {
                "run_id": best_bpb1b_run_id,
                "run_metrics": run_metrics[best_bpb1b_run_id] if best_bpb1b_run_id else None,
            },
            "7b": {
                "run_id": best_bpb7b_run_id,
                "run_metrics": run_metrics[best_bpb7b_run_id] if best_bpb7b_run_id else None,
            },
        },
        "total_gflops_across_runs": sum(
            [
                metrics["throughput/total_gflops"]
                for metrics in run_metrics.values()
                if metrics["throughput/total_gflops"] is not None
            ]
        ),
    }

    with fsspec.open(os.path.join(config.output_path, "metric.json"), "w") as f:
        print(json.dumps(metrics), file=f)


if __name__ == "__main__":
    config = WANDB_METRICS_CONFIG(entity="stanford-mercury", project="marin", num_days=7, output_path=".")
    #calculate_wandb_metrics(config)

    count_params_for_run(run_id="sweep474-150m-hs=128-ce=64000-bs=256-step=4000-lr=0.001-wd0.1-e08ba6")<|MERGE_RESOLUTION|>--- conflicted
+++ resolved
@@ -133,13 +133,9 @@
         elif tokenizer == "meta-llama/Llama-2-7b":
             vocab_size = 32_000
         elif tokenizer == "gpt2":
-<<<<<<< HEAD
             vocab_size == 50_257
 
         print("Vocab size: ", vocab_size)
-=======
-            vocab_size = 50_257
->>>>>>> 2cae1fa9
 
         model_dict = run.config.get("model", {})
         print("Model dict: ", model_dict)
