--- conflicted
+++ resolved
@@ -103,14 +103,10 @@
     allow_out_of_region_writes: bool = False
     """This makes less sense than reading across regions, but for completeness."""
 
-<<<<<<< HEAD
-    z_loss_weight: float = 0.0
-=======
     z_loss_weight: float = 0.0
 
     reinit_tokens: list[str] | bool = False
     """
     if set, will reinitialize the embeddings for the given tokens. If True, will reinitialize the default tokens
     for llama3's tokenizer
-    """
->>>>>>> 0df53e32
+    """