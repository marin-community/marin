# Copyright 2025 The Marin Authors
#
# Licensed under the Apache License, Version 2.0 (the "License");
# you may not use this file except in compliance with the License.
# You may obtain a copy of the License at
#
#     https://www.apache.org/licenses/LICENSE-2.0
#
# Unless required by applicable law or agreed to in writing, software
# distributed under the License is distributed on an "AS IS" BASIS,
# WITHOUT WARRANTIES OR CONDITIONS OF ANY KIND, either express or implied.
# See the License for the specific language governing permissions and
# limitations under the License.

import dataclasses

from experiments.defaults import default_download
from marin.download.huggingface.download import DownloadConfig
from marin.download.huggingface.download_hf import download_hf
from marin.execution.executor import ExecutorStep, executor_main, this_output_path, versioned
from marin.raw2json.huggingface.qa.raw2json import DatasetConversionConfig, OutputFormatOptions, raw2json

"""
This script downloads HF datasets for various tasks and converts them to prompt/response JSONL format for log prob
evaluation. It also converts them to dolma "text" format for decontamination.

To adda new dataset, you need to:
1. Download the dataset (in the download section)
2. Convert the dataset to evaluation format (in the conversion section)
3. Add the dataset to the eval_datasets list
4. (Optional) Convert the dataset to dolma format (in the conversion section)

TODO: group together the download and conversion steps for each dataset
"""

"""
Downloads the following datasets
- mmlu
- boolq
- piqa
- winogrande
- arc
- openbookqa
- hellaswag
- MMLU-Pro
- openai_humaneval
- mbpp

"""
############################################################
# download mmlu dataset
# TODO: Earlier datasets were stored in gcs_output_path/<revision> instead of gcs_output_path.
#   Migrate the dataset and cd can be removed.
mmlu_raw = ExecutorStep(
    name="raw/cais/mmlu",
    fn=download_hf,
    config=DownloadConfig(
        hf_dataset_id="cais/mmlu",
        revision=versioned("c30699e"),
        gcs_output_path=this_output_path(),
        wait_for_completion=True,
        hf_urls_glob=["**/*.parquet", "*.md"],
    ),
    override_output_path="raw/cais/mmluhf",
)

# download boolq dataset
# TODO: Earlier datasets were stored in gcs_output_path/<revision> instead of gcs_output_path.
#   Migrate the dataset and cd can be removed.
boolq_raw = default_download(
    name="raw/google/boolq",
    hf_dataset_id="google/boolq",
    revision=versioned("35b264d"),
    override_output_path="raw/google/boolqhf",
    hf_urls_glob=["**/*.parquet"],
)

# download hellaswag dataset
# TODO: Earlier datasets were stored in gcs_output_path/<revision> instead of gcs_output_path.
#   Migrate the dataset and cd can be removed.
hellaswag_raw = default_download(
    name="raw/Rowan/hellaswag",
    hf_dataset_id="Rowan/hellaswag",
    revision=versioned("50441ce"),
    override_output_path="raw/Rowan/hellaswaghf",
    hf_urls_glob=["**/*.parquet"],
)

# download piqa dataset
# TODO: Earlier datasets were stored in gcs_output_path/<revision> instead of gcs_output_path.
#   Migrate the dataset and cd can be removed.
piqa_raw = default_download(
    name="raw/ybisk/piqa",
    hf_dataset_id="ybisk/piqa",
    revision=versioned("142c512"),
    override_output_path="raw/ybisk/piqahf",
    hf_urls_glob=["**/*.parquet"],
)

# download winogrande dataset
# TODO: Earlier datasets were stored in gcs_output_path/<revision> instead of gcs_output_path.
#   Migrate the dataset and cd can be removed.
winogrande_raw = default_download(
    name="raw/allenai/winogrande",
    hf_dataset_id="allenai/winogrande",
    revision=versioned("ebf71e3"),
    override_output_path="raw/allenai/winograndehf",
    hf_urls_glob=["winogrande_xl/**/*.parquet"],
)

# download arc dataset
# TODO: Earlier datasets were stored in gcs_output_path/<revision> instead of gcs_output_path.
#   Migrate the dataset and cd can be removed.
arc_raw = default_download(
    name="raw/allenai/ai2_arc",
    hf_dataset_id="allenai/ai2_arc",
    revision=versioned("210d026"),
    override_output_path="raw/allenai/ai2_archf",
    hf_urls_glob=["**/*.parquet", "*.md"],
)

# download openbookqa dataset
# TODO: Earlier datasets were stored in gcs_output_path/<revision> instead of gcs_output_path.
#   Migrate the dataset and cd can be removed.
openbookqa_raw = default_download(
    name="raw/allenai/openbookqa",
    hf_dataset_id="allenai/openbookqa",
    revision=versioned("388097e"),
    override_output_path="raw/allenai/openbookqahf",
    hf_urls_glob=["**/*.parquet", "*.md"],
)

# download MMLU-Pro dataset
# TODO: Earlier datasets were stored in gcs_output_path/<revision> instead of gcs_output_path.
#   Migrate the dataset and cd can be removed.
mmlu_pro_raw = default_download(
    name="raw/TIGER-Lab/MMLU-Pro",
    hf_dataset_id="TIGER-Lab/MMLU-Pro",
    revision=versioned("3373e0b"),
    override_output_path="raw/TIGER-Lab/MMLU-Prohf",
    hf_urls_glob=["**/*.parquet", "*.md"],
)

# download openai_humaneval
# TODO: Earlier datasets were stored in gcs_output_path/<revision> instead of gcs_output_path.
#   Migrate the dataset and cd can be removed.
humaneval_raw = default_download(
    name="raw/openai/openai_humaneval",
    hf_dataset_id="openai/openai_humaneval",
    revision=versioned("7dce605"),
    override_output_path="gs://marin-us-central2/raw/openai/openai_humanevalhf",
    hf_urls_glob=["**/*.parquet", "*.md"],
)

# download mbpp
# TODO: Earlier datasets were stored in gcs_output_path/<revision> instead of gcs_output_path.
#   Migrate the dataset and cd can be removed.
mbpp_raw = ExecutorStep(
    name="raw/google-research-datasets/mbpp",
    fn=download_hf,
    config=DownloadConfig(
        hf_dataset_id="google-research-datasets/mbpp",
        revision=versioned("4bb6404"),
        gcs_output_path=this_output_path(),
        wait_for_completion=True,
        hf_urls_glob=["**/*.parquet", "*.md"],
    ),
    override_output_path="raw/google-research-datasets/mbpphf",
).cd("4bb6404/full")

"""
Converts raw to JSON for:
- mmlu
- boolq
- piqa
- winogrande
- arc-easy
- arc-challenge
- openbookqa
- hellaswag
- MMLU-Pro
- openai_humaneval
- mbpp
"""
############################################################
# Convert mmlu to evaluation format (i.e. JSON with "prompt", "response" fields)
# This is the input for internal evaluation which measures PPL model gives to correct responses to prompts


@dataclasses.dataclass(frozen=True)
class EvalDataset:
    """
    A dataset for log prob evaluation. The steps should point to the data in prompt/response JSONL format.
    """

    org: str
    name: str
    steps: list[ExecutorStep]
    tags: list[str] = dataclasses.field(default_factory=list)


# This creates a JSON file representing the auxiliary training data subset of MMLU
mmlu_aux_eval = ExecutorStep(
    name="evaluation/mmlu-eval-aux",
    fn=raw2json,
    config=DatasetConversionConfig(
        dataset_name="cais/mmlu",
        subsets=["all"],
        splits=["auxiliary_train"],
        input_path=mmlu_raw,
        hf_path="cais/mmlu",
        output_path=this_output_path(),
        output_format=OutputFormatOptions("evaluation"),
        prompt_key="question",
        options_key="choices",
        answer_idx_key="answer",
        answer_labels=["A", "B", "C", "D"],
    ),
)

# This creates one file per subject from MMLU, excluding the all and auxiliary training subsets
mmlu_subject_eval = ExecutorStep(
    name="evaluation/mmlu-eval-subject",
    fn=raw2json,
    config=DatasetConversionConfig(
        dataset_name="cais/mmlu",
        subsets=["*"],
        splits=["dev", "validation"],
        input_path=mmlu_raw,
        hf_path="cais/mmlu",
        output_path=this_output_path(),
        output_format=OutputFormatOptions("evaluation"),
        prompt_key="question",
        options_key="choices",
        answer_idx_key="answer",
        answer_labels=["A", "B", "C", "D"],
        exclude_subsets=["all", "auxiliary_train"],
    ),
)

# This creates a JSON file representing the train and validation data subset of boolq
boolq_eval = ExecutorStep(
    name="evaluation/boolq-eval",
    fn=raw2json,
    config=DatasetConversionConfig(
        dataset_name="google/boolq",
        subsets=["*"],
        splits=["train", "validation"],
        input_path=boolq_raw,
        hf_path="google/boolq",
        output_path=this_output_path(),
        output_format=OutputFormatOptions("evaluation"),
        prompt_key="question",
        answer_label_key="answer",
        answer_labels=[True, False],
        answer_text_ignore=True,
    ),
)

# This creates a JSON file representing the training and validation data subset of piqa
piqa_eval = ExecutorStep(
    name="evaluation/piqa",
    fn=raw2json,
    config=DatasetConversionConfig(
        dataset_name="ybisk/piqa",
        subsets=["*"],
        splits=["train", "validation"],
        input_path=piqa_raw,
        hf_path="ybisk/piqa",
        output_path=this_output_path(),
        output_format=OutputFormatOptions("evaluation"),
        prompt_key="goal",
        options_keys=["sol1", "sol2"],
        answer_idx_key="label",
        answer_labels=["1", "2"],
    ),
)

# This creates a JSON file representing the training and validation data subset of winogrande_xl
winogrande_eval = ExecutorStep(
    name="evaluation/winogrande",
    fn=raw2json,
    config=DatasetConversionConfig(
        dataset_name="allenai/winogrande",
        subsets=["default"],
        splits=["train", "validation"],
        input_path=winogrande_raw,
        hf_path="allenai/winogrande",
        output_path=this_output_path(),
        output_format=OutputFormatOptions("evaluation"),
        prompt_key="sentence",
        options_keys=["option1", "option2"],
        answer_label_key="answer",
        answer_labels=["1", "2"],
    ),
)

# This creates a JSON file representing the train and validation splits of ARC-Easy
arc_easy_eval = ExecutorStep(
    name="evaluation/arc-easy",
    fn=raw2json,
    config=DatasetConversionConfig(
        dataset_name="allenai/ai2_arc",
        subsets=["ARC-Easy"],
        splits=["train", "validation"],
        input_path=arc_raw,
        hf_path="allenai/ai2_arc",
        output_path=this_output_path(),
        output_format=OutputFormatOptions("evaluation"),
        prompt_key="question",
        options_key="choices.text",
        answer_labels_key="choices.label",
        answer_label_key="answerKey",
    ),
)

# This creates a JSON file representing the train and validation splits of ARC-Challenge
arc_challenge_eval = ExecutorStep(
    name="evaluation/arc-challenge",
    fn=raw2json,
    config=DatasetConversionConfig(
        dataset_name="allenai/ai2_arc",
        subsets=["ARC-Challenge"],
        splits=["train", "validation"],
        input_path=arc_raw,
        hf_path="allenai/ai2_arc",
        output_path=this_output_path(),
        output_format=OutputFormatOptions("evaluation"),
        prompt_key="question",
        options_key="choices.text",
        answer_labels_key="choices.label",
        answer_label_key="answerKey",
    ),
)

# This creates a JSON file for the train and validation subsets of OpenBookQA
openbookqa_eval = ExecutorStep(
    name="evaluation/openbookqa-eval",
    fn=raw2json,
    config=DatasetConversionConfig(
        dataset_name="allenai/openbookqa",
        subsets=["main"],
        splits=["train", "validation"],
        input_path=openbookqa_raw,
        hf_path="allenai/openbookqa",
        output_path=this_output_path(),
        output_format=OutputFormatOptions("evaluation"),
        prompt_key="question_stem",
        options_key="choices.text",
        answer_label_key="answerKey",
        answer_labels_key="choices.label",
    ),
)

# This creates a JSON file representing the training and validation splits for hellaswag
hellaswag_eval = ExecutorStep(
    name="evaluation/hellaswag-eval",
    fn=raw2json,
    config=DatasetConversionConfig(
        dataset_name="Rowan/hellaswag",
        subsets=["*"],
        splits=["train", "validation"],
        input_path=hellaswag_raw,
        hf_path="Rowan/hellaswag",
        output_path=this_output_path(),
        output_format=OutputFormatOptions("evaluation"),
        prompt_key="ctx",
        options_key="endings",
        answer_labels=["A", "B", "C", "D"],
        answer_idx_key="label",
    ),
)

# This creates a JSON file representing the test and validation splits for MMLU-Pro
mmlu_pro_eval = ExecutorStep(
    name="evaluation/MMLU-Pro-eval",
    fn=raw2json,
    config=DatasetConversionConfig(
        dataset_name="TIGER-Lab/MMLU-Pro",
        subsets=["*"],
        splits=["test", "validation"],
        input_path=mmlu_pro_raw,
        hf_path="TIGER-Lab/MMLU-Pro",
        output_path=this_output_path(),
        output_format=OutputFormatOptions("evaluation"),
        prompt_key="question",
        options_key="options",
        answer_labels=["A", "B", "C", "D", "E", "F", "G", "H", "I", "J", "K", "L", "M", "N", "O", "P"],
        answer_idx_key="answer_index",
    ),
)

# This creates a JSON file representing the test and validation splits for openai_humaneval
humaneval_eval = ExecutorStep(
    name="evaluation/humaneval-eval",
    fn=raw2json,
    config=DatasetConversionConfig(
        dataset_name="openai/openai_humaneval",
        subsets=["*"],
        splits=["test"],
        input_path=humaneval_raw,
        hf_path="openai/openai_humaneval",
        output_path=this_output_path(),
        output_format=OutputFormatOptions("evaluation"),
        prompt_key="prompt",
        answer_text_key="canonical_solution",
    ),
)

# This creates a JSON file representing the train, test, and validation splits for mbpp
mbpp_eval = ExecutorStep(
    name="evaluation/mbpp-eval",
    fn=raw2json,
    config=DatasetConversionConfig(
        dataset_name="google-research-datasets/mbpp",
        subsets=["*"],
        splits=["train", "test", "validation"],
        input_path=mbpp_raw,
        hf_path="google-research-datasets/mbpp",
        output_path=this_output_path(),
        output_format=OutputFormatOptions("evaluation"),
        prompt_key="text",
        answer_text_key="code",
    ),
)

eval_datasets = [
    # these tags are used to group datasets together for averaging
    EvalDataset("cais", "mmlu", [mmlu_aux_eval, mmlu_subject_eval]),
    EvalDataset("google", "boolq", [boolq_eval], ["core"]),
    EvalDataset("Rowan", "hellaswag", [hellaswag_eval], ["core"]),
    EvalDataset("ybisk", "piqa", [piqa_eval], ["core"]),
    EvalDataset("allenai", "winogrande", [winogrande_eval], ["core"]),
    EvalDataset("allenai", "ai2_arc_easy", [arc_easy_eval], ["core", "arc"]),
    EvalDataset("allenai", "ai2_arc_challenge", [arc_challenge_eval], ["core", "arc"]),
    EvalDataset("allenai", "openbookqa", [openbookqa_eval], ["core"]),
    EvalDataset("openai", "openai_humaneval", [humaneval_eval]),
    EvalDataset("google-research-datasets", "mbpp", [mbpp_eval]),
]


############################################################
# Convert mmlu to dolma format (i.e. JSON with "text" field)
# This is used as input to the decontamination pipeline so documents with MMLU content are removed
mmlu_convert_dolma = ExecutorStep(
    name="decontamination/mmlu-dolma",
    fn=raw2json,
    config=DatasetConversionConfig(
        dataset_name="cais/mmlu",
        subsets=["all"],
        splits=["dev", "test", "validation"],
        input_path=mmlu_raw,
        hf_path="cais/mmlu",
        output_path=this_output_path(),
        output_format=OutputFormatOptions("decontamination"),
        prompt_key="question",
        options_key="choices",
        answer_idx_key="answer",
        answer_labels=["A", "B", "C", "D"],
    ),
)

lingoly = ExecutorStep(
    name="raw/ambean/lingOly",
    fn=download_hf,
    config=DownloadConfig(
        hf_dataset_id="ambean/lingOly",
        revision=versioned("6aff4c2"),
        gcs_output_path=this_output_path(),
        wait_for_completion=True,
    ),
)

<<<<<<< HEAD
gsm8k_raw = ExecutorStep(
    name="raw/openai/gsm8k",
    fn=download_hf,
    config=DownloadConfig(
        hf_dataset_id="openai/gsm8k",
        revision=versioned("e53f048"),
    ),
)

gsm8k_train = ExecutorStep(
    name="evaluation/gsm8k-train",
    fn=raw2json,
    config=DatasetConversionConfig(
        dataset_name="openai/gsm8k",
        subsets=["main"],
        splits=["train"],
        input_path=gsm8k_raw,
        hf_path="openai/gsm8k",
        output_path=this_output_path(),
        output_format=OutputFormatOptions("concatenated_qa"),
        prompt_key="question",
        answer_text_key="answer",
    ),
=======
# gsm8k raw
gsm8k_raw = ExecutorStep(
    name="raw/gsm8k",
    fn=download_hf,
    config=DownloadConfig(
        hf_dataset_id="openai/gsm8k",
        revision=versioned("6e925c6"),
        gcs_output_path=this_output_path(),
        wait_for_completion=True,
        hf_urls_glob=["**/*.parquet", "*.md"],
    ),
    override_output_path="raw/gsm8k/mainhf",
)

# math dataset raw
math_raw = ExecutorStep(
    name="raw/hendrycks_math",
    fn=download_hf,
    config=DownloadConfig(
        hf_dataset_id="EleutherAI/hendrycks_math",
        revision=versioned("21a5633"),
        gcs_output_path=this_output_path(),
        wait_for_completion=True,
        hf_urls_glob=["**/*.parquet", "*.md"],
    ),
    override_output_path="raw/hendrycks/mathhf",
)

# truthful_qa raw
truthful_qa_raw = ExecutorStep(
    name="raw/truthful_qa",
    fn=download_hf,
    config=DownloadConfig(
        hf_dataset_id="truthfulqa/truthful_qa",
        revision=versioned("741b827"),
        gcs_output_path=this_output_path(),
        wait_for_completion=True,
        hf_urls_glob=["**/*.parquet", "*.md"],
    ),
    override_output_path="raw/truthful_qa/multiple_choicehf",
)

# bbh raw
bbh_raw = ExecutorStep(
    name="raw/bbh",
    fn=download_hf,
    config=DownloadConfig(
        hf_dataset_id="SaylorTwift/bbh",
        revision=versioned("b5306be"),
        gcs_output_path=this_output_path(),
        wait_for_completion=True,
        hf_urls_glob=["**/*.parquet", "*.md"],
    ),
    override_output_path="raw/SaylorTwift/bbhhf",
)

# gpqa raw
gpqa_raw = ExecutorStep(
    name="raw/gpqa",
    fn=download_hf,
    config=DownloadConfig(
        hf_dataset_id="Idavidrein/gpqa",
        revision=versioned("90b8e5b"),
        gcs_output_path=this_output_path(),
        wait_for_completion=True,
        hf_urls_glob=["**/*.csv", "*.csv"],
    ),
    override_output_path="raw/Idavidrein/gpqa",
)

# instruction-following raw
instruction_following_raw = ExecutorStep(
    name="raw/instruction_following_eval",
    fn=download_hf,
    config=DownloadConfig(
        hf_dataset_id="wis-k/instruction-following-eval",
        revision=versioned("5a5661c"),
        gcs_output_path=this_output_path(),
        wait_for_completion=True,
        hf_urls_glob=["**/*.jsonl", "*.jsonl"],
    ),
    override_output_path="raw/wis-k/instruction-following-evalhf",
)

# musr raw
musr_raw = ExecutorStep(
    name="raw/musr",
    fn=download_hf,
    config=DownloadConfig(
        hf_dataset_id="WillHeld/MuSRDecontam",
        revision=versioned("39b4f56"),
        gcs_output_path=this_output_path(),
        wait_for_completion=True,
        hf_urls_glob=["**/*.parquet", "*.parquet"],
    ),
    override_output_path="raw/WillHeld/MuSRDecontamhf",
)

# winograd WSC raw
winograd_wsc_raw = ExecutorStep(
    name="raw/winograd_wsc",
    fn=download_hf,
    config=DownloadConfig(
        hf_dataset_id="marcov/winograd_wsc_wsc273_promptsource",
        revision=versioned("63befd8"),
        gcs_output_path=this_output_path(),
        wait_for_completion=True,
        hf_urls_glob=["**/*.parquet", "*.parquet"],
    ),
    override_output_path="raw/marcov/winograd_wsc_wsc273_promptsourcehf",
)

# commonsense_qa raw
commonsense_qa_raw = ExecutorStep(
    name="raw/commonsense_qa",
    fn=download_hf,
    config=DownloadConfig(
        hf_dataset_id="tau/commonsense_qa",
        revision=versioned("94630fe"),
        gcs_output_path=this_output_path(),
        wait_for_completion=True,
        hf_urls_glob=["**/*.parquet", "*.parquet"],
    ),
    override_output_path="raw/tau/commonsense_qahf",
)

# lambada_openai raw
lambada_openai_raw = ExecutorStep(
    name="raw/lambada_openai",
    fn=download_hf,
    config=DownloadConfig(
        hf_dataset_id="EleutherAI/lambada_openai",
        revision=versioned("879e19a"),
        gcs_output_path=this_output_path(),
        wait_for_completion=True,
        hf_urls_glob=["**/*.jsonl", "*.jsonl"],
    ),
    override_output_path="raw/EleutherAI/lambada_openaihf",
)

# Alternative PIQA variant used only for contamination analysis
piqa_baber_raw = ExecutorStep(
    name="raw/baber/piqa",
    fn=download_hf,
    config=DownloadConfig(
        hf_dataset_id="baber/piqa",
        revision=versioned("142f6d7"),
        gcs_output_path=this_output_path(),
        wait_for_completion=True,
        hf_urls_glob=["**/*.parquet", "*.parquet"],
    ),
    override_output_path="raw/baber/piqahf",
>>>>>>> ac19ac8d
)

############################################################

if __name__ == "__main__":
    executor_main(
        steps=[
            mmlu_convert_dolma,
            *[step for ds in eval_datasets for step in ds.steps],
        ]
    )<|MERGE_RESOLUTION|>--- conflicted
+++ resolved
@@ -471,14 +471,18 @@
     ),
 )
 
-<<<<<<< HEAD
+# gsm8k raw
 gsm8k_raw = ExecutorStep(
-    name="raw/openai/gsm8k",
+    name="raw/gsm8k",
     fn=download_hf,
     config=DownloadConfig(
         hf_dataset_id="openai/gsm8k",
-        revision=versioned("e53f048"),
-    ),
+        revision=versioned("6e925c6"),
+        gcs_output_path=this_output_path(),
+        wait_for_completion=True,
+        hf_urls_glob=["**/*.parquet", "*.md"],
+    ),
+    override_output_path="raw/gsm8k/mainhf",
 )
 
 gsm8k_train = ExecutorStep(
@@ -495,19 +499,6 @@
         prompt_key="question",
         answer_text_key="answer",
     ),
-=======
-# gsm8k raw
-gsm8k_raw = ExecutorStep(
-    name="raw/gsm8k",
-    fn=download_hf,
-    config=DownloadConfig(
-        hf_dataset_id="openai/gsm8k",
-        revision=versioned("6e925c6"),
-        gcs_output_path=this_output_path(),
-        wait_for_completion=True,
-        hf_urls_glob=["**/*.parquet", "*.md"],
-    ),
-    override_output_path="raw/gsm8k/mainhf",
 )
 
 # math dataset raw
@@ -648,7 +639,6 @@
         hf_urls_glob=["**/*.parquet", "*.parquet"],
     ),
     override_output_path="raw/baber/piqahf",
->>>>>>> ac19ac8d
 )
 
 ############################################################
