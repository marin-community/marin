from experiments.defaults import default_download, default_tokenize
from experiments.llama import llama3_tokenizer
from marin.download.huggingface.download_hf import DownloadConfig, download_hf
from marin.execution import versioned
from marin.execution.executor import ExecutorStep, this_output_path
from marin.processing.tokenize import lm_mixture_data_config

finemath_commit_hash = "8f233cf"
finemath = ExecutorStep(
    name="raw/finemath",
    fn=download_hf,
    config=DownloadConfig(
        hf_dataset_id="HuggingFaceTB/finemath",
        revision=finemath_commit_hash,
        gcs_output_path=this_output_path(),
        wait_for_completion=True,
    ),
)


finemath_3_plus = finemath.cd("finemath-3plus")
finemath_3_plus_tokenized = default_tokenize(
    name="finemath_3_plus",
    dataset=finemath_3_plus,
    tokenizer=llama3_tokenizer,
).with_output_path("tokenized/finemath_3_plus-a26b0f/")

<<<<<<< HEAD
lavita_medical_qa_datasets = default_download(
    name="raw/lavita_medical_qa",
    hf_dataset_id="lavita/medical-qa-datasets",
    revision="59d48e2",
    override_output_path="raw/lavita_medical_qa",
=======
# Define MegaMath dataset source
megamath_source = default_download(
    name="raw/llm360/megamath",
    hf_dataset_id="llm360/MegaMath",
    revision=versioned("3cbc64616594d6bc8759abaa0b2a71858f880f0d"),
    override_output_path="raw/llm360/megamath",
    hf_urls_glob=["**/*.parquet", "*.md"],
)

# Megamath is partitioned into 6 sources. We expose each of them as a separate step.
megamath_split_paths = {
    # Code just seems to be metadata, not actual code files.
    # "megamath/code": megamath_source / "megamath-code/*.parquet",
    "megamath/qa": megamath_source / "megamath-qa/**/*.parquet",
    "megamath/text_code_block": megamath_source / "megamath-text-code-block/*.parquet",
    "megamath/translated_code": megamath_source / "megamath-translated-code/*.parquet",
    "megamath/web_pro": megamath_source / "megamath-web-pro/*.parquet",
    "megamath/web": megamath_source / "megamath-web/*/*.parquet",
}

megamath_tokenized = {
    name: default_tokenize(
        name=name,
        dataset=path,
        tokenizer=llama3_tokenizer,
    )
    for name, path in megamath_split_paths.items()
}

# source: https://huggingface.co/datasets/LLM360/MegaMath#detailed-statistics
# in teratokens
megamath_token_counts = {
    # "Real"
    "megamath/web": 0.2639,  # 263.9B
    "megamath/web_pro": 0.0151,  # 15.1B
    # Synthetic
    "megamath/text_code_block": 0.0503,  # 50.3B
    "megamath/translated_code": 0.0072,  # 7.2B
    "megamath/qa": 0.0070,  # 7.0B
}

megamath_mixture = lm_mixture_data_config(
    components=megamath_tokenized,
    weights=megamath_token_counts,
)

megamath_real_only = lm_mixture_data_config(
    components={
        "megamath/web": megamath_tokenized["megamath/web"],
        "megamath/web_pro": megamath_tokenized["megamath/web_pro"],
    },
    weights={
        "megamath/web": megamath_token_counts["megamath/web"],
        "megamath/web_pro": megamath_token_counts["megamath/web_pro"],
    },
>>>>>>> 18ea5205
)<|MERGE_RESOLUTION|>--- conflicted
+++ resolved
@@ -25,13 +25,13 @@
     tokenizer=llama3_tokenizer,
 ).with_output_path("tokenized/finemath_3_plus-a26b0f/")
 
-<<<<<<< HEAD
 lavita_medical_qa_datasets = default_download(
     name="raw/lavita_medical_qa",
     hf_dataset_id="lavita/medical-qa-datasets",
     revision="59d48e2",
     override_output_path="raw/lavita_medical_qa",
-=======
+)
+
 # Define MegaMath dataset source
 megamath_source = default_download(
     name="raw/llm360/megamath",
@@ -87,5 +87,4 @@
         "megamath/web": megamath_token_counts["megamath/web"],
         "megamath/web_pro": megamath_token_counts["megamath/web_pro"],
     },
->>>>>>> 18ea5205
 )