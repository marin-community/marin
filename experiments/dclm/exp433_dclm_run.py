from experiments.dclm.tokenize_dclm import DCLM_BASELINE_ONLY_MIXTURE, DCLM_MIXTURE_WEIGHTS
from experiments.defaults import SimpleTrainConfig, default_tokenize, default_train
from experiments.evals.evals import default_eval
from experiments.evals.task_configs import CORE_TASKS, CORE_TASKS_PLUS_MMLU
from experiments.llama import LlamaConfig
from experiments.pretraining_datasets import dclm_baseline, proofpile_2, starcoderdata
from marin.execution.executor import executor_main
from marin.processing.tokenize.data_configs import lm_mixture_data_config

gpt_neox_tokenizer = "EleutherAI/gpt-neox-20b"

### Define the datasets and tokenization configurations

dclm_baseline_tokenized_neox_wrong = default_tokenize(
    name="dclm_baseline",
    dataset=dclm_baseline,
    tokenizer=gpt_neox_tokenizer,
)


dclm_baseline_neox_tokenized = default_tokenize(
    name="dclm_baseline",
    dataset=dclm_baseline,
    tokenizer=gpt_neox_tokenizer,
)

starcoderdata_neox_tokenized = default_tokenize(
    name="starcoderdata", dataset=starcoderdata, tokenizer=gpt_neox_tokenizer, text_key="content"
)

proofpile_2_neox_tokenized = default_tokenize(
    name="proofpile_2",
    dataset=proofpile_2,
    tokenizer=gpt_neox_tokenizer,
)

DCLM_MIXTURE_COMPONENTS_NEOX_WRONG = {
    "dclm_baseline": dclm_baseline_tokenized_neox_wrong,
    "starcoderdata": starcoderdata_neox_tokenized,
    "proofpile_2": proofpile_2_neox_tokenized,
}

### Define the mixtures of datasets and their weights

# weights are from page 11 of https://arxiv.org/abs/2406.11794. Sampling is done uniformly over tokens.
# the 7B model was trained on 4.1T tokens, and the 1.4B model's data mixture weights are scaled accordingly.

# Define a mixture that has only dclm_baseline data; set the weights of the other datasets to 0

dclm_mixture_config_wrong = lm_mixture_data_config(
    components=DCLM_MIXTURE_COMPONENTS_NEOX_WRONG, weights=DCLM_MIXTURE_WEIGHTS
)
dclm_baseline_only_config_wrong = lm_mixture_data_config(
    components=DCLM_MIXTURE_COMPONENTS_NEOX_WRONG, weights=DCLM_BASELINE_ONLY_MIXTURE
)

### Define the model and training configurations

# hyperparams and numbers below are chosen to replicate the numbers in https://arxiv.org/abs/2406.11794.
# Table 1 (page 5) has # model parameters and # training tokens. Table 11, page 43 has the hyperparameters.
llama_1_4b_dclm = LlamaConfig(
    seq_len=2048,
    hidden_dim=2048,
    intermediate_dim=8192,
    num_heads=16,
    num_kv_heads=16,
    num_layers=24,
    use_flash_attention=True,
)

NUM_TRAIN_TOKENS = int(28.8e9)  # 28.8 billion tokens
NUM_TRAIN_STEPS = NUM_TRAIN_TOKENS // (256 * 2048)  # 256 is the batch size, 2048 is the sequence length

training_config = SimpleTrainConfig(
    tpu_type="v4-128",
    train_batch_size=256,
    num_train_steps=NUM_TRAIN_STEPS,
    learning_rate=3e-3,
    weight_decay=0.033,
    min_lr_ratio=0.1,
    warmup=5000,
    z_loss_weight=1e-4,
)

### Define the experiments- one for the mixture of datasets, and one for the baseline dataset only

EXPERIMENT_TAG_MIXTURE = ["433_dclm_1b_1x"]
EXPERIMENT_TAG_BASELINE_ONLY = ["433_dclm_baseline_1b_1x"]

dclm_mixture_model = default_train(
    name="dclm_1b_1x_replication_eval_check",
    tokenized=dclm_mixture_config_wrong,
    model_config=llama_1_4b_dclm,
    train_config=training_config,
    tags=EXPERIMENT_TAG_MIXTURE,
)

dclm_baseline_only_model = default_train(
    name="dclm_baseline_1b_1x_replication_nov12",
    tokenized=dclm_baseline_only_config_wrong,
    model_config=llama_1_4b_dclm,
    train_config=training_config,
    tags=EXPERIMENT_TAG_BASELINE_ONLY,
)

dclm_mixture_eval = default_eval(step=dclm_mixture_model, evals=CORE_TASKS)

dclm_baseline_only_eval = default_eval(step=dclm_baseline_only_model)

if __name__ == "__main__":
    executor_main(
        steps=[
<<<<<<< HEAD
            #dclm_baseline_tokenized,
            #starcoderdata_tokenized,
            #proofpile_2_tokenized,
            #dclm_mixture_model,
            #dclm_baseline_only_model,
=======
            dclm_baseline_tokenized_neox_wrong,
            starcoderdata_neox_tokenized,
            proofpile_2_neox_tokenized,
            dclm_mixture_model,
            dclm_baseline_only_model,
>>>>>>> e7da4aac
            dclm_mixture_eval,
            #dclm_baseline_only_eval,
        ]
    )<|MERGE_RESOLUTION|>--- conflicted
+++ resolved
@@ -110,19 +110,11 @@
 if __name__ == "__main__":
     executor_main(
         steps=[
-<<<<<<< HEAD
-            #dclm_baseline_tokenized,
-            #starcoderdata_tokenized,
-            #proofpile_2_tokenized,
-            #dclm_mixture_model,
-            #dclm_baseline_only_model,
-=======
             dclm_baseline_tokenized_neox_wrong,
             starcoderdata_neox_tokenized,
             proofpile_2_neox_tokenized,
             dclm_mixture_model,
             dclm_baseline_only_model,
->>>>>>> e7da4aac
             dclm_mixture_eval,
             #dclm_baseline_only_eval,
         ]
