--- conflicted
+++ resolved
@@ -107,7 +107,6 @@
             model_type="fasttext",
             attribute_name="quickstart-fasttext-quality-hq",
         ),
-        pip_dependency_groups=["quality_dedup_consolidate"],
     )
 
     inference_lq_step = ExecutorStep(
@@ -178,38 +177,8 @@
         ),
     )
 
-<<<<<<< HEAD
-    ############################################################
-
-=======
-    evaluation_data_cache = ExecutorStep(
-        name="tokenized/evaluation/mmlu",
-        fn=levanter_tokenize_supervised,
-        config=TokenizeConfig(
-            train_paths=[],
-            validation_paths=[
-                output_path_of(mmlu_convert_eval_subject).cd("cais/mmlu-virology-dev-evaluation.jsonl.gz"),
-            ],
-            cache_path=this_output_path(),
-            input_field="prompt",
-            output_field="response",
-            tokenizer=versioned(tokenizer),
-        ),
-    )
-
-    evaluation_data_config = LMSupervisedDatasetConfig(
-        validation_urls=[
-            output_path_of(mmlu_convert_eval_aux).cd("cais/*.jsonl.gz"),
-            output_path_of(mmlu_convert_eval_subject).cd("cais/*.jsonl.gz"),
-        ],
-        cache_dir=output_path_of(evaluation_data_cache),
-        input_field="prompt",
-        output_field="response",
-    )
-
-    # ############################################################
-    # Training
->>>>>>> 986db969
+    ############################################################
+
     if not is_in_ci() and not is_local_ray_cluster():
         tpu_type = "v4-8"
     else:
@@ -267,9 +236,7 @@
 
         experiment_prefix = "quickstart-tests"
         config = dataclasses.replace(
-            config,
-            prefix=bucket_prefix,
-            executor_info_base_path=os.path.join(bucket_prefix, "experiments"),
+            config, prefix=bucket_prefix, executor_info_base_path=os.path.join(bucket_prefix, "experiments")
         )
 
         # path to synthetic test data
