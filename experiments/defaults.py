"""
This file represents the best practices for each stage of the pipeline.
"""

import dataclasses
import logging
import os
from collections.abc import Sequence
from datetime import timedelta
from functools import lru_cache

import jmp
from levanter.checkpoint import CheckpointerConfig
from levanter.compat.hf_checkpoints import load_tokenizer
from levanter.data.text import LMMixtureDatasetConfig
from levanter.eval_harness import LmEvalHarnessConfig
from levanter.models.llama import LlamaConfig
from levanter.models.lm_model import LmConfig
from levanter.optim import AdamConfig
from levanter.schedule import BatchSchedule
from levanter.store.cache import CacheOptions
from levanter.tracker.wandb import WandbConfig
from levanter.trainer import TrainerConfig

from experiments.anneal_config import AnnealConfig
from experiments.evals.task_configs import CORE_TASKS, CORE_TASKS_PLUS_MMLU, convert_to_levanter_task_config
from experiments.llama import compute_num_parameters, llama_8b
from experiments.paloma import paloma_tokenized
from experiments.simple_train_config import SimpleTrainConfig
from marin.evaluation.evaluation_config import EvalTaskConfig
from marin.execution.executor import (
    ExecutorStep,
    InputName,
    this_output_path,
    unwrap_versioned_value,
    versioned,
)
from marin.processing.tokenize import (
    TokenizeConfig,
    TokenizerStep,
    add_validation_sets_to_mixture,
    lm_data_config,
    tokenize,
)
from marin.training.training import TrainLmOnPodConfig, run_levanter_train_lm

logger = logging.getLogger("ray")


def default_tokenize(
    name: str,
    dataset: InputName | ExecutorStep,
    tokenizer: str,
    options: CacheOptions | None = None,
    text_key: str = "text",
) -> ExecutorStep:
    config = TokenizeConfig(
        train_paths=[dataset],
        validation_paths=[],
        cache_path=this_output_path(),
        tokenizer=versioned(tokenizer),
        text_key=text_key,
    )
    if options is not None:
        config = dataclasses.replace(config, cache_options=options)

    return ExecutorStep(
        name=os.path.join("tokenized", name),
        description=f"Tokenize raw text using the {tokenizer} tokenizer.",
        fn=tokenize,
        config=config,
    )


@lru_cache  # LRU to make the executor happier
def default_validation_sets(tokenizer: str, base_path: str = "tokenized/") -> dict[str, TokenizerStep]:
    return paloma_tokenized(base_path=base_path, tokenizer=tokenizer)


def simulated_epoching_train(
    name: str,
    tokenized: InputName | ExecutorStep | LMMixtureDatasetConfig,
    model_config: LmConfig,
    train_config: SimpleTrainConfig,
    target_budget: int,
    tags: Sequence[str] = (),
    use_default_validation: bool = True,
    eval_harness_tasks: Sequence[EvalTaskConfig] = CORE_TASKS,
) -> ExecutorStep:
    """
    Simulates the number of epochs seen in a full training run by sub-sampling individual datasets.
    Otherwise, operates the same as default_train.

    Args:
        name:  The name of the training run. Will form the basis of the output path for the executor step.
        tokenized:  The tokenized data to train on. This can be an InputName, ExecutorStep, or LMMixtureDatasetConfig.
        model_config: Levanter LmConfig for the model to train.
        train_config: SimpleTrainConfig for the training run.
        target_budget: Target token budget to simulate.
        tags: Any additional tags to add to the Wandb tracker.
        use_default_validation: Whether to use the default validation sets (currently Paloma).
        eval_harness_tasks: List of evaluation harness tasks. Defaults to the CORE set of tasks. Use () or [] to disable.
    """
    pretraining_data = _prepare_data_config(tokenized, use_default_validation)

    # Extract sequence length from model configuration
    seq_len = model_config.Pos.size

    # Calculate the experiment token budget
    experiment_budget = train_config.train_batch_size * train_config.num_train_steps * seq_len

    simulated_pretraining_data = dataclasses.replace(
        pretraining_data, target_budget=target_budget, experiment_budget=experiment_budget
    )

    logger.info(
        f"Simulating Epoching Behavior, Experiment Tokens {experiment_budget}, "
        + "Simulated Target Tokens {target_budget}"
    )

    return default_train(
        name, simulated_pretraining_data, model_config, train_config, tags, use_default_validation, eval_harness_tasks
    )


def default_train(
    name: str,
    tokenized: InputName | ExecutorStep | LMMixtureDatasetConfig,
    model_config: LmConfig,
    train_config: SimpleTrainConfig,
    tags: Sequence[str] = (),
    use_default_validation: bool = True,
    eval_harness_tasks: Sequence[EvalTaskConfig] = CORE_TASKS,
) -> ExecutorStep:
    """
    Train a language model using the default configuration.

    Args:
        name:  The name of the training run. Will form the basis of the output path for the executor step.
        tokenized:  The tokenized data to train on. This can be an InputName, ExecutorStep, or LMMixtureDatasetConfig.
        model_config: Levanter LmConfig for the model to train.
        train_config: SimpleTrainConfig for the training run.
        tags: Any additional tags to add to the Wandb tracker.
        use_default_validation: Whether to use the default validation sets (currently Paloma).
        eval_harness_tasks: List of evaluation harness tasks. Defaults to the CORE set of tasks. Use () or [] to disable.
    """

    pretraining_data = _prepare_data_config(tokenized, use_default_validation)

    vocab_size = _get_vocab_size(pretraining_data)

    steps_per_export = train_config.steps_per_export

    # Max length of 64 characters for WANDB run is 64 characters
    # we don't want to use the first 64 because the UID bit goes at the end. instead, grab the trailing -XXX
    # and add whatever we can fit in the remaining space.
    if len(name) > 64:
        old_name = name
        if "-" not in name:
            name = name[:64]
        else:
            prefix, suffix = name.rsplit("-", 1)
            if len(suffix) >= 64:
                suffix = suffix[:64]
                name = suffix
            else:
                name = prefix[: 63 - len(suffix)] + "-" + suffix
        logger.warning(f"Truncated name from {old_name} to {name} to fit within WANDB limits.")

    # TODO: right now, assume architecture is a LlamaConfig, generalize this
    assert isinstance(model_config, LlamaConfig)
    if eval_harness_tasks:
        harness_config = LmEvalHarnessConfig(task_spec=convert_to_levanter_task_config(eval_harness_tasks))
    else:
        harness_config = None

    if train_config.steps_per_hf_export is None:
        steps_per_export_hf = steps_per_export
    elif train_config.steps_per_hf_export == -1:
        steps_per_export_hf = None
    else:
        steps_per_export_hf = train_config.steps_per_hf_export

    model_averaging = None
    if train_config.ema_beta is not None:
        from levanter.optim.model_averaging import EmaModelAveragingConfig

        model_averaging = EmaModelAveragingConfig(beta=train_config.ema_beta)

    schedule = BatchSchedule(train_config.train_batch_size)
    total_examples = schedule.global_data_offset_by_step(train_config.num_train_steps)

    return ExecutorStep(
        name=os.path.join("checkpoints", name),
        description=(
            f"Train a {compute_num_parameters(model_config, vocab_size) :,} parameter model for "
            f"{train_config.num_train_steps} (steps) * "
            f"{train_config.train_batch_size} (batch_size) * "
            f"{model_config.seq_len} (seq_len) "
            f"= {total_examples * model_config.seq_len:,} tokens."
        ),
        fn=run_levanter_train_lm,
        config=TrainLmOnPodConfig(
            output_path=this_output_path(),
            tpu_type=train_config.tpu_type,
            node_count=train_config.node_count,
            allow_out_of_region_reads=train_config.allow_out_of_region_reads,
            allow_out_of_region_writes=train_config.allow_out_of_region_writes,
            data=pretraining_data,
            trainer=TrainerConfig(
                tracker=WandbConfig(
                    project="marin",
                    tags=[*tags],
                ),
                mp=jmp.get_policy("p=f32,c=bfloat16"),
                train_batch_size=train_config.train_batch_size,
                num_train_steps=train_config.num_train_steps,
                steps_per_eval=train_config.steps_per_eval if train_config.steps_per_eval is not None else 1000,
                checkpointer=CheckpointerConfig(
                    save_interval=timedelta(minutes=10),
                    keep=[dict(every=steps_per_export)],
                ),
                model_averaging=model_averaging,
                replica_dcn_axis_size=-1,
                allow_partial_checkpoint=train_config.allow_partial_checkpoint,
<<<<<<< HEAD
                allow_nondivisible_batch_size=True,
=======
>>>>>>> 0eb77bfc
            ),
            z_loss_weight=train_config.z_loss_weight,
            model=model_config,
            optimizer=AdamConfig(
                learning_rate=train_config.learning_rate,
                weight_decay=(
                    train_config.weight_decay if train_config.weight_decay is not None else AdamConfig().weight_decay
                ),
                beta1=(train_config.beta1 if train_config.beta1 is not None else AdamConfig().beta1),
                beta2=(train_config.beta2 if train_config.beta2 is not None else AdamConfig().beta2),
                epsilon=(train_config.epsilon if train_config.epsilon is not None else AdamConfig().epsilon),
                max_grad_norm=(
                    train_config.max_grad_norm if train_config.max_grad_norm is not None else AdamConfig().max_grad_norm
                ),
                warmup=(train_config.warmup if train_config.warmup is not None else AdamConfig().warmup),
                decay=(train_config.decay if train_config.decay is not None else AdamConfig().decay),
                lr_schedule=(
                    train_config.lr_schedule if train_config.lr_schedule is not None else AdamConfig().lr_schedule
                ),
                cycle_length=train_config.cycle_length,  # can be int, list[int], or None
                min_lr_ratio=(
                    train_config.min_lr_ratio if train_config.min_lr_ratio is not None else AdamConfig().min_lr_ratio
                ),
            ),
            hf_save_steps=steps_per_export_hf,
            data_seed=train_config.data_seed,
            eval_harness_steps=train_config.steps_per_task_eval or 10000,
            eval_harness=harness_config,
            initialize_from_checkpoint_path=train_config.initialize_from_checkpoint_path,
        ),
        pip_dependency_groups=["tokenize_train"],
    )


def default_anneal(name: str, anneal_config: AnnealConfig):
    imputed_checkpoint_steps = anneal_config.initialize_from_checkpoint_path.index("step-")
    imputed_checkpoint_step = int(
        anneal_config.initialize_from_checkpoint_path[imputed_checkpoint_steps + len("step-") :]
    )

    num_anneal_steps = anneal_config.num_anneal_training_tokens / (
        anneal_config.train_batch_size * AnnealConfig.LLAMA_MAX_SEQ_LEN
    )
    num_train_steps = imputed_checkpoint_step + num_anneal_steps

    # We need to simulate having a learning rate that decays from anneal_config.learning rate to 0
    # over the course of the training. However, we have already taken anneal_config.checkpoint_step steps,
    # so we need to calculate what the max lr would've been if we had started training with a linear schedule
    # and then decayed it to 0 over the course of the training.
    # The formula for the max lr is:
    # max_lr = num_train_steps * slope
    # slope = anneal_config.learning_rate / num_anneal_steps

    learning_rate = num_train_steps * (anneal_config.learning_rate / num_anneal_steps)

    anneal_stage_train_config = SimpleTrainConfig(
        tpu_type=anneal_config.tpu_type,
        node_count=anneal_config.node_count,
        train_batch_size=anneal_config.train_batch_size,
        num_train_steps=num_train_steps,
        learning_rate=learning_rate,
        weight_decay=anneal_config.weight_decay,
        min_lr_ratio=anneal_config.min_lr_ratio,
        steps_per_export=anneal_config.steps_per_export,
        lr_schedule=anneal_config.lr_schedule,
        initialize_from_checkpoint_path=anneal_config.initialize_from_checkpoint_path,
    )

    return default_train(
        name=name,
        tokenized=anneal_config.dataset_config,
        model_config=llama_8b,
        train_config=anneal_stage_train_config,
        eval_harness_tasks=CORE_TASKS_PLUS_MMLU,
    )


def _get_vocab_size(pretraining_data):
    tokenizer = unwrap_versioned_value(pretraining_data.tokenizer)
    vocab_size = load_tokenizer(tokenizer).vocab_size
    return vocab_size


def _prepare_data_config(
    tokenized: InputName | ExecutorStep | LMMixtureDatasetConfig,
    use_default_validation: bool,
) -> LMMixtureDatasetConfig:
    """
    Prepare a tokenized dataset for training. This is mostly just combining the tokenized data with the validation sets.

    Returns:
        The data config to use for training with any validation sets added.
        The evaluation data config for internal evaluation.

    """
    tokenizer = _get_tokenizer_for_train(tokenized)
    if use_default_validation:
        validation_sets = default_validation_sets(tokenizer=tokenizer)
    else:
        validation_sets = []

    if isinstance(tokenized, InputName | ExecutorStep):
        pretraining_data = lm_data_config(training_set=tokenized, validation_sets=validation_sets)
    else:
        # TODO: would be better to expose hooks in levanter instead of relying on mixtures
        pretraining_data = tokenized
        if validation_sets:
            pretraining_data = add_validation_sets_to_mixture(pretraining_data, validation_sets)
    return pretraining_data


def _get_tokenizer_for_train(tokenized: InputName | ExecutorStep | LMMixtureDatasetConfig) -> str:
    match tokenized:
        case LMMixtureDatasetConfig(tokenizer=tokenizer):
            pass
        case ExecutorStep(config=TokenizeConfig(tokenizer=tokenizer)):
            pass
        case InputName(step=ExecutorStep(config=TokenizeConfig(tokenizer=tokenizer))):
            pass
        case _:
            raise ValueError(f"Could not determine tokenizer from {tokenized}")

    return tokenizer<|MERGE_RESOLUTION|>--- conflicted
+++ resolved
@@ -223,10 +223,7 @@
                 model_averaging=model_averaging,
                 replica_dcn_axis_size=-1,
                 allow_partial_checkpoint=train_config.allow_partial_checkpoint,
-<<<<<<< HEAD
                 allow_nondivisible_batch_size=True,
-=======
->>>>>>> 0eb77bfc
             ),
             z_loss_weight=train_config.z_loss_weight,
             model=model_config,
