--- conflicted
+++ resolved
@@ -237,11 +237,8 @@
                 replica_dcn_axis_size=-1,
                 allow_partial_checkpoint=train_config.allow_partial_checkpoint,
                 quantization=QuantizationConfig(int8=train_config.int8) if train_config.int8 else None,
-<<<<<<< HEAD
+                per_device_eval_parallelism=per_device_eval_parallelism,
                 allow_nondivisible_batch_size=True,
-=======
-                per_device_eval_parallelism=per_device_eval_parallelism,
->>>>>>> 833d5926
             ),
             z_loss_weight=train_config.z_loss_weight,
             model=model_config,
