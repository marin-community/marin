"""
This file represents the best practices for each stage of the pipeline.
"""

import dataclasses
import os
from collections.abc import Sequence
from datetime import timedelta

import jmp
from levanter.checkpoint import CheckpointerConfig
from levanter.data.text import LMDatasetConfig, LMMixtureDatasetConfig
from levanter.models.llama import LlamaConfig
from levanter.models.lm_model import LmConfig
from levanter.optim import AdamConfig
from levanter.store.cache import CacheOptions
from levanter.tracker.wandb import WandbConfig
from levanter.trainer import TrainerConfig

from experiments.llama import compute_num_parameters
from experiments.simple_train_config import SimpleTrainConfig
from marin.execution.executor import ExecutorStep, InputName, this_output_path, versioned
from marin.processing.tokenize import TokenizeConfig, lm_data_config, tokenize
from marin.training.training import TrainLmOnPodConfig, run_levanter_train_lm


def default_tokenize(
    name: str, dataset: InputName | ExecutorStep, tokenizer: str, options: CacheOptions | None = None
) -> ExecutorStep:
    config = TokenizeConfig(
        train_paths=[dataset], validation_paths=[], cache_path=this_output_path(), tokenizer=versioned(tokenizer)
    )
    if options is not None:
        config = dataclasses.replace(config, cache_options=options)

    return ExecutorStep(
        name=os.path.join("tokenized", name),
        description=f"Tokenize raw text using the {tokenizer} tokenizer.",
        fn=tokenize,
        config=config,
    )


<<<<<<< HEAD
@dataclass(frozen=True)
class SimpleTrainConfig:
    tpu_type: str | None = None
    train_batch_size: int | None = None
    num_train_steps: int | None = None
    learning_rate: float | None = None
    weight_decay: float | None = None
    min_lr_ratio: float | None = None
    warmup: int | None = None
    cooldown: float | None = None


=======
>>>>>>> b1557ace
def default_train(
    name: str,
    tokenized: InputName | ExecutorStep | LMDatasetConfig | LMMixtureDatasetConfig,
    model_config: LmConfig,
    train_config: SimpleTrainConfig,
    tags: Sequence[str] = (),
) -> ExecutorStep:

    if isinstance(tokenized, InputName | ExecutorStep):
        data = lm_data_config(training_set=tokenized)
    else:
        data = tokenized

    # TODO: right now, assume architecture is a LlamaConfig, generalize this
    assert isinstance(model_config, LlamaConfig)
    return ExecutorStep(
        name=os.path.join("checkpoints", name),
        description=f"Train a {compute_num_parameters(model_config):,} parameter model for "
        f"{train_config.num_train_steps} (steps) * "
        f"{train_config.train_batch_size} (batch_size) * "
        f"{model_config.seq_len} (seq_len) "
        f"= {train_config.num_train_steps * train_config.train_batch_size * model_config.seq_len:,} tokens.",
        fn=run_levanter_train_lm,
        config=TrainLmOnPodConfig(
            output_path=this_output_path(),
            tpu_type=train_config.tpu_type,
            data=data,
            trainer=TrainerConfig(
                tracker=WandbConfig(
                    project="marin",
                    tags=[name, *tags],
                ),
                mp=jmp.get_policy("p=f32,c=bfloat16"),
                train_batch_size=train_config.train_batch_size,
                num_train_steps=train_config.num_train_steps,
                steps_per_eval=1000,
                checkpointer=CheckpointerConfig(
                    save_interval=timedelta(minutes=10),
                    keep=[dict(every=25000)],
                ),
            ),
            model=model_config,
            optimizer=AdamConfig(
                learning_rate=train_config.learning_rate,
                weight_decay=train_config.weight_decay,
            ),
            hf_save_steps=25000,
        ),
    )<|MERGE_RESOLUTION|>--- conflicted
+++ resolved
@@ -41,7 +41,6 @@
     )
 
 
-<<<<<<< HEAD
 @dataclass(frozen=True)
 class SimpleTrainConfig:
     tpu_type: str | None = None
@@ -54,8 +53,6 @@
     cooldown: float | None = None
 
 
-=======
->>>>>>> b1557ace
 def default_train(
     name: str,
     tokenized: InputName | ExecutorStep | LMDatasetConfig | LMMixtureDatasetConfig,
