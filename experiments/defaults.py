--- conflicted
+++ resolved
@@ -21,10 +21,6 @@
 from experiments.paloma import paloma_tokenized
 from experiments.simple_train_config import SimpleTrainConfig
 from marin.execution.executor import ExecutorStep, InputName, this_output_path, versioned
-<<<<<<< HEAD
-from marin.processing.tokenize import TokenizeConfig, TokenizerStep, lm_data_config, tokenize
-from marin.processing.tokenize.data_configs import add_validation_sets_to_mixture
-=======
 from marin.processing.tokenize import (
     TokenizeConfig,
     TokenizerStep,
@@ -32,7 +28,6 @@
     lm_data_config,
     tokenize,
 )
->>>>>>> 943736c5
 from marin.training.training import TrainLmOnPodConfig, run_levanter_train_lm
 
 
