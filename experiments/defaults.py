--- conflicted
+++ resolved
@@ -102,11 +102,7 @@
         override_output_path=override_output_path,
     )
 
-<<<<<<< HEAD
-    return step
-=======
     return step.as_input_name()
->>>>>>> 18ea5205
 
 
 def default_tokenize(
