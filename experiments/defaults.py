--- conflicted
+++ resolved
@@ -29,7 +29,6 @@
     add_validation_sets_to_mixture,
     levanter_tokenize_supervised,
     lm_data_config,
-    lm_mixture_data_config,
     tokenize,
 )
 from marin.training.training import TrainLmOnPodConfig, run_levanter_train_lm
@@ -97,17 +96,13 @@
 
 def default_train(
     name: str,
-    tokenized: InputName | ExecutorStep | dict[str, ExecutorStep] | LMMixtureDatasetConfig,
+    tokenized: InputName | ExecutorStep | LMMixtureDatasetConfig,
     model_config: LmConfig,
     train_config: SimpleTrainConfig,
     tags: Sequence[str] = (),
-    weights: dict[str, float] | None = None,
     use_default_validation: bool = True,
     use_default_evaluation: bool = True,
 ) -> ExecutorStep:
-<<<<<<< HEAD
-    data = _prepare_data_config(tokenized, weights, use_default_validation)
-=======
     """
     Train a language model using the default configuration.
 
@@ -123,7 +118,6 @@
     """
 
     pretraining_data, evaluation_data = _prepare_data_config(tokenized, use_default_validation, use_default_evaluation)
->>>>>>> 5ac46130
 
     # TODO: right now, assume architecture is a LlamaConfig, generalize this
     assert isinstance(model_config, LlamaConfig)
@@ -173,17 +167,10 @@
 
 
 def _prepare_data_config(
-<<<<<<< HEAD
-    tokenized: InputName | ExecutorStep | dict[str, ExecutorStep] | LMMixtureDatasetConfig,
-    weights: dict[str, float],
-    use_default_validation: bool,
-) -> LMMixtureDatasetConfig:
-=======
     tokenized: InputName | ExecutorStep | LMMixtureDatasetConfig,
     use_default_validation: bool,
     use_default_evaluation: bool,
 ) -> tuple[LMMixtureDatasetConfig, LMSupervisedDatasetConfig | None]:
->>>>>>> 5ac46130
     """
     Prepare a tokenized dataset for training. This is mostly just combining the tokenized data with the validation sets.
 
@@ -202,14 +189,7 @@
     else:
         evaluation_data = None
     if isinstance(tokenized, InputName | ExecutorStep):
-<<<<<<< HEAD
-        data = lm_data_config(training_set=tokenized, validation_sets=validation_sets)
-    elif isinstance(tokenized, dict):
-        tokenized.update(validation_sets)
-        data = lm_mixture_data_config(components=tokenized, weights=weights)
-=======
         pretraining_data = lm_data_config(training_set=tokenized, validation_sets=validation_sets)
->>>>>>> 5ac46130
     else:
         # TODO: would be better to expose hooks in levanter instead of relying on mixtures
         pretraining_data = tokenized
