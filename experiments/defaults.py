--- conflicted
+++ resolved
@@ -59,11 +59,7 @@
     )
 
 
-<<<<<<< HEAD
-@lru_cache  # the executor complains if this is not cached
-=======
 @lru_cache  # LRU to make the executor happier
->>>>>>> d7bafbb2
 def default_validation_sets(tokenizer: str, base_path: str = "tokenized/") -> dict[str, TokenizerStep]:
     return paloma_tokenized(base_path=base_path, tokenizer=tokenizer)
 
