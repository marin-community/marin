--- conflicted
+++ resolved
@@ -236,11 +236,8 @@
                 model_averaging=model_averaging,
                 replica_dcn_axis_size=-1,
                 allow_partial_checkpoint=train_config.allow_partial_checkpoint,
-<<<<<<< HEAD
+                quantization=QuantizationConfig(int8=train_config.int8) if train_config.int8 else None,
                 per_device_eval_parallelism=per_device_eval_parallelism,
-=======
-                quantization=QuantizationConfig(int8=train_config.int8) if train_config.int8 else None,
->>>>>>> 15d8f0fb
             ),
             z_loss_weight=train_config.z_loss_weight,
             model=model_config,
