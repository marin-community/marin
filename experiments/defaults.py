"""
This file represents the best practices for each stage of the pipeline.
"""

import dataclasses
import logging
import os
from collections.abc import Sequence
from datetime import timedelta
from functools import lru_cache

import jmp
from haliax.quantization import QuantizationConfig
from levanter.checkpoint import CheckpointerConfig
from levanter.compat.hf_checkpoints import load_tokenizer
from levanter.data.text import LMMixtureDatasetConfig, LMSupervisedDatasetConfig, SupervisedUrlSourceConfig
from levanter.eval_harness import LmEvalHarnessConfig
from levanter.main import sft, sft_mixture
from levanter.main.train_lm import TrainLmConfig
from levanter.models.llama import LlamaConfig
from levanter.models.lm_model import LmConfig
from levanter.optim import AdamConfig
from levanter.schedule import BatchSchedule
from levanter.store.cache import CacheOptions
from levanter.tracker.wandb import WandbConfig
from levanter.trainer import TrainerConfig

from experiments.anneal_config import AnnealConfig
from experiments.evals.task_configs import (
    CORE_TASKS,
    CORE_TASKS_PLUS_MMLU,
    convert_to_levanter_task_config,
    convert_to_task_metrics,
)
from experiments.llama import compute_num_parameters, llama_8b
from experiments.paloma import paloma_tokenized
from experiments.simple_sft_config import SimpleSFTConfig
from experiments.simple_train_config import SimpleTrainConfig
from marin.evaluation.evaluation_config import EvalTaskConfig
from marin.execution.executor import (
    ExecutorStep,
    InputName,
    get_executor_step,
    output_path_of,
    this_output_path,
    unwrap_versioned_value,
    versioned,
)
from marin.processing.tokenize import (
    TokenizeConfig,
    TokenizerStep,
    add_validation_sets_to_mixture,
    lm_data_config,
    tokenize,
)
from marin.scaling_laws.scaling_laws import ScalingLawConfig, run_scaling_law_analysis
from marin.training.training import (
    PodConfig,
    TrainLmOnPodConfig,
    TrainSFTMixturePodConfig,
    TrainSFTOnPodConfig,
    run_levanter_sft,
    run_levanter_sft_mixture,
    run_levanter_train_lm,
)

logger = logging.getLogger("ray")


def default_tokenize(
    name: str,
    dataset: InputName | ExecutorStep | str,
    tokenizer: str,
    options: CacheOptions | None = None,
    text_key: str = "text",
    *,
    is_validation: bool = False,
) -> ExecutorStep:
    config = TokenizeConfig(
        train_paths=[dataset] if not is_validation else [],
        validation_paths=[dataset] if is_validation else [],
        cache_path=this_output_path(),
        tokenizer=versioned(tokenizer),
        text_key=text_key,
    )
    if options is not None:
        config = dataclasses.replace(config, cache_options=options)

    return ExecutorStep(
        name=os.path.join("tokenized", name),
        description=f"Tokenize raw text using the {tokenizer} tokenizer.",
        fn=tokenize,
        config=config,
        pip_dependency_groups=["tokenize_train"],
    )


@lru_cache  # LRU to make the executor happier
def default_validation_sets(tokenizer: str, base_path: str = "tokenized/") -> dict[str, TokenizerStep]:
    return paloma_tokenized(base_path=base_path, tokenizer=tokenizer)


def simulated_epoching_train(
    name: str,
    tokenized: InputName | ExecutorStep | LMMixtureDatasetConfig,
    model_config: LmConfig,
    train_config: SimpleTrainConfig,
    target_budget: int,
    tags: Sequence[str] = (),
    use_default_validation: bool = True,
    eval_harness_tasks: Sequence[EvalTaskConfig] = CORE_TASKS,
) -> ExecutorStep:
    """
    Simulates the number of epochs seen in a full training run by sub-sampling individual datasets.
    Otherwise, operates the same as default_train.

    Args:
        name:  The name of the training run. Will form the basis of the output path for the executor step.
        tokenized:  The tokenized data to train on. This can be an InputName, ExecutorStep, or LMMixtureDatasetConfig.
        model_config: Levanter LmConfig for the model to train.
        train_config: SimpleTrainConfig for the training run.
        target_budget: Target token budget to simulate.
        tags: Any additional tags to add to the Wandb tracker.
        use_default_validation: Whether to use the default validation sets (currently Paloma).
        eval_harness_tasks: List of evaluation harness tasks. Defaults to the CORE set of tasks. Use () or [] to disable
    """
    pretraining_data = _prepare_data_config(tokenized, use_default_validation)

    # Extract sequence length from model configuration
    seq_len = model_config.Pos.size

    # Calculate the experiment token budget
    experiment_budget = train_config.train_batch_size * train_config.num_train_steps * seq_len

    simulated_pretraining_data = dataclasses.replace(
        pretraining_data, target_budget=target_budget, experiment_budget=experiment_budget
    )

    logger.info(
        f"Simulating Epoching Behavior, Experiment Tokens {experiment_budget}, "
        + "Simulated Target Tokens {target_budget}"
    )

    return default_train(
        name, simulated_pretraining_data, model_config, train_config, tags, use_default_validation, eval_harness_tasks
    )


def default_train(
    name: str,
    tokenized: InputName | ExecutorStep | LMMixtureDatasetConfig,
    model_config: LmConfig,
    train_config: SimpleTrainConfig,
    tags: Sequence[str] = (),
    use_default_validation: bool = True,
    eval_harness_tasks: Sequence[EvalTaskConfig] = CORE_TASKS,
) -> ExecutorStep:
    """
    Train a language model using the default configuration.

    Args:
        name:  The name of the training run. Will form the basis of the output path for the executor step.
        tokenized:  The tokenized data to train on. This can be an InputName, ExecutorStep, or LMMixtureDatasetConfig.
        model_config: Levanter LmConfig for the model to train.
        train_config: SimpleTrainConfig for the training run.
        tags: Any additional tags to add to the Wandb tracker.
        use_default_validation: Whether to use the default validation sets (currently Paloma).
        eval_harness_tasks: List of evaluation harness tasks. Defaults to the CORE set of tasks. Use () or [] to disable
    """

    pretraining_data = _prepare_data_config(tokenized, use_default_validation)

    vocab_size = _get_vocab_size(pretraining_data)

    steps_per_export = train_config.steps_per_export

    # Max length of 64 characters for WANDB run is 64 characters
    # we don't want to use the first 64 because the UID bit goes at the end. instead, grab the trailing -XXX
    # and add whatever we can fit in the remaining space.
    if len(name) > 64:
        old_name = name
        if "-" not in name:
            name = name[:64]
        else:
            prefix, suffix = name.rsplit("-", 1)
            if len(suffix) >= 64:
                suffix = suffix[:64]
                name = suffix
            else:
                name = prefix[: 63 - len(suffix)] + "-" + suffix
        logger.warning(f"Truncated name from {old_name} to {name} to fit within WANDB limits.")

    # TODO: right now, assume architecture is a LlamaConfig, generalize this
    assert isinstance(model_config, LlamaConfig)
    if eval_harness_tasks:
        harness_config = LmEvalHarnessConfig(task_spec=convert_to_levanter_task_config(eval_harness_tasks))
    else:
        harness_config = None

    if train_config.steps_per_hf_export is None:
        steps_per_export_hf = steps_per_export
    elif train_config.steps_per_hf_export == -1:
        steps_per_export_hf = None
    else:
        steps_per_export_hf = train_config.steps_per_hf_export

    model_averaging = None
    if train_config.ema_beta is not None:
        from levanter.optim.model_averaging import EmaModelAveragingConfig

        model_averaging = EmaModelAveragingConfig(beta=train_config.ema_beta)

    if train_config.per_device_eval_parallelism is None:
        per_device_eval_parallelism = -1
    else:
        per_device_eval_parallelism = train_config.per_device_eval_parallelism

    schedule = BatchSchedule(unwrap_versioned_value(train_config.train_batch_size))
    total_examples = schedule.global_data_offset_by_step(train_config.num_train_steps)

    checkpoint_path_to_load_from = train_config.initialize_from_checkpoint_path

    # Create the inner config
    inner_config = TrainLmConfig(
        data=pretraining_data,
        trainer=TrainerConfig(
            tracker=WandbConfig(
                project="marin",
                tags=[*tags],
            ),
            mp=jmp.get_policy("p=f32,c=bfloat16"),
            train_batch_size=train_config.train_batch_size,
            num_train_steps=train_config.num_train_steps,
            steps_per_eval=train_config.steps_per_eval if train_config.steps_per_eval is not None else 1000,
            checkpointer=CheckpointerConfig(
                save_interval=timedelta(minutes=30),
                keep=[dict(every=steps_per_export)],
            ),
            model_averaging=model_averaging,
            replica_dcn_axis_size=-1,
            allow_partial_checkpoint=train_config.allow_partial_checkpoint,
            per_device_eval_parallelism=per_device_eval_parallelism,
            allow_nondivisible_batch_size=True,
            quantization=QuantizationConfig(int8=train_config.int8) if train_config.int8 else None,
            initialize_from=None if train_config.reset_data_loader_on_init else checkpoint_path_to_load_from,
            watch=train_config.watch,
        ),
        initialize_from_checkpoint_path=(
            checkpoint_path_to_load_from if train_config.reset_data_loader_on_init else None
        ),
        z_loss_weight=train_config.z_loss_weight,
        model=model_config,
        optimizer=AdamConfig(
            learning_rate=train_config.learning_rate,
            weight_decay=(
                train_config.weight_decay if train_config.weight_decay is not None else AdamConfig().weight_decay
            ),
            beta1=(train_config.beta1 if train_config.beta1 is not None else AdamConfig().beta1),
            beta2=(train_config.beta2 if train_config.beta2 is not None else AdamConfig().beta2),
            epsilon=(train_config.epsilon if train_config.epsilon is not None else AdamConfig().epsilon),
            max_grad_norm=(
                train_config.max_grad_norm if train_config.max_grad_norm is not None else AdamConfig().max_grad_norm
            ),
            warmup=(train_config.warmup if train_config.warmup is not None else AdamConfig().warmup),
            rewarmup=(train_config.rewarmup if train_config.rewarmup is not None else AdamConfig().rewarmup),
            decay=(train_config.decay if train_config.decay is not None else AdamConfig().decay),
            lr_schedule=(train_config.lr_schedule if train_config.lr_schedule is not None else AdamConfig().lr_schedule),
            cycle_length=train_config.cycle_length,  # can be int, list[int], or None
            min_lr_ratio=(
                train_config.min_lr_ratio if train_config.min_lr_ratio is not None else AdamConfig().min_lr_ratio
            ),
        ),
        hf_save_steps=steps_per_export_hf,
        data_seed=train_config.data_seed,
        eval_harness_steps=train_config.steps_per_task_eval or 10000,
        eval_harness=harness_config,
    )

    # Create the pod config
    pod_config = PodConfig(
        tpu_type=train_config.tpu_type,
        node_count=train_config.node_count,
    )

    # Create the full config
    config = TrainLmOnPodConfig(
        config=inner_config,
        pod_config=pod_config,
        output_path=this_output_path(),
    )

    return ExecutorStep(
        name=os.path.join("checkpoints", name),
        description=(
            f"Train a {compute_num_parameters(model_config, vocab_size) :,} parameter model for "
            f"{train_config.num_train_steps} (steps) * "
            f"{train_config.train_batch_size} (batch_size) * "
            f"{model_config.seq_len} (seq_len) "
            f"= {total_examples * model_config.seq_len:,} tokens."
        ),
        fn=run_levanter_train_lm,
<<<<<<< HEAD
        config=TrainLmOnPodConfig(
            output_path=this_output_path(),
            tpu_type=train_config.tpu_type,
            node_count=train_config.node_count,
            allow_out_of_region_reads=train_config.allow_out_of_region_reads,
            allow_out_of_region_writes=train_config.allow_out_of_region_writes,
            data=pretraining_data,
            trainer=TrainerConfig(
                tracker=WandbConfig(
                    entity='stanford-mercury',
                    project="optimizer-scaling",
                    tags=[name, *tags],
                ),
                mp=jmp.get_policy("p=f32,c=bfloat16"),
                train_batch_size=train_config.train_batch_size,
                num_train_steps=train_config.num_train_steps,
                steps_per_eval=train_config.steps_per_eval if train_config.steps_per_eval is not None else 1000,
                checkpointer=CheckpointerConfig(
                    save_interval=timedelta(minutes=30),
                    keep=[dict(every=steps_per_export)],
                ),
                model_averaging=model_averaging,
                replica_dcn_axis_size=-1,
                allow_partial_checkpoint=train_config.allow_partial_checkpoint,
                per_device_eval_parallelism=per_device_eval_parallelism,
                allow_nondivisible_batch_size=True,
                quantization=QuantizationConfig(int8=train_config.int8) if train_config.int8 else None,
                initialize_from=None if train_config.reset_data_loader_on_init else checkpoint_path_to_load_from,
            ),
            initialize_from_checkpoint_path=(
                checkpoint_path_to_load_from if train_config.reset_data_loader_on_init else None
            ),
            z_loss_weight=train_config.z_loss_weight,
            model=model_config,
            optimizer=AdamConfig(
                learning_rate=train_config.learning_rate,
                weight_decay=(
                    train_config.weight_decay
                    if train_config.weight_decay is not None
                    else AdamConfig().weight_decay
                ),
                beta1=(
                    train_config.beta1
                    if train_config.beta1 is not None
                    else AdamConfig().beta1
                ),
                beta2=(
                    train_config.beta2
                    if train_config.beta2 is not None
                    else AdamConfig().beta2
                ),
                epsilon=(
                    train_config.epsilon
                    if train_config.epsilon is not None
                    else AdamConfig().epsilon
                ),
                max_grad_norm=(
                    train_config.max_grad_norm
                    if train_config.max_grad_norm is not None
                    else AdamConfig().max_grad_norm
                ),
                warmup=(
                    train_config.warmup
                    if train_config.warmup is not None
                    else AdamConfig().warmup
                ),
                decay=(
                    train_config.decay
                    if train_config.decay is not None
                    else AdamConfig().decay
                ),
                lr_schedule=(
                    train_config.lr_schedule
                    if train_config.lr_schedule is not None
                    else AdamConfig().lr_schedule
                ),
                stable_lr_schedule=(
                    train_config.stable_lr_schedule
                    if train_config.stable_lr_schedule is not None
                    else AdamConfig().stable_lr_schedule
                ),
                nesterov=(
                    train_config.nesterov
                    if train_config.nesterov is not None
                    else AdamConfig().nesterov
                ),
                cycle_length=train_config.cycle_length,  # can be int, list[int], or None
                min_lr_ratio=(
                    train_config.min_lr_ratio
                    if train_config.min_lr_ratio is not None
                    else AdamConfig().min_lr_ratio
                ),
            ),
            hf_save_steps=steps_per_export_hf,
            data_seed=train_config.data_seed,
            eval_harness_steps=train_config.steps_per_task_eval or 10000,
            eval_harness=harness_config,
        ),
=======
        config=config,
>>>>>>> b1abe853
        pip_dependency_groups=["tokenize_train"],
    )


def default_sft(
    name: str,
    tokenized: InputName | ExecutorStep | LMSupervisedDatasetConfig | dict[str, SupervisedUrlSourceConfig],
    model_config: LlamaConfig,
    sft_config: SimpleSFTConfig,
    mixture_weights: dict[str, int] | None = None,
    tags: Sequence[str] = (),
) -> ExecutorStep:
    """
    Creates an ExecutorStep for supervised fine-tuning of a language model.

    This function provides a unified interface for both single-dataset SFT and mixture-based
    SFT with a simplified configuration approach.

    Args:
        name: The name of the training run, forms the basis of the output path.
        tokenized: The tokenized data to train on:
                  - For single dataset: an InputName, ExecutorStep, or LMSupervisedDatasetConfig
                  - For mixture: a Dict[str, SupervisedUrlSourceConfig] mapping dataset names to configs
        model_config: Levanter LlamaConfig for the model architecture to train.
        sft_config: Configuration for the SFT training process.
        mixture_weights: Dict mapping datasets within mixture to weight to sample with. If provided,
                       enables mixture-based training.
        tags: Additional tags for WandB logging. Default: ().

    Returns:
        An ExecutorStep configured for supervised fine-tuning.
    """
    # Set up common configurations
    if "sft" not in tags:
        tags = [*tags, "sft"]

    tracker_config = WandbConfig(
        project="marin",
        tags=[*tags],
    )

    checkpointer_config = CheckpointerConfig(
        keep=[dict(every=sft_config.steps_per_checkpoint)],
    )

    trainer_config = TrainerConfig(
        tracker=tracker_config,
        mp=jmp.get_policy("p=f32,c=bfloat16"),
        train_batch_size=sft_config.train_batch_size,
        num_train_steps=sft_config.num_train_steps,
        steps_per_eval=sft_config.steps_per_eval,
        checkpointer=checkpointer_config,
        seed=sft_config.seed,
    )

    optimizer_config = AdamConfig(
        learning_rate=sft_config.learning_rate,
        weight_decay=sft_config.weight_decay,
        warmup=sft_config.warmup,
        cooldown=sft_config.cooldown,
        min_lr_ratio=sft_config.min_lr_ratio,
        lr_schedule=sft_config.lr_schedule,
        max_grad_norm=sft_config.max_grad_norm,
    )

    # Create the pod config
    pod_config = PodConfig(
        tpu_type=sft_config.tpu_type,
        node_count=sft_config.node_count,
    )

    # Infer whether we're using mixture based on mixture_weights
    if mixture_weights is not None:
        if not isinstance(tokenized, dict):
            raise ValueError("If mixture_weights is given tokenized should be a Dict[str, SupervisedUrlSourceConfig]")

        # Configure the mixture-based SFT
        inner_config = sft_mixture.SFTMixtureConfig(
            trainer=trainer_config,
            model=model_config,
            optimizer=optimizer_config,
            supervised_data=tokenized,
            mixture_weights=mixture_weights,
            mixture_block_size=sft_config.mixture_block_size,
            tokenizer=sft_config.tokenizer,
            model_name_or_path=sft_config.model_name_or_path,
            initialize_from_hf=sft_config.initialize_from_hf,
            max_seq_len=sft_config.max_seq_len,
            hf_save_steps=sft_config.steps_per_hf_export,
            messages_field="messages",
            input_role=sft_config.input_role,
            output_role=sft_config.output_role,
            stop_strategy=sft_config.stop_strategy,
        )

        config = TrainSFTMixturePodConfig(
            config=inner_config,
            pod_config=pod_config,
            output_path=this_output_path(),
            bypass_path_checks=sft_config.bypass_path_checks,
        )
        fn = run_levanter_sft_mixture

    else:
        # Handle the case of a single dataset
        if isinstance(tokenized, InputName | ExecutorStep):
            supervised_data = LMSupervisedDatasetConfig(
                cache_dir=output_path_of(tokenized),
                input_field=sft_config.input_role,
                output_field=sft_config.output_role,
            )
            chat_train_urls = [output_path_of(tokenized, "**/*.jsonl.gz")]
        elif isinstance(tokenized, LMSupervisedDatasetConfig):
            supervised_data = tokenized
            chat_train_urls = None
        else:
            raise ValueError(
                "For non-mixture SFT, tokenized should be an InputName, ExecutorStep, or LMSupervisedDatasetConfig"
            )

        # Configure the single-dataset SFT
        inner_config = sft.SFTConfig(
            trainer=trainer_config,
            model=model_config,
            optimizer=optimizer_config,
            supervised_data=supervised_data,
            chat_train_urls=chat_train_urls,
            tokenizer=sft_config.tokenizer,
            model_name_or_path=sft_config.model_name_or_path,
            initialize_from_hf=sft_config.initialize_from_hf,
            max_seq_len=sft_config.max_seq_len,
            hf_save_steps=sft_config.steps_per_hf_export,
            messages_field="messages",
            input_role=sft_config.input_role,
            output_role=sft_config.output_role,
        )

        config = TrainSFTOnPodConfig(
            config=inner_config,
            pod_config=pod_config,
            output_path=this_output_path(),
        )
        fn = run_levanter_sft

    # Create and return the ExecutorStep
    return ExecutorStep(
        name=f"checkpoints/{name}_seed{sft_config.seed}",
        fn=fn,
        config=config,
        description=f"SFT {'mixture' if mixture_weights is not None else 'single'}",
        pip_dependency_groups=["tokenize_train"],
    )


def default_anneal(name: str, anneal_config: AnnealConfig):
    imputed_checkpoint_steps = anneal_config.initialize_from_checkpoint_path.index("step-")
    imputed_checkpoint_step = int(
        anneal_config.initialize_from_checkpoint_path[imputed_checkpoint_steps + len("step-") :]
    )

    num_anneal_steps = anneal_config.num_anneal_training_tokens / (
        anneal_config.train_batch_size * AnnealConfig.LLAMA_MAX_SEQ_LEN
    )
    num_train_steps = imputed_checkpoint_step + num_anneal_steps

    # We need to simulate having a learning rate that decays from anneal_config.learning rate to 0
    # over the course of the training. However, we have already taken anneal_config.checkpoint_step steps,
    # so we need to calculate what the max lr would've been if we had started training with a linear schedule
    # and then decayed it to 0 over the course of the training.
    # The formula for the max lr is:
    # max_lr = num_train_steps * slope
    # slope = anneal_config.learning_rate / num_anneal_steps

    learning_rate = num_train_steps * (anneal_config.learning_rate / num_anneal_steps)

    anneal_stage_train_config = SimpleTrainConfig(
        tpu_type=anneal_config.tpu_type,
        node_count=anneal_config.node_count,
        train_batch_size=anneal_config.train_batch_size,
        num_train_steps=num_train_steps,
        learning_rate=learning_rate,
        weight_decay=anneal_config.weight_decay,
        min_lr_ratio=anneal_config.min_lr_ratio,
        steps_per_export=anneal_config.steps_per_export,
        lr_schedule=anneal_config.lr_schedule,
        initialize_from_checkpoint_path=anneal_config.initialize_from_checkpoint_path,
    )

    return default_train(
        name=name,
        tokenized=anneal_config.dataset_config,
        model_config=llama_8b,
        train_config=anneal_stage_train_config,
        eval_harness_tasks=CORE_TASKS_PLUS_MMLU,
    )


def _get_vocab_size(pretraining_data):
    tokenizer = unwrap_versioned_value(pretraining_data.tokenizer)
    vocab_size = load_tokenizer(tokenizer).vocab_size
    return vocab_size


def _prepare_data_config(
    tokenized: InputName | ExecutorStep | LMMixtureDatasetConfig,
    use_default_validation: bool,
) -> LMMixtureDatasetConfig:
    """
    Prepare a tokenized dataset for training. This is mostly just combining the tokenized data with the validation sets.

    Returns:
        The data config to use for training with any validation sets added.
        The evaluation data config for internal evaluation.

    """
    tokenizer = _get_tokenizer_for_train(tokenized)
    if use_default_validation:
        validation_sets = default_validation_sets(tokenizer=tokenizer)
    else:
        validation_sets = []

    if isinstance(tokenized, InputName | ExecutorStep):
        pretraining_data = lm_data_config(training_set=tokenized, validation_sets=validation_sets)
    else:
        # TODO: would be better to expose hooks in levanter instead of relying on mixtures
        pretraining_data = tokenized
        if validation_sets:
            pretraining_data = add_validation_sets_to_mixture(pretraining_data, validation_sets)
    return pretraining_data


def _get_tokenizer_for_train(tokenized: InputName | ExecutorStep | LMMixtureDatasetConfig) -> str:
    match tokenized:
        case LMMixtureDatasetConfig(tokenizer=tokenizer):
            pass
        case ExecutorStep(config=TokenizeConfig(tokenizer=tokenizer)):
            pass
        case InputName(step=ExecutorStep(config=TokenizeConfig(tokenizer=tokenizer))):
            pass
        case _:
            raise ValueError(f"Could not determine tokenizer from {tokenized}")

    return tokenizer


def default_scaling_law_pred(
    ladder_runs: Sequence[ExecutorStep | InputName | str],
    pred_run: ExecutorStep | InputName | str | None = None,
    task_losses: Sequence[str] = ("eval/paloma/c4_en/bpb",),
    task_accuracies: Sequence[str] | Sequence[EvalTaskConfig] | None = None,
):
    """
    Given a suite of small models, predict the performance on a number of (N, D) values.
    """
    # get the executor steps or run IDs for the ladder runs and the pred run
    ladder_steps_or_ids = [get_executor_step(run) if not isinstance(run, str) else run for run in ladder_runs]

    pred_run_or_id = None
    if pred_run:
        pred_run_or_id = get_executor_step(pred_run) if not isinstance(pred_run, str) else pred_run

    # convert the task accuracies to strings if they are `EvalTaskConfig`s
    if task_accuracies is not None:
        task_accuracies = convert_to_task_metrics(task_accuracies, metric="acc")

    if pred_run_or_id:
        name = pred_run_or_id if isinstance(pred_run_or_id, str) else pred_run_or_id.name
    else:
        name = "projection"

    return ExecutorStep(
        name=f"""scaling_laws/{name}""",
        fn=run_scaling_law_analysis,
        config=ScalingLawConfig(
            name=name,
            ladder_model_steps=ladder_steps_or_ids,
            pred_model_step=pred_run_or_id,
            task_losses=task_losses,
            task_accuracies=task_accuracies,
        ),
    )<|MERGE_RESOLUTION|>--- conflicted
+++ resolved
@@ -219,76 +219,6 @@
     total_examples = schedule.global_data_offset_by_step(train_config.num_train_steps)
 
     checkpoint_path_to_load_from = train_config.initialize_from_checkpoint_path
-
-    # Create the inner config
-    inner_config = TrainLmConfig(
-        data=pretraining_data,
-        trainer=TrainerConfig(
-            tracker=WandbConfig(
-                project="marin",
-                tags=[*tags],
-            ),
-            mp=jmp.get_policy("p=f32,c=bfloat16"),
-            train_batch_size=train_config.train_batch_size,
-            num_train_steps=train_config.num_train_steps,
-            steps_per_eval=train_config.steps_per_eval if train_config.steps_per_eval is not None else 1000,
-            checkpointer=CheckpointerConfig(
-                save_interval=timedelta(minutes=30),
-                keep=[dict(every=steps_per_export)],
-            ),
-            model_averaging=model_averaging,
-            replica_dcn_axis_size=-1,
-            allow_partial_checkpoint=train_config.allow_partial_checkpoint,
-            per_device_eval_parallelism=per_device_eval_parallelism,
-            allow_nondivisible_batch_size=True,
-            quantization=QuantizationConfig(int8=train_config.int8) if train_config.int8 else None,
-            initialize_from=None if train_config.reset_data_loader_on_init else checkpoint_path_to_load_from,
-            watch=train_config.watch,
-        ),
-        initialize_from_checkpoint_path=(
-            checkpoint_path_to_load_from if train_config.reset_data_loader_on_init else None
-        ),
-        z_loss_weight=train_config.z_loss_weight,
-        model=model_config,
-        optimizer=AdamConfig(
-            learning_rate=train_config.learning_rate,
-            weight_decay=(
-                train_config.weight_decay if train_config.weight_decay is not None else AdamConfig().weight_decay
-            ),
-            beta1=(train_config.beta1 if train_config.beta1 is not None else AdamConfig().beta1),
-            beta2=(train_config.beta2 if train_config.beta2 is not None else AdamConfig().beta2),
-            epsilon=(train_config.epsilon if train_config.epsilon is not None else AdamConfig().epsilon),
-            max_grad_norm=(
-                train_config.max_grad_norm if train_config.max_grad_norm is not None else AdamConfig().max_grad_norm
-            ),
-            warmup=(train_config.warmup if train_config.warmup is not None else AdamConfig().warmup),
-            rewarmup=(train_config.rewarmup if train_config.rewarmup is not None else AdamConfig().rewarmup),
-            decay=(train_config.decay if train_config.decay is not None else AdamConfig().decay),
-            lr_schedule=(train_config.lr_schedule if train_config.lr_schedule is not None else AdamConfig().lr_schedule),
-            cycle_length=train_config.cycle_length,  # can be int, list[int], or None
-            min_lr_ratio=(
-                train_config.min_lr_ratio if train_config.min_lr_ratio is not None else AdamConfig().min_lr_ratio
-            ),
-        ),
-        hf_save_steps=steps_per_export_hf,
-        data_seed=train_config.data_seed,
-        eval_harness_steps=train_config.steps_per_task_eval or 10000,
-        eval_harness=harness_config,
-    )
-
-    # Create the pod config
-    pod_config = PodConfig(
-        tpu_type=train_config.tpu_type,
-        node_count=train_config.node_count,
-    )
-
-    # Create the full config
-    config = TrainLmOnPodConfig(
-        config=inner_config,
-        pod_config=pod_config,
-        output_path=this_output_path(),
-    )
-
     return ExecutorStep(
         name=os.path.join("checkpoints", name),
         description=(
@@ -299,7 +229,6 @@
             f"= {total_examples * model_config.seq_len:,} tokens."
         ),
         fn=run_levanter_train_lm,
-<<<<<<< HEAD
         config=TrainLmOnPodConfig(
             output_path=this_output_path(),
             tpu_type=train_config.tpu_type,
@@ -398,9 +327,6 @@
             eval_harness_steps=train_config.steps_per_task_eval or 10000,
             eval_harness=harness_config,
         ),
-=======
-        config=config,
->>>>>>> b1abe853
         pip_dependency_groups=["tokenize_train"],
     )
 
