# Copyright 2025 The Marin Authors
#
# Licensed under the Apache License, Version 2.0 (the "License");
# you may not use this file except in compliance with the License.
# You may obtain a copy of the License at
#
#     https://www.apache.org/licenses/LICENSE-2.0
#
# Unless required by applicable law or agreed to in writing, software
# distributed under the License is distributed on an "AS IS" BASIS,
# WITHOUT WARRANTIES OR CONDITIONS OF ANY KIND, either express or implied.
# See the License for the specific language governing permissions and
# limitations under the License.

from marin.download.huggingface.download_hf import DownloadConfig, download_hf
from marin.download.nemotron_cc.download_nemotron_cc import NemotronIngressConfig, download_nemotron_cc
from marin.execution.executor import ExecutorStep, this_output_path

fineweb = ExecutorStep(
    name="raw/fineweb",
    fn=download_hf,
    config=DownloadConfig(hf_dataset_id="HuggingFaceFW/fineweb", revision="cd85054"),
    override_output_path="raw/fineweb",
)

fineweb_edu = ExecutorStep(
    name="raw/fineweb-edu",
    fn=download_hf,
    config=DownloadConfig(
        hf_dataset_id="HuggingFaceFW/fineweb-edu",
        revision="3c452cb",
        hf_urls_glob=["data/**/*.parquet"],
    ),
<<<<<<< HEAD
    override_output_path="raw/fineweb-edu",
)
=======
    override_output_path="raw/fineweb-edu-c2beb4",
).cd("data")
>>>>>>> c5b142c3

slimpajama = ExecutorStep(
    name="raw/SlimPajama-627B",
    fn=download_hf,
    config=DownloadConfig(hf_dataset_id="cerebras/SlimPajama-627B", revision="2d0accd", append_sha_to_path=True),
    override_output_path="raw/SlimPajama-627B-262830",
).cd("2d0accd")

slimpajama_6b = ExecutorStep(
    name="raw/SlimPajama-6B",
    fn=download_hf,
    config=DownloadConfig(hf_dataset_id="DKYoon/SlimPajama-6B", revision="b5f90f4"),
    override_output_path="raw/SlimPajama-6B-be35b7",
)

dolma = ExecutorStep(
    name="raw/dolma",
    fn=download_hf,
    config=DownloadConfig(hf_dataset_id="allenai/dolma", revision="7f48140"),
    override_output_path="raw/dolma",
)

dclm_baseline_wrong = ExecutorStep(
    name="raw/dclm-baseline-1.0",
    fn=download_hf,
    config=DownloadConfig(
        hf_dataset_id="mlfoundations/dclm-baseline-1.0",
        revision="a3b142c",
        append_sha_to_path=True,
    ),
    override_output_path="raw/dclm_WRONG_20250211/",
).cd("a3b142c")

dclm_baseline = ExecutorStep(
    name="raw/dclm-baseline-1.0",
    fn=download_hf,
    config=DownloadConfig(
        hf_dataset_id="mlfoundations/dclm-baseline-1.0",
        revision="a3b142c",
        gcs_output_path=this_output_path(),
        append_sha_to_path=True,
    ),
    override_output_path="raw/dclm",
).cd("a3b142c")

the_stack_dedup = ExecutorStep(
    name="raw/the-stack-dedup",
    fn=download_hf,
    config=DownloadConfig(
        hf_dataset_id="bigcode/the-stack-dedup",
        revision="17cad72",
        append_sha_to_path=True,
    ),
    override_output_path="raw/the-stack-dedup-4ba450",
).cd("17cad72")

proofpile_2 = ExecutorStep(
    name="raw/proof-pile-2",
    fn=download_hf,
    config=DownloadConfig(
        hf_dataset_id="EleutherAI/proof-pile-2",
        revision="901a927",
        append_sha_to_path=True,
    ),
    override_output_path="raw/proof-pile-2-f1b1d8",
).cd("901a927")

the_pile_openwebtext2 = ExecutorStep(
    name="raw/the_pile_openwebtext2",
    fn=download_hf,
    config=DownloadConfig(hf_dataset_id="vietgpt/the_pile_openwebtext2", revision="1de27c6"),
    override_output_path="raw/the_pile_openwebtext2",
)

starcoderdata = ExecutorStep(
    name="raw/starcoderdata",
    fn=download_hf,
    config=DownloadConfig(hf_dataset_id="bigcode/starcoderdata", revision="9fc30b5"),
    override_output_path="raw/starcoderdata-720c8c",
)

dolmino = (
    ExecutorStep(
        name="raw/dolmino-mix-1124",
        fn=download_hf,
        config=DownloadConfig(hf_dataset_id="allenai/dolmino-mix-1124", revision="bb54cab", append_sha_to_path=True),
    )
    .with_output_path("raw/dolmino-mix-1124-157960")
    .cd("bb54cab")
)

nemotron_cc = ExecutorStep(
    name="raw/nemotro-cc",
    fn=download_nemotron_cc,
    config=NemotronIngressConfig(),
    pip_dependency_groups=["download_transform"],
)<|MERGE_RESOLUTION|>--- conflicted
+++ resolved
@@ -31,13 +31,8 @@
         revision="3c452cb",
         hf_urls_glob=["data/**/*.parquet"],
     ),
-<<<<<<< HEAD
-    override_output_path="raw/fineweb-edu",
-)
-=======
     override_output_path="raw/fineweb-edu-c2beb4",
 ).cd("data")
->>>>>>> c5b142c3
 
 slimpajama = ExecutorStep(
     name="raw/SlimPajama-627B",
