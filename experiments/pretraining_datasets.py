--- conflicted
+++ resolved
@@ -115,18 +115,6 @@
     override_output_path="raw/starcoderdata-720c8c",
 ).cd("9fc30b5")
 
-<<<<<<< HEAD
-multilegalpile = ExecutorStep(
-    name="raw/multilegalpile",
-    fn=download_hf,
-    config=DownloadConfig(
-        hf_dataset_id="joelniklaus/MultiLegalPileWikipediaFiltered",
-        revision="483f6c8",
-        gcs_output_path=this_output_path(),
-        wait_for_completion=True,
-    ),
-).cd("483f6c8/huggingface.co/datasets/joelniklaus/MultiLegalPileWikipediaFiltered/resolve/483f6c8")
-=======
 dolmino = ExecutorStep(
     name="raw/dolmino-mix-1124",
     fn=download_hf,
@@ -137,4 +125,14 @@
         wait_for_completion=True,
     ),
 ).cd("bb54cab")
->>>>>>> 941f205b
+
+multilegalpile = ExecutorStep(
+    name="raw/multilegalpile",
+    fn=download_hf,
+    config=DownloadConfig(
+        hf_dataset_id="joelniklaus/MultiLegalPileWikipediaFiltered",
+        revision="483f6c8",
+        gcs_output_path=this_output_path(),
+        wait_for_completion=True,
+    ),
+).cd("483f6c8/huggingface.co/datasets/joelniklaus/MultiLegalPileWikipediaFiltered/resolve/483f6c8")