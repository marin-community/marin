--- conflicted
+++ resolved
@@ -25,11 +25,7 @@
         wait_for_completion=True,
     ),
     override_output_path="raw/fineweb-edu-c2beb4",
-<<<<<<< HEAD
-).cd("3c452cb")
-=======
 ).cd("3c452cb/huggingface.co/datasets/HuggingFaceFW/fineweb-edu/resolve/3c452cb")
->>>>>>> 65cf9704
 
 slimpajama = ExecutorStep(
     name="raw/SlimPajama-627B",
@@ -41,11 +37,7 @@
         wait_for_completion=True,
     ),
     override_output_path="raw/SlimPajama-627B-262830",
-<<<<<<< HEAD
-).cd("2d0accd")
-=======
 ).cd("2d0accd/huggingface.co/datasets/cerebras/SlimPajama-627B/resolve/2d0accd")
->>>>>>> 65cf9704
 
 slimpajama_6b = ExecutorStep(
     name="raw/SlimPajama-6B",
@@ -57,15 +49,11 @@
         wait_for_completion=True,
     ),
     override_output_path="raw/SlimPajama-6B-be35b7",
-<<<<<<< HEAD
-).cd("b5f90f4")
-=======
 ).cd("b5f90f4/huggingface.co/datasets/DKYoon/SlimPajama-6B/resolve/b5f90f4")
->>>>>>> 65cf9704
 
 dolma = ExecutorStep(
     name="raw/dolma",
-    fn=download_and_upload_to_store,
+    fn=download,
     config=DownloadConfig(
         hf_dataset_id="allenai/dolma",
         revision="7f48140",
