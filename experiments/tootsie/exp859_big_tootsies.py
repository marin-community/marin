"""
These are larger versions of @dlwh's "YOLO"/vibes run described in https://github.com/marin-community/marin/issues/600.

Initially, these were just testing runs, since we didn't know if we'd actually have the capacity for any length of time.
Turns out we did and they seem pretty decent.

The first phase is WSD-S on the same mixture as tootsie 8b.
The second phase is EMA on the same mixture as tootsie 8b, with an increased batch size.

Note: The 22B model is actually a 24B model, but we're going to keep calling it 22B for consistency.

Also buried in here is a 56B model that I thought was a 70B model. Always double-check your config, kids.
"""

import dataclasses

import haliax
from levanter.models.rotary import DefaultRotaryEmbeddingsConfig
from levanter.schedule import ScheduleStep

from experiments.dclm.tokenize_dclm import DCLM_MIXTURE_WEIGHTS, dclm_components_llama3, dclm_mixture_config_llama3
from experiments.defaults import default_train
from experiments.llama import llama_13b, llama_24b, llama_32b, llama_56b
from experiments.nemotron_cc.tokenize_nemotron import NEMOTRON_WEIGHTS, tokenize_nemotron_steps
from experiments.simple_train_config import SimpleTrainConfig
from marin.execution.executor import executor_main
from marin.processing.tokenize import lm_mixture_data_config
from marin.resources import TpuPodConfig

# data

MARIN_CENTRAL_DCLM_COMPONENTS = {
    "dclm_baseline": "gs://marin-us-central2/tokenized/dclm_baseline-0206f1",
    "starcoderdata": "gs://marin-us-central2/tokenized/starcoderdata-12f018/",
    "proofpile_2": "gs://marin-us-central2/tokenized/proofpile_2-4a35c7",
}
dclm_components_zoned = {
    name: dataclasses.replace(
        step,
        override_output_path=MARIN_CENTRAL_DCLM_COMPONENTS[name],
    )
    for name, step in dclm_components_llama3.items()
}

#####
## Phase 1 for 13B, 22B: WSD-S on same mixture as tootsie 8b
#####

# initially we were using the wrong rotary, just like tootsie 8b. Oh well.
llama_13b_old_rotary = dataclasses.replace(llama_13b, rope=DefaultRotaryEmbeddingsConfig())
llama_24b_old_rotary = dataclasses.replace(llama_24b, rope=DefaultRotaryEmbeddingsConfig())

## Initial 13B config for the first phase
llama_13b_train_config = SimpleTrainConfig(
    resources=TpuPodConfig(tpu_type="v6e-64", slice_count=4),
    train_batch_size=1024,
    num_train_steps=1_000_000,  # using wsd-s so this doesn't really matter
    learning_rate=3e-4,
    weight_decay=0.05,
    # WSD-S
    cycle_length=10000,
    steps_per_eval=10000,
    steps_per_export=20000,
    warmup=1000,  # initial warmup
    # TODO: do we need rewarmup
    decay=0.1,  # 10% of 10000 = 500 steps
    lr_schedule="inv",
)

## Initial "22B" config for the first phase
llama_22b_train_config = SimpleTrainConfig(
    resources=TpuPodConfig(tpu_type="v6e-256", slice_count=2),
    train_batch_size=1024,
    num_train_steps=1_000_000,  # using wsd-s so this doesn't really matter
    learning_rate=3e-4,
    weight_decay=0.05,
    # WSD-S
    cycle_length=10000,
    steps_per_eval=10000,
    steps_per_export=20000,
    warmup=1000,  # initial warmup
    # TODO: do we need rewarmup
    decay=0.1,  # 10% of 10000 = 500 steps
    lr_schedule="inv",
)

# We didn't know if we'd actually have this capacity for any length of time,
# so they were initially just "testing" runs.
llama_13b_tootsie_phase1 = default_train(
    name="llama-13b-tootsie-dummy-testing",
    tokenized=dclm_mixture_config_llama3,
    model_config=llama_13b_old_rotary,
    train_config=llama_13b_train_config,
    tags=["llama", "13b", "wsd-s", "exp201", "tootsie"],
    eval_harness_tasks=[],
)

llama_22b_tootsie_phase1 = default_train(
    name="llama-22b-tootsie-dummy-testing",
    tokenized=dclm_mixture_config_llama3,
    model_config=llama_24b_old_rotary,
    train_config=llama_22b_train_config,
    tags=["llama", "22b", "wsd-s", "exp201", "tootsie"],
    eval_harness_tasks=[],
)

#####
# Phase 2 for 13B, 22B: EMA on same mixture as tootsie 8b, increased batch size
#####

llama_13b_train_config_ema = SimpleTrainConfig(
    resources=TpuPodConfig(tpu_type="v6e-64", slice_count=7),
    train_batch_size=[ScheduleStep(start=0, value=1024), ScheduleStep(start=280_000, value=3072)],
    num_train_steps=1_000_000,
    weight_decay=0.05,
    learning_rate=4.2e-4,  # 3e-4 * 1.4
    decay=0.4,
    ema_beta=0.995,
    lr_schedule="linear",
    cycle_length=None,
    allow_partial_checkpoint=True,
)

# 22b warmstart, switching to EMA
llama_22b_train_config_ema = SimpleTrainConfig(
    resources=TpuPodConfig(tpu_type="v6e-128", slice_count=4),
    # train_batch_size=1024,
    train_batch_size=[ScheduleStep(start=0, value=1024), ScheduleStep(start=200_000, value=3072)],
    num_train_steps=1_000_000,
    weight_decay=0.05,
    learning_rate=4.2e-4,  # 3e-4 * 1.4
    decay=0.4,
    ema_beta=0.995,
    lr_schedule="linear",
    cycle_length=None,
    allow_partial_checkpoint=True,
    steps_per_eval=1000,
    steps_per_task_eval=10000,
)

dclm_mixture_config_llama3_zoned = lm_mixture_data_config(
    components=dclm_components_zoned, weights=DCLM_MIXTURE_WEIGHTS, include_raw_paths=False
)
llama_13b_tootsie_ema_warmstart = dataclasses.replace(
    default_train(
        name="llama-13b-tootsie-ema-mk2",
        tokenized=dclm_mixture_config_llama3_zoned,
        model_config=llama_13b,
        train_config=llama_13b_train_config_ema,
        tags=["llama", "13b", "ema", "exp201", "tootsie"],
        eval_harness_tasks=[],
    ),
    override_output_path="checkpoints/llama-13b-tootsie-ema-mk2",
)

# warmstarted from llama_22b_tootsie at 200,000
llama_22b_tootsie_ema_warmstart = dataclasses.replace(
    default_train(
        name="llama-22b-tootsie-ema-mk2",
        tokenized=dclm_mixture_config_llama3_zoned,
        model_config=llama_24b,
        train_config=llama_22b_train_config_ema,
        tags=["llama", "22b", "ema", "exp201", "tootsie"],
        eval_harness_tasks=[],
    ),
    override_output_path="checkpoints/llama-22b-tootsie-ema-mk2",
)

## 32b experiments

llama_32b_remat = dataclasses.replace(
    llama_32b, gradient_checkpointing=haliax.ScanCheckpointPolicy(save_carries="offload")
)

llama_32b_train_config = SimpleTrainConfig(
<<<<<<< HEAD
    resources=TpuPodConfig(tpu_type="v4-2048", node_count=1),
=======
    resources=TpuPodConfig(tpu_type="v4-2048", slice_count=1),
>>>>>>> 18ea5205
    # decreasing so we don't have padding at slice count 3
    # but we moved to v4 once we lost the v5 compute so we moved back to 8192 again
    train_batch_size=[
        ScheduleStep(start=0, value=8192),
        ScheduleStep(start=18500, value=7680),
        ScheduleStep(start=21010, value=8192),
    ],
    num_train_steps=1_000_000,
    weight_decay=0.05,
    # width is a little smaller than the 24B and we're using a much larger batch size
    # 4.2e-4 * sqrt(8192/3072) ≈ 7e-4
    learning_rate=7e-4,
    decay=0.4,
    ema_beta=0.995,
    lr_schedule="linear",
    cycle_length=None,
    steps_per_eval=1000,
    steps_per_task_eval=10000,
    z_loss_weight=1e-4,
)

nemotron_steps = tokenize_nemotron_steps()
proofpile_2 = dclm_components_llama3["proofpile_2"]
starcoderdata = dclm_components_llama3["starcoderdata"]
nemotron_mix = lm_mixture_data_config(
    components={**nemotron_steps, "starcoderdata": starcoderdata, "proofpile_2": proofpile_2},
    weights={
        **NEMOTRON_WEIGHTS,
        "starcoderdata": 0.25,
        "proofpile_2": 0.055,
    },
)

llama_32b_tootsie = default_train(
    name="llama-32b-tootsie-2",
    tokenized=nemotron_mix,
    model_config=llama_32b_remat,
    train_config=llama_32b_train_config,
    tags=["llama", "32b", "ema", "exp859", "tootsie"],
    eval_harness_tasks=[],
).with_output_path("checkpoints/llama-32b-tootsie-2")

#####
# sigh... 56B. you can ignore this.
#####
llama_56b_train_config = SimpleTrainConfig(
    resources=TpuPodConfig(tpu_type="v6e-256", slice_count=2),
    train_batch_size=1024,
    num_train_steps=1_000_000,  # using wsd-s so this doesn't really matter
    learning_rate=3e-5,
    weight_decay=0.05,
    # WSD-S
    cycle_length=10000,
    steps_per_eval=10000,
    steps_per_export=20000,
    warmup=1000,  # initial warmup
    # TODO: do we need rewarmup
    decay=0.1,  # 10% of 10000 = 500 steps
    lr_schedule="inv",
)


# All of these are 56B models but were intended to be 70b. Sigh.
llama_56b_train_config_mk2 = dataclasses.replace(
    llama_56b_train_config,
    train_batch_size=1024,
    resources=TpuPodConfig(tpu_type="v4-2048", slice_count=1),
    learning_rate=2e-4,
    decay=0.4,
    ema_beta=0.995,
    lr_schedule="linear",
    cycle_length=None,
    allow_partial_checkpoint=True,
)


# actual 56B model
llama_70b_tootsie_mk2_BAD = dataclasses.replace(
    default_train(
        name="llama-70b-tootsie-mk2",
        # not recorded here:
        # warmstart weights from llama_70b_tootsie step 80000
        tokenized=dclm_mixture_config_llama3,
        model_config=llama_56b,
        train_config=llama_56b_train_config_mk2,
        tags=["llama", "70b", "wsd", "exp750", "tootsie", "ema"],
        eval_harness_tasks=[],
    ),
    override_output_path="checkpoints/llama-70b-tootsie-mk2",
)


llama_56b_tootsie = default_train(
    name="llama-70b-tootsie-dummy-testing",
    tokenized=dclm_mixture_config_llama3,
    model_config=llama_56b,
    train_config=llama_56b_train_config,
    tags=["llama", "70b", "wsd-s", "exp201", "tootsie"],
    eval_harness_tasks=[],
)


if __name__ == "__main__":
    executor_main(
        steps=[
            llama_13b_tootsie_phase1,
            llama_22b_tootsie_phase1,
            llama_13b_tootsie_ema_warmstart,
            llama_22b_tootsie_ema_warmstart,
            llama_32b_tootsie,
        ],
        description="Train some models on DCLM using WSD-S, switching to EMA.",
    )<|MERGE_RESOLUTION|>--- conflicted
+++ resolved
@@ -173,11 +173,7 @@
 )
 
 llama_32b_train_config = SimpleTrainConfig(
-<<<<<<< HEAD
-    resources=TpuPodConfig(tpu_type="v4-2048", node_count=1),
-=======
     resources=TpuPodConfig(tpu_type="v4-2048", slice_count=1),
->>>>>>> 18ea5205
     # decreasing so we don't have padding at slice count 3
     # but we moved to v4 once we lost the v5 compute so we moved back to 8192 again
     train_batch_size=[
@@ -214,7 +210,7 @@
 llama_32b_tootsie = default_train(
     name="llama-32b-tootsie-2",
     tokenized=nemotron_mix,
-    model_config=llama_32b_remat,
+    model_config=llama_32b,
     train_config=llama_32b_train_config,
     tags=["llama", "32b", "ema", "exp859", "tootsie"],
     eval_harness_tasks=[],
