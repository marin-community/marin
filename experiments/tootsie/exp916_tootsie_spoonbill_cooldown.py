--- conflicted
+++ resolved
@@ -10,7 +10,6 @@
 
 import dataclasses
 
-from experiments.exp606_sft import tulu3_llama_tokenize_step, tulu_sft_config
 from levanter.callbacks.watch import WatchConfig
 
 from experiments.dclm.tokenize_dclm import DCLM_MIXTURE_WEIGHTS
@@ -178,8 +177,6 @@
     override_output_path="checkpoints/tootsie-8b-focused-spoonbill-zloss",
 )
 
-<<<<<<< HEAD
-=======
 EXTRA_STEPS = 10000
 DEEPER_END = COOLDOWN_END + EXTRA_STEPS
 
@@ -218,7 +215,6 @@
     override_output_path="checkpoints/tootsie-8b-deeper-spoonbill-2",
 )
 
->>>>>>> 9cd91e3a
 # do some sfts
 
 spoonbill_zloss_tulu3_sft_config = dataclasses.replace(
@@ -227,24 +223,6 @@
 )
 
 
-<<<<<<< HEAD
-sft_tulu3_sft_spoonbill_zloss = default_sft(
-    name="sft/tulu3_llama3_sft_spoonbill_zloss",
-    tokenized=tulu3_llama_tokenize_step,
-    model_config=llama_8b_fp32_attn,
-    sft_config=spoonbill_zloss_tulu3_sft_config
-).with_output_path("checkpoints/sft/tulu3_llama3_sft_spoonbill_zloss")
-
-
-sft_tulu3_sft_deeper_spoonbill_zloss = default_sft(
-    name="sft/tulu3_llama3_sft_spoonbill_zloss",
-    tokenized=tulu3_llama_tokenize_step,
-    model_config=llama_8b_fp32_attn,
-    sft_config=
-        dataclasses.replace(spoonbill_zloss_tulu3_sft_config,
-                            model_name_or_path=output_path_of()
-).with_output_path("checkpoints/sft/tulu3_llama3_sft_spoonbill_zloss")
-=======
 sft_tulu3_spoonbill_zloss = default_sft(
     name="sft/tulu3_tootsie_sft_spoonbill_zloss",
     tokenized=tulu3_llama_tokenize_step,
@@ -264,7 +242,6 @@
     ),
     tags=["llama", "8b", "exp916", "tootsie", "sft", "spoonbill"],
 ).with_output_path("checkpoints/sft/tulu3_tootsie_sft_deeper_spoonbill_zloss")
->>>>>>> 9cd91e3a
 
 
 if __name__ == "__main__":
@@ -274,13 +251,9 @@
             norm_tootsie_8b_hypnotic_spoonbill,
             norm_tootsie_8b_focused_spoonbill_fp32_attention,
             norm_tootsie_8b_focused_spoonbill_zloss,
-<<<<<<< HEAD
-            sft_tulu3_sft_spoonbill_zloss,
-=======
             tootsie_8b_deeper_spoonbill,
             sft_tulu3_spoonbill_zloss,
             sft_tulu3_deeper_spoonbill,
->>>>>>> 9cd91e3a
         ],
         description="Cooldown run for tootsie-8b model with some flan and tulu",
     )