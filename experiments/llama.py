"""
Specifies a sequence of Llama 3 models from small to large.
"""

from levanter.models.llama import LlamaConfig
from levanter.models.rotary import Llama3RotaryEmbeddingsConfig

from experiments.simple_train_config import SimpleTrainConfig

llama3_tokenizer = "meta-llama/Meta-Llama-3.1-8B"
llama3_tokenizer_vocab_size = 128_256
llama3_instruct_tokenizer = "meta-llama/Meta-Llama-3.1-8B-Instruct"

<<<<<<< HEAD
llama_30m = LlamaConfig(
    seq_len=1024,
    hidden_dim=128,
    intermediate_dim=448,
    num_heads=2,
    num_kv_heads=2,
    num_layers=4,
)

llama_50m = LlamaConfig(
    seq_len=1024,
    hidden_dim=192,
    intermediate_dim=448,
    num_heads=2,
    num_kv_heads=2,
    num_layers=4,
)


llama_75m = LlamaConfig(
    seq_len=1024,
    hidden_dim=256,
    intermediate_dim=896,
    num_heads=4,
    num_kv_heads=4,
    num_layers=8,
)
=======
>>>>>>> 2b6061e4

llama_150m = LlamaConfig(
    seq_len=1024,
    hidden_dim=512,
    intermediate_dim=1792,
    num_heads=8,
    num_kv_heads=8,
    num_layers=6,
)

llama_300m = LlamaConfig(
    seq_len=1024,
    hidden_dim=768,
    intermediate_dim=2688,
    num_heads=12,
    num_kv_heads=12,
    num_layers=12,
)

llama_600m = LlamaConfig(
    seq_len=1024,
    hidden_dim=1024,
    intermediate_dim=3584,
    num_heads=16,
    num_kv_heads=8,
    num_layers=24,
)

llama_1_4b = LlamaConfig(
    seq_len=4096,
    hidden_dim=2048,
    intermediate_dim=7168,
    num_heads=16,
    num_kv_heads=8,
    num_layers=16,
)

llama_1_9b = LlamaConfig(
    seq_len=4096,
    hidden_dim=2048,
    intermediate_dim=7168,
    num_heads=16,
    num_kv_heads=8,
    num_layers=24,
)

llama_3_5b = LlamaConfig(
    seq_len=4096,
    hidden_dim=2560,
    intermediate_dim=8960,
    num_heads=20,
    num_kv_heads=10,
    num_layers=32,
)

llama_8b = LlamaConfig(
    seq_len=4096,
    hidden_dim=4096,
    intermediate_dim=14336,
    num_heads=32,
    num_kv_heads=8,
    num_layers=32,
    rope=Llama3RotaryEmbeddingsConfig(),
)


llama_8b_old_rotary = LlamaConfig(
    seq_len=4096,
    hidden_dim=4096,
    intermediate_dim=14336,
    num_heads=32,
    num_kv_heads=8,
    num_layers=32,
    # Levanter defaults to Llama2 rotary
    # rope=Llama3RotaryEmbeddingsConfig(),
)


llama_13b = LlamaConfig(
    seq_len=4096,
    hidden_dim=5120,
    intermediate_dim=13824,
    num_heads=40,
    num_kv_heads=8,
    num_layers=40,
    rope=Llama3RotaryEmbeddingsConfig(),
)


# With Llama 3 tokenizer, this is 24B
llama_24b = LlamaConfig(
    seq_len=4096,
    hidden_dim=6144,
    intermediate_dim=16384,
    num_heads=48,
    num_kv_heads=16,
    num_layers=56,
    rope=Llama3RotaryEmbeddingsConfig(),
)


# same as olmo 32b
llama_32b = LlamaConfig(
    seq_len=4096,
    hidden_dim=5120,
    intermediate_dim=27648,
    num_heads=40,
    num_kv_heads=8,
    num_layers=64,
    rope=Llama3RotaryEmbeddingsConfig(),
)


llama_56b = LlamaConfig(
    seq_len=4096,
    hidden_dim=8192,
    intermediate_dim=28672,
    num_heads=64,
    num_kv_heads=8,
    num_layers=64,
    rope=Llama3RotaryEmbeddingsConfig(),
)


llama_70b = LlamaConfig(
    seq_len=4096,
    hidden_dim=8192,
    intermediate_dim=28672,
    num_heads=64,
    num_kv_heads=8,
    num_layers=80,
    rope=Llama3RotaryEmbeddingsConfig(),
)


llama_150m_train_config = SimpleTrainConfig(
    tpu_type="v4-32",
    train_batch_size=512,
    num_train_steps=20000,  # 1024 * 1024 * 20000 = 20B tokens
    learning_rate=3e-3,
    weight_decay=0.1,
)
# (18B is way overtrained, but...)

llama_300m_train_config = SimpleTrainConfig(
    tpu_type="v4-64",
    train_batch_size=1024,
    num_train_steps=18000,  # 1024 * 1024 * 18000 = 18B tokens
    learning_rate=3e-3,
    weight_decay=0.1,
)
# (18B is way overtrained, but...)

llama_1_4b_train_config = SimpleTrainConfig(
    tpu_type="v4-128",
    train_batch_size=1024,
    num_train_steps=10000,  # 4096 * 1024 * 10000 = 42B tokens
    learning_rate=3e-4,
    weight_decay=0.1,
)

llama_8b_train_config = SimpleTrainConfig(
    tpu_type="v4-512",
    train_batch_size=1024,
    num_train_steps=40000,  # 4096 * 1024 * 40000 = 167B tokens
    # these hypers from Table 12 in https://arxiv.org/html/2406.11794v1#A6
    learning_rate=2e-3,
    weight_decay=0.05,
)


def compute_num_parameters(config: LlamaConfig, vocab_size: int) -> int:

    head_size = config.hidden_dim // config.num_heads
    q_params = config.num_heads * head_size * config.hidden_dim
    k_params = config.num_kv_heads * head_size * config.hidden_dim
    v_params = config.num_kv_heads * head_size * config.hidden_dim
    o_params = config.num_heads * head_size * config.hidden_dim
    attention_params = q_params + k_params + v_params + o_params

    layer_norm_params = 2 * config.hidden_dim

    gate_params = config.hidden_dim * config.intermediate_dim
    up_params = config.hidden_dim * config.intermediate_dim
    down_params = config.intermediate_dim * config.hidden_dim
    mlp_params = gate_params + up_params + down_params

    nonembedding_params = config.num_layers * (attention_params + mlp_params + layer_norm_params)
    embedding_params = 2 * vocab_size * config.hidden_dim

    return nonembedding_params + embedding_params


# For scaling laws
scaling_llamas = [llama_30m, llama_50m, llama_150m, llama_300m, llama_600m, llama_1_4b, llama_1_9b, llama_3_5b, llama_8b]


if __name__ == "__main__":
    for llama in scaling_llamas:
        print(f"{compute_num_parameters(llama, llama3_tokenizer_vocab_size) :,}")<|MERGE_RESOLUTION|>--- conflicted
+++ resolved
@@ -11,7 +11,6 @@
 llama3_tokenizer_vocab_size = 128_256
 llama3_instruct_tokenizer = "meta-llama/Meta-Llama-3.1-8B-Instruct"
 
-<<<<<<< HEAD
 llama_30m = LlamaConfig(
     seq_len=1024,
     hidden_dim=128,
@@ -39,8 +38,6 @@
     num_kv_heads=4,
     num_layers=8,
 )
-=======
->>>>>>> 2b6061e4
 
 llama_150m = LlamaConfig(
     seq_len=1024,
