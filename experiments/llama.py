--- conflicted
+++ resolved
@@ -99,11 +99,9 @@
 )
 
 
-<<<<<<< HEAD
-def compute_num_parameters(config: LlamaConfig, vocab_size: int = llama3_tokenizer_vocab_size) -> int:
-=======
+
 def compute_num_parameters(config: LlamaConfig, vocab_size) -> int:
->>>>>>> 777c1348
+  
     head_size = config.hidden_dim // config.num_heads
     q_params = config.num_heads * head_size * config.hidden_dim
     k_params = config.num_kv_heads * head_size * config.hidden_dim
