# Copyright 2025 The Marin Authors
#
# Licensed under the Apache License, Version 2.0 (the "License");
# you may not use this file except in compliance with the License.
# You may obtain a copy of the License at
#
#     https://www.apache.org/licenses/LICENSE-2.0
#
# Unless required by applicable law or agreed to in writing, software
# distributed under the License is distributed on an "AS IS" BASIS,
# WITHOUT WARRANTIES OR CONDITIONS OF ANY KIND, either express or implied.
# See the License for the specific language governing permissions and
# limitations under the License.

"""

Usage:
1. If you have a model you want to download from huggingface, add the repo name and config in MODEL_NAME_TO_CONFIG.
2. Run download_model_step(MODEL_NAME_TO_CONFIG[model_name]) to download the model.
3. Use get_model_local_path(model_name) to get the local path of the model.

Example:
```
model_name = "meta-llama/Llama-3.1-8B-Instruct"
model_config = MODEL_NAME_TO_CONFIG[model_name]
download_step = download_model_step(model_config)
executor_main([download_step])

local_path = get_model_local_path(model_name)
```
"""

import os
from dataclasses import dataclass

from marin.download.huggingface.download import DownloadConfig
from marin.download.huggingface.download_hf import download_hf
from marin.execution.executor import ExecutorStep, executor_main, this_output_path, versioned
from marin.utils import get_directory_friendly_name


@dataclass(frozen=True)
class ModelConfig:
    hf_repo_id: str
    hf_revision: str


# We utilize GCSFuse because our disk space is limited on TPUs.
# This means that for certain large models (e.g. Llama 70B), we will not be able
# to fit the models on local disk. We use GCSFuse to mount the GCS bucket to the local filesystem
# to be able to download and use these large models.
LOCAL_PREFIX = "/opt"
GCS_FUSE_MOUNT_PATH = "gcsfuse_mount/models"


def download_model_step(model_config: ModelConfig) -> ExecutorStep:
    model_name = get_directory_friendly_name(model_config.hf_repo_id)
    model_revision = get_directory_friendly_name(model_config.hf_revision)
    download_step = ExecutorStep(
        name=f"{GCS_FUSE_MOUNT_PATH}/{model_name}--{model_revision}",
        fn=download_hf,
        config=DownloadConfig(
            hf_dataset_id=model_config.hf_repo_id,
            revision=versioned(model_config.hf_revision),
            gcs_output_path=this_output_path(),
            wait_for_completion=True,
            hf_repo_type_prefix="",
        ),
        # must override because it because if we don't then it will end in a hash
        # if it ends in a hash, then we cannot determine the local path
        override_output_path=f"{GCS_FUSE_MOUNT_PATH}/{model_name}--{model_revision}",
    )

    return download_step


def get_model_local_path(step: ExecutorStep) -> str:
    model_repo_name = step.name[len(GCS_FUSE_MOUNT_PATH) + 1 :]
    return os.path.join(LOCAL_PREFIX, GCS_FUSE_MOUNT_PATH, model_repo_name)


amber_base_7b = download_model_step(
    ModelConfig(
        hf_repo_id="LLM360/Amber",
        hf_revision="83c188f",
    )
)

gemma_3_27b = download_model_step(
    ModelConfig(
        hf_repo_id="google/gemma-3-27b-pt",
        hf_revision="9fe3c4e",
    )
)

<<<<<<< HEAD
llama_7b = download_model_step(
=======
qwen2_5_32b = download_model_step(
    ModelConfig(
        hf_repo_id="Qwen/Qwen2.5-32B",
        hf_revision="1818d35",
    )
)

qwen2_5_72b_instruct = download_model_step(
>>>>>>> 56f20085
    ModelConfig(
        hf_repo_id="huggyllama/llama-7b",
        hf_revision="4782ad2",
    )
)

llama_13b = download_model_step(
    ModelConfig(
        hf_repo_id="huggyllama/llama-13b",
        hf_revision="bf57045",
    )
)

llama_30b = download_model_step(
    ModelConfig(
        hf_repo_id="huggyllama/llama-30b",
        hf_revision="2b1edcd",
    )
)

llama_65b = download_model_step(
    ModelConfig(
        hf_repo_id="huggyllama/llama-65b",
        hf_revision="49707c5",
    )
)

llama2_7b = download_model_step(
    ModelConfig(
        hf_repo_id="meta-llama/Llama-2-7b-hf",
        hf_revision="01c7f73",
    )
)

llama_3_70b = download_model_step(
    ModelConfig(
        hf_repo_id="meta-llama/Meta-Llama-3-70B",
        hf_revision="c824948",
    )
)

llama_3_1_8b = download_model_step(
    ModelConfig(
        hf_repo_id="meta-llama/Llama-3.1-8B",
        hf_revision="d04e592",
    )
)

llama_3_1_8b_instruct = download_model_step(
    ModelConfig(
        hf_repo_id="meta-llama/Llama-3.1-8B-Instruct",
        hf_revision="0e9e39f",
    )
)

llama_3_1_70b = download_model_step(
    ModelConfig(
        hf_repo_id="meta-llama/Llama-3.1-70B",
        hf_revision="d4cd2f9",
    )
)

llama_3_1_405b = download_model_step(
    ModelConfig(
        hf_repo_id="meta-llama/Llama-3.1-405B",
        hf_revision="b906e4d",
    )
)

llama_3_3_70b_instruct = download_model_step(
    ModelConfig(
        hf_repo_id="meta-llama/Llama-3.3-70B-Instruct",
        hf_revision="6f6073b",
    )
)

map_neo_7b = download_model_step(
    ModelConfig(
        hf_repo_id="m-a-p/neo_7b",
        hf_revision="81bad32",
    )
)

olmo_2_base_8b = download_model_step(
    ModelConfig(
        hf_repo_id="allenai/OLMo-2-1124-7B",
        hf_revision="7df9a82",
    )
)

<<<<<<< HEAD
olmo_2_sft_8b = download_model_step(
=======
olmo_2_base_32b = download_model_step(
    ModelConfig(
        hf_repo_id="allenai/OLMo-2-0325-32B",
        hf_revision="stage2-ingredient2-step9000-tokens76B",
    )
)

amber_base_7b = download_model_step(
>>>>>>> 56f20085
    ModelConfig(
        hf_repo_id="allenai/OLMo-2-1124-7B-SFT",
        hf_revision="1de02c0",
    )
)

# Note(Will): I don't think we actually support Qwen models in Levanter?
qwen2_5_7b = download_model_step(
    ModelConfig(
        hf_repo_id="Qwen/Qwen2.5-7B",
        hf_revision="d149729",
    )
)

qwen2_5_7b_instruct = download_model_step(
    ModelConfig(
        hf_repo_id="Qwen/Qwen2.5-7B-Instruct",
        hf_revision="a09a354",
    )
)

qwen2_5_72b = download_model_step(
    ModelConfig(
        hf_repo_id="Qwen/Qwen2.5-72B",
        hf_revision="efba10c",
    )
)

qwen2_5_72b_instruct = download_model_step(
    ModelConfig(
        hf_repo_id="Qwen/Qwen2.5-72B-Instruct",
        hf_revision="495f393",
    )
)

qwen3_dense_32b = download_model_step(
    ModelConfig(
        hf_repo_id="Qwen/Qwen3-32B",
        hf_revision="9216db5",
    )
)

# we use this bf16 variant to avoid weird errors with levanter
gpt_oss_20b = download_model_step(
    ModelConfig(
        hf_repo_id="unsloth/gpt-oss-20b-BF16",
        hf_revision="cc89b3e",
    )
)

smollm2_1_7b_instruct = download_model_step(
    ModelConfig(
        hf_repo_id="HuggingFaceTB/SmolLM2-1.7B-Instruct",
        hf_revision="450ff1f",
    )
)

tulu_3_1_8b_instruct = download_model_step(
    ModelConfig(
        hf_repo_id="allenai/Llama-3.1-Tulu-3.1-8B",
        hf_revision="46239c2",
    )
)

tulu_3_1_8b_sft = download_model_step(
    ModelConfig(
        hf_repo_id="allenai/Llama-3.1-Tulu-3-8B-SFT",
        hf_revision="f2a0b46",
    )
)


if __name__ == "__main__":
    # Collect all model download steps
    all_models = [
        amber_base_7b,
        gemma_3_27b,
        llama_7b,
        llama_13b,
        llama_30b,
        llama_65b,
        llama2_7b,
        llama_3_70b,
        llama_3_1_8b,
        llama_3_1_8b_instruct,
        llama_3_1_70b,
        # 405b is a doozy so commented out by default
        # llama_3_1_405b,
        llama_3_3_70b_instruct,
        map_neo_7b,
        olmo_2_base_8b,
        olmo_2_sft_8b,
        qwen2_5_7b,
        qwen2_5_7b_instruct,
        qwen2_5_72b,
        qwen2_5_72b_instruct,
        qwen3_dense_32b,
        gpt_oss_20b,
        smollm2_1_7b_instruct,
        tulu_3_1_8b_instruct,
        tulu_3_1_8b_sft,
    ]

    # Run all model downloads
    executor_main(
        steps=all_models,
        description="Download all models from HuggingFace",
    )

marin_8b_base = download_model_step(
    ModelConfig(
        hf_repo_id="marin-community/marin-8b-base",
        hf_revision="0f1f658",
    )
)

llama_3_2_1b = download_model_step(
    ModelConfig(
        hf_repo_id="meta-llama/Llama-3.2-1B",
        hf_revision="4e20de3",
    )
)

qwen3_0_6b = download_model_step(
    ModelConfig(
        hf_repo_id="Qwen/Qwen3-0.6B",
        hf_revision="c1899de",
    )
)

qwen3_1_7b = download_model_step(
    ModelConfig(
        hf_repo_id="Qwen/Qwen3-1.7B",
        hf_revision="70d244c",
    )
)

qwen3_4b = download_model_step(
    ModelConfig(
        hf_repo_id="Qwen/Qwen3-4B",
        hf_revision="1cfa9a7",
    )
)

qwen3_8b = download_model_step(
    ModelConfig(
        hf_repo_id="Qwen/Qwen3-8B",
        hf_revision="b968826",
    )
)

qwen3_32b = download_model_step(
    ModelConfig(
        hf_repo_id="Qwen/Qwen3-32B",
        hf_revision="9216db5",
    )
)

qwen3_0_6b_base = download_model_step(
    ModelConfig(
        hf_repo_id="Qwen/Qwen3-0.6B-Base",
        hf_revision="da87bfb",
    )
)

qwen3_1_7b_base = download_model_step(
    ModelConfig(
        hf_repo_id="Qwen/Qwen3-1.7B-Base",
        hf_revision="ea980cb",
    )
)

qwen3_4b_base = download_model_step(
    ModelConfig(
        hf_repo_id="Qwen/Qwen3-4B-Base",
        hf_revision="906bfd4",
    )
)

qwen3_8b_base = download_model_step(
    ModelConfig(
        hf_repo_id="Qwen/Qwen3-8B-Base",
        hf_revision="49e3418",
    )
)

qwen3_32b = download_model_step(
    ModelConfig(
        hf_repo_id="Qwen/Qwen3-32B",
        hf_revision="9216db5781bf21249d130ec9da846c4624c16137",
    )
)<|MERGE_RESOLUTION|>--- conflicted
+++ resolved
@@ -93,9 +93,6 @@
     )
 )
 
-<<<<<<< HEAD
-llama_7b = download_model_step(
-=======
 qwen2_5_32b = download_model_step(
     ModelConfig(
         hf_repo_id="Qwen/Qwen2.5-32B",
@@ -104,7 +101,6 @@
 )
 
 qwen2_5_72b_instruct = download_model_step(
->>>>>>> 56f20085
     ModelConfig(
         hf_repo_id="huggyllama/llama-7b",
         hf_revision="4782ad2",
@@ -176,8 +172,22 @@
 
 llama_3_3_70b_instruct = download_model_step(
     ModelConfig(
-        hf_repo_id="meta-llama/Llama-3.3-70B-Instruct",
-        hf_revision="6f6073b",
+        hf_repo_id="allenai/OLMo-2-1124-7B",
+        hf_revision="7df9a82",
+    )
+)
+
+olmo_2_base_32b = download_model_step(
+    ModelConfig(
+        hf_repo_id="allenai/OLMo-2-0325-32B",
+        hf_revision="stage2-ingredient2-step9000-tokens76B",
+    )
+)
+
+amber_base_7b = download_model_step(
+    ModelConfig(
+        hf_repo_id="LLM360/Amber",
+        hf_revision="83c188f",
     )
 )
 
@@ -195,18 +205,7 @@
     )
 )
 
-<<<<<<< HEAD
 olmo_2_sft_8b = download_model_step(
-=======
-olmo_2_base_32b = download_model_step(
-    ModelConfig(
-        hf_repo_id="allenai/OLMo-2-0325-32B",
-        hf_revision="stage2-ingredient2-step9000-tokens76B",
-    )
-)
-
-amber_base_7b = download_model_step(
->>>>>>> 56f20085
     ModelConfig(
         hf_repo_id="allenai/OLMo-2-1124-7B-SFT",
         hf_revision="1de02c0",
