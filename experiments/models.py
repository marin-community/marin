--- conflicted
+++ resolved
@@ -114,17 +114,17 @@
     )
 )
 
-<<<<<<< HEAD
 olmo2_7b = download_model_step(
     ModelConfig(
         hf_repo_id="allenai/OLMo-2-1124-7B",
         hf_revision="7df9a82",
-=======
+    )
+)
+
 tulu_3_1_8b_instruct = download_model_step(
     ModelConfig(
         hf_repo_id="allenai/Llama-3.1-Tulu-3.1-8B",
         hf_revision="46239c2",
->>>>>>> 7178fd23
     )
 )
 
