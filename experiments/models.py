--- conflicted
+++ resolved
@@ -164,10 +164,6 @@
     )
 )
 
-<<<<<<< HEAD
-=======
-
->>>>>>> ac19ac8d
 marin_8b_base = download_model_step(
     ModelConfig(
         hf_repo_id="marin-community/marin-8b-base",
