--- conflicted
+++ resolved
@@ -227,7 +227,6 @@
     )
 )
 
-<<<<<<< HEAD
 # we use this bf16 variant to avoid weird errors with levanter
 gpt_oss_20b = download_model_step(
     ModelConfig(
@@ -294,7 +293,6 @@
         steps=all_models,
         description="Download all models from HuggingFace",
     )
-=======
 
 marin_8b_base = download_model_step(
     ModelConfig(
@@ -364,5 +362,4 @@
         hf_repo_id="Qwen/Qwen3-8B-Base",
         hf_revision="49e3418",
     )
-)
->>>>>>> 3e012a80
+)