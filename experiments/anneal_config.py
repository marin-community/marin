--- conflicted
+++ resolved
@@ -1,6 +1,3 @@
-<<<<<<< HEAD
-from dataclasses import dataclass, field
-=======
 # Copyright 2025 The Marin Authors
 #
 # Licensed under the Apache License, Version 2.0 (the "License");
@@ -15,8 +12,7 @@
 # See the License for the specific language governing permissions and
 # limitations under the License.
 
-from dataclasses import dataclass
->>>>>>> ac19ac8d
+from dataclasses import dataclass, field
 
 from levanter.models.llama import LlamaConfig
 from marin.execution import InputName
