# Copyright 2025 The Marin Authors
#
# Licensed under the Apache License, Version 2.0 (the "License");
# you may not use this file except in compliance with the License.
# You may obtain a copy of the License at
#
#     https://www.apache.org/licenses/LICENSE-2.0
#
# Unless required by applicable law or agreed to in writing, software
# distributed under the License is distributed on an "AS IS" BASIS,
# WITHOUT WARRANTIES OR CONDITIONS OF ANY KIND, either express or implied.
# See the License for the specific language governing permissions and
# limitations under the License.

"""
vLLM RL Pipeline Experiment with Automatic Benchmarking

This experiment automatically logs the following benchmark metrics to wandb:

1. Weight Transfer Timing:
   - train.weight_transfer_duration_sec: Time spent transferring weights per sync
   - train.step_duration_sec: Total training step duration (forward + backward + optimizer)

2. vLLM Inference Throughput:
   - inference.vllm.avg_tokens_per_second: Running average of tokens/second
   - inference.vllm.total_tokens_generated: Cumulative token count
   - inference.vllm.total_requests: Number of inference requests

3. Levanter Training Throughput:
   - train.tokens_per_second: Training throughput in tokens/second
   - train.total_tokens_trained: Cumulative tokens processed

All metrics are automatically logged to wandb at the configured log_freq interval.
Use marin.rl.benchmark_utils to compute summary statistics from the run.
"""

import dataclasses
import datetime
import logging
import os

import jmp
from levanter.checkpoint import CheckpointerConfig
from levanter.compat.hf_checkpoints import HFCompatConfig
from levanter.distributed import RayConfig
from levanter.models.llama import LlamaConfig
from levanter.models.qwen import Qwen3Config
from levanter.optim import AdamConfig
from levanter.tracker.wandb import WandbConfig
from levanter.trainer import TrainerConfig
from transformers import AutoConfig, AutoTokenizer

from marin.execution.executor import (
    ExecutorStep,
    OutputName,
    executor_main,
)
from marin.rl.curriculum import CurriculumConfig, LessonConfig
from marin.rl.environments import EnvConfig
from marin.rl.replay_buffer import ReplayBufferConfig
from marin.rl.rl_job import RLJob, RLJobConfig, RunConfig, TrainParams
from marin.rl.rl_losses import RLOOLoss
from marin.rl.rollout_storage import RolloutStorageConfig, StorageType
from marin.rl.weight_transfer import WeightTransferConfig, WeightTransferMode
from vllm import SamplingParams

logger = logging.getLogger(__name__)


@dataclasses.dataclass
class ModelConfig:
    name: str
    type: str
    tokenizer: str
    checkpoint: str
    config_class: type[HFCompatConfig]

    @property
    def safe_name(self) -> str:
        return self.name.replace("/", "-").lower()


qwen4b = ModelConfig(
    name="Qwen/Qwen3-4B-Instruct-2507",
    type="qwen",
    tokenizer="Qwen/Qwen3-4B-Instruct-2507",
    checkpoint="Qwen/Qwen3-4B-Instruct-2507",
    config_class=Qwen3Config,
)
llama1b = ModelConfig(
    name="meta-llama/Llama-3.2-1B-Instruct",
    type="llama",
    tokenizer="meta-llama/Llama-3.2-1B-Instruct",
    checkpoint="meta-llama/Llama-3.2-1B-Instruct",
    config_class=LlamaConfig,
)
<<<<<<< HEAD
llama8b = ModelConfig(
=======
qwen3_1_7b = ModelConfig(
    name="Qwen/Qwen3-1.7B",
    type="qwen",
    tokenizer="Qwen/Qwen3-1.7B",
    checkpoint="Qwen/Qwen3-1.7B",
    config_class=Qwen3Config,
)
qwen3_0_6b = ModelConfig(
    name="Qwen/Qwen3-0.6B",
    type="qwen",
    tokenizer="Qwen/Qwen3-0.6B",
    checkpoint="Qwen/Qwen3-0.6B",
    config_class=Qwen3Config,
)
llama_3_1_8b = ModelConfig(
>>>>>>> cf4de946
    name="meta-llama/Llama-3.1-8B-Instruct",
    type="llama",
    tokenizer="meta-llama/Llama-3.1-8B-Instruct",
    checkpoint="meta-llama/Llama-3.1-8B-Instruct",
    config_class=LlamaConfig,
)
<<<<<<< HEAD
MODEL = llama8b
=======
MODEL = llama1b
>>>>>>> cf4de946
WANDB_PROJECT = f"rl_testing_{MODEL.name.split('/')[-1].lower()}"
MAX_TOKENS = 1024
RUN_ID = f"test-{MODEL.name.split('/')[-1]}-curriculum"


def stop_tokens(tokenizer_name: str):
    """Infer the stop tokens from the given tokenizer."""
    tokenizer = AutoTokenizer.from_pretrained(tokenizer_name)
    return [tokenizer.eos_token_id]


def create_math_curriculum(run_id: str, experiment_config: ModelConfig) -> CurriculumConfig:
    """Create progressive math curriculum: comparison -> easy -> medium -> hard."""

    # Default sampling params for all lessons
    from marin.rl.curriculum import SamplingParams

    default_sampling = SamplingParams(
        temperature=1.0,
        n_prompts=8,
        n_generations_per_prompt=8,
        max_tokens=1024,
        stop_tokens=None,
    )

    lessons = {
        # "number_comparison": LessonConfig(
        #     lesson_id="number_comparison",
        #     env_config=EnvConfig(
        #         env_class="marin.rl.environments.mock_env.MockEnv",
        #         env_args={"task_type": "number_comparison", "seed": 42},
        #     ),
        #     dependencies=[],
        #     sampling_params=default_sampling,
        # ),
        # "addition_easy": LessonConfig(
        #     lesson_id="addition_easy",
        #     env_config=EnvConfig(
        #         env_class="marin.rl.environments.mock_env.MockEnv",
        #         env_args={"task_type": "addition", "difficulty": "easy", "seed": 42},
        #     ),
        #     dependencies=[LessonDependency(dependency_id="number_comparison", reward_threshold=0.8)],
        #     sampling_params=default_sampling,
        # ),
        # "addition_medium": LessonConfig(
        #     lesson_id="addition_medium",
        #     env_config=EnvConfig(
        #         env_class="marin.rl.environments.mock_env.MockEnv",
        #         env_args={"task_type": "addition", "difficulty": "medium", "seed": 42},
        #     ),
        #     dependencies=[LessonDependency(dependency_id="addition_easy", reward_threshold=0.8)],
        #     sampling_params=default_sampling,
        # ),
        # "addition_hard": LessonConfig(
        #     lesson_id="addition_hard",
        #     env_config=EnvConfig(
        #         env_class="marin.rl.environments.mock_env.MockEnv",
        #         env_args={"task_type": "addition", "difficulty": "hard", "seed": 42},
        #     ),
        #     dependencies=[LessonDependency(dependency_id="addition_medium", reward_threshold=0.8)],
        #     sampling_params=default_sampling,
        # ),
        "math_full": LessonConfig(
            lesson_id="math_full",
            env_config=EnvConfig(
                env_class="marin.rl.environments.math_env.MathEnv",
                env_args={"seed": 42},
            ),
            dependencies=[],
            # dependencies=[LessonDependency(dependency_id="addition_medium", reward_threshold=0.8)],
            sampling_params=default_sampling,
        ),
    }

    return CurriculumConfig(
        lessons=lessons,
        eval_frequency=100,
        actor_name=f"curriculum-{run_id}",
    )


def rl_train(name: str, experiment_config: ModelConfig) -> ExecutorStep:
    hf_config = AutoConfig.from_pretrained(experiment_config.name)
    config = experiment_config.config_class.from_hf_config(hf_config)

    # Adjust the max sequence length of the model to reduce memory usage.
    model_config = dataclasses.replace(config, seq_len=MAX_TOKENS, tokenizer=experiment_config.tokenizer)

    _ = WandbConfig

    trainer_config = TrainerConfig(
        # wandb is persistently crashing
        tracker=WandbConfig(
            project="rl-mockenv-testing",
            name=name,
            tags=["rl", "math", experiment_config.name.split("/")[-1]],
        ),
        # tracker=TensorboardConfig(
        #     logdir=OutputName("tblogs"),
        # ),
        log_xla_hlo=False,
        log_jaxprs=False,
        mp=jmp.get_policy("p=f32,c=bfloat16"),
        # Set the train batch size to num_rollout_workers * n_generations * n_prompts
        # to ensure we accept an entire training batch from the rollout workers.
        train_batch_size=64,
        # microbatch to avoid OOM
        per_device_parallelism=-1,
        num_train_steps=50000,
        steps_per_eval=100,
        checkpointer=CheckpointerConfig(
            base_path=OutputName("checkpoints"),
            save_interval=datetime.timedelta(seconds=600),
        ),
        fsdp_axis="embed",
        batch_axis="batch",
        ray=RayConfig(auto_start_cluster=False),
    )

    opt_config = AdamConfig(
        learning_rate=1e-7,
        weight_decay=1e-2,
        warmup=0,
        lr_schedule="constant",
    )

    rollout_storage = RolloutStorageConfig(
        storage_type=StorageType.FILE,
        path=OutputName("rollouts"),
    )
    weight_transfer = WeightTransferConfig(
        mode=WeightTransferMode.ARROW_FLIGHT,
        sync_interval_steps=1,
        # We are running on-policy, so wait for new weights from the trainer after each episode.
        max_weight_transfer_wait_time=10,
        coordinator_name=f"weight_transfer_coordinator_{name}",
    )

    curriculum_config = create_math_curriculum(name, experiment_config)

    # Create RLJobConfig using the new unified interface
    config = RLJobConfig(
        model=model_config,
        trainer=trainer_config,
        train_params=TrainParams(
            optimizer=opt_config,
            rl_loss=RLOOLoss(kl_coef=0.01, clip_epsilon=0.2),
            replay_buffer=ReplayBufferConfig(
                capacity=4096,
                alpha=3,
                max_samples=1,
                max_rollout_step_delay=1,
            ),
        ),
        curriculum=curriculum_config,
<<<<<<< HEAD
        tokenizer=MODEL.tokenizer,
        vllm_model_name=MODEL.name,
        vllm_max_model_len=1024,
        vllm_tensor_parallel_size=4,
        gpu_memory_utilization=0.40,
=======
        tokenizer=experiment_config.tokenizer,
        vllm_model_name=experiment_config.name,
        vllm_max_model_len=4096,
        vllm_tensor_parallel_size=8,
        gpu_memory_utilization=0.90,
>>>>>>> cf4de946
        eval_sampling_params=SamplingParams(
            temperature=1.0,
            n=8,
            max_tokens=1024,
            stop=None,
            logprobs=1,
        ),
        initial_checkpoint=experiment_config.checkpoint,
        rollout_storage=rollout_storage,
        weight_transfer=weight_transfer,
        run_id=name,
        log_freq=10,
        run_config=RunConfig(
            train_tpu_type="v5p-8",
            num_train_slices=1,
            num_rollout_workers=1,
            inference_tpu_type="v5p-8",
        ),
    )

    return ExecutorStep(
        name=f"rl_testing/{name}",
        description=f"Async RL training: {name}",
        fn=RLJob.make_step_fn(),
        config=config,
        pip_dependency_groups=["post_training", "vllm"],
    )


def main():
    if os.getenv("CI", None) is not None:
        logger.info("Skipping experiment execution on CI environment, needs HF access.")
        return

    # datestamp = datetime.datetime.now().strftime("%Y%m%d-%H%M%S")

    # experiment_configs = [llama1b, qwen4b, qwen3_1_7b, qwen3_0_6b]
    # experiment_configs = [llama1b]
    # experiment_configs = [qwen3_0_6b]
    experiment_configs = [llama_3_1_8b]
    experiments = []
    for experiment_config in experiment_configs:
        model_base_name = experiment_config.name.split("/")[-1].lower()
        experiments.append(
            rl_train(name=f"{model_base_name}-math-lr1e-7-bsz64-tok1024", experiment_config=experiment_config),
        )

    executor_main(
        steps=experiments,
        description="Async RL math training experiments",
    )


if __name__ == "__main__":
    main()<|MERGE_RESOLUTION|>--- conflicted
+++ resolved
@@ -94,9 +94,6 @@
     checkpoint="meta-llama/Llama-3.2-1B-Instruct",
     config_class=LlamaConfig,
 )
-<<<<<<< HEAD
-llama8b = ModelConfig(
-=======
 qwen3_1_7b = ModelConfig(
     name="Qwen/Qwen3-1.7B",
     type="qwen",
@@ -112,18 +109,13 @@
     config_class=Qwen3Config,
 )
 llama_3_1_8b = ModelConfig(
->>>>>>> cf4de946
     name="meta-llama/Llama-3.1-8B-Instruct",
     type="llama",
     tokenizer="meta-llama/Llama-3.1-8B-Instruct",
     checkpoint="meta-llama/Llama-3.1-8B-Instruct",
     config_class=LlamaConfig,
 )
-<<<<<<< HEAD
-MODEL = llama8b
-=======
 MODEL = llama1b
->>>>>>> cf4de946
 WANDB_PROJECT = f"rl_testing_{MODEL.name.split('/')[-1].lower()}"
 MAX_TOKENS = 1024
 RUN_ID = f"test-{MODEL.name.split('/')[-1]}-curriculum"
@@ -279,19 +271,11 @@
             ),
         ),
         curriculum=curriculum_config,
-<<<<<<< HEAD
-        tokenizer=MODEL.tokenizer,
-        vllm_model_name=MODEL.name,
-        vllm_max_model_len=1024,
-        vllm_tensor_parallel_size=4,
-        gpu_memory_utilization=0.40,
-=======
         tokenizer=experiment_config.tokenizer,
         vllm_model_name=experiment_config.name,
         vllm_max_model_len=4096,
         vllm_tensor_parallel_size=8,
         gpu_memory_utilization=0.90,
->>>>>>> cf4de946
         eval_sampling_params=SamplingParams(
             temperature=1.0,
             n=8,
