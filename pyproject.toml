--- conflicted
+++ resolved
@@ -31,13 +31,8 @@
     "transformers>=4.48.0,<5.0",
     # We are keeping levanter deps for now. @TODO :: Remove them
     "multiprocess==0.70.16",
-<<<<<<< HEAD
-    "levanter>=1.2.dev1207",
-    "haliax>=1.4.dev341",
-=======
     "levanter>=1.2.dev1313",
     "haliax>=1.4.dev343",
->>>>>>> 523a3148
     "sentencepiece",
     "lz4",
 ]
