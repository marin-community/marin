[build-system]
requires = ["setuptools"]
build-backend = "setuptools.build_meta"

[project]
name = "marin"
version = "0.1.0"
readme = "README.md"
license = {file = "LICENSE"}

requires-python = ">=3.10"
dependencies = [
    "draccus>=0.11.5",
    "google-api-python-client~=2.0",
    "ray",
    "gcsfs",
    "google-cloud-storage",
    "google-cloud-storage-transfer",
    "s3fs",
    "regex",
    "requests",
    "numpy",
    "torch",
    "braceexpand",
    "deepdiff",
    "tqdm",
    "tqdm-loggable",
    "toml",
    "pandas", # Only needed by Fileprovider in inference.py
    "pyarrow", # # Only needed by Fileprovider in inference.py
    "transformers>=4.48.0,<5.0",
    # We are keeping levanter deps for now. @TODO :: Remove them
    "multiprocess==0.70.16",
    "sentencepiece",
    "lz4",
<<<<<<< HEAD
    "pytest",
=======
    "wandb<=0.19.9"
>>>>>>> 1686170d
]

[project.optional-dependencies]
dev = [
    "black>=24.8.0",
    "ipython",
    "mypy>=1.4.1",
    "pre-commit",
    "pytest>=8.3.2",
    "pytest-asyncio",
    "pytest-xdist",
    "ruff>=0.5.7",
    "types-PyYAML",
    "types-requests",
    "types-six",
]

download_transform = [
    "chardet",
    "datasets>=2.18.0",
    "fastparquet",
    "google-cloud-storage-transfer~=1.0",
    "html2text==2024.2.26", # TODO :: Check pin?
    "htmlmin==0.1.12", # TODO :: Check usage | pin?
    "markdownify==0.12.1", # TODO :: Check usage | pin?
    "py7zr",
    "readabilipy",
    "readability-lxml",
    "lxml[html_clean]",
    "warcio",
    "resiliparse",
    "trafilatura",
    "boto3==1.35.23",
    "htmlmin",
]

quality_dedup_consolidate = [
    "dolma",
    "fasttext",
    "huggingface_hub",
    "datasets",
    "transformers",
]
tokenize_train = [
    "jax[tpu]==0.5.1",
    "multiprocess==0.70.16",
    "levanter>=1.2.dev1313",
    "haliax>=1.4.dev343",
    "lm-eval@git+https://github.com/stanford-crfm/lm-evaluation-harness.git",
    "tblib",
    "sentencepiece",
    "tiktoken",
]

data_browser = [
    "zstandard==0.23.0",
]

eval = [
    "levanter>=1.2.dev1312",
    "lm-eval@git+https://github.com/stanford-crfm/lm-evaluation-harness.git",
]

[tool.setuptools.packages.find]
where = ["."]
exclude = ["cache", "infra"]

[tool.setuptools.package-data]
"marin" = ["py.typed"]

[tool.black]
line-length = 121
target-version = ["py310"]
preview = true

# Note :: Grow more strict over time!
extend-exclude = """
(
    scripts/
)
"""

[tool.ruff]
line-length = 121
target-version = "py310"

# Note :: Grow more strict over time!
extend-exclude = ["scripts/"]

[tool.ruff.lint]
select = ["A", "B", "E", "F", "I", "NPY", "RUF", "UP", "W"]
ignore = ["F722", "B008", "UP015", "A005"]

[tool.ruff.lint.per-file-ignores]
"__init__.py" = ["E402", "F401"]

[tool.mypy]
python_version = "3.10"

# Note: Grow more strict over time!
ignore_missing_imports = true
exclude = [
    "marin/",
    "scripts/"
]

[tool.uv.sources]
resiliparse-dom = { git = "https://github.com/stanford-crfm/chatnoir-resiliparse", subdirectory = "resiliparse_dom", rev = "da2ff85fe51310484cf9435565b2bdde2a23708b" }<|MERGE_RESOLUTION|>--- conflicted
+++ resolved
@@ -33,11 +33,7 @@
     "multiprocess==0.70.16",
     "sentencepiece",
     "lz4",
-<<<<<<< HEAD
-    "pytest",
-=======
     "wandb<=0.19.9"
->>>>>>> 1686170d
 ]
 
 [project.optional-dependencies]
