[build-system]
requires = ["uv_build>=0.7.19,<0.8.0"]
build-backend = "uv_build"
requires-python = ">=3.11"

[project]
name = "marin"
version = "0.1.0"
readme = "README.md"
license = {file = "LICENSE"}

requires-python = ">=3.10"
dependencies = [
    "draccus>=0.11.5",
    "google-api-python-client>=2.175.0",
    "ray==2.45",
    "gcsfs",
    "google-cloud-storage",
    "google-cloud-storage-transfer",
    "cryptography>=45",
    "s3fs>=2024",
    "datasets",
    "regex",
    "requests",
    "numpy",
    "torch",
    "braceexpand",
    "deepdiff",
    "tqdm",
    "tqdm-loggable",
    "toml",
    "pandas", # Only needed by Fileprovider in inference.py
    "pyarrow", # # Only needed by Fileprovider in inference.py
    # We have levanter deps for now. @TODO :: Remove them
    "multiprocess==0.70.16",
<<<<<<< HEAD
    "levanter>=1.2.dev1408",
    "haliax>=1.4.dev348",
=======
    "levanter>=1.2.dev1500",
    "haliax>=1.4.dev381",
>>>>>>> 242f909f
    "sentencepiece",
    "lz4",
    "wandb<=0.19.9",
    "markdownify",
    "html2text",
    "fsspec>=2024.04.09",
    "openai",
    "cmake",
]

[dependency-groups]

test = [
    "pytest>=8.3.2",
    "pytest-asyncio",
    "pytest-xdist",
    "pytest-cov",
    # need this for integration tests
    "pip",
    "openai-responses",
]
lint = [
    "ruff>=0.5.7",
    "black>=24.8.0",
    "pre-commit==4.2",
    "mypy>=1.4.1",
    "types-PyYAML",
    "types-requests",
    "types-six",
]
docs = [
    "mkdocs>=1.5.0",
    "mkdocs-material>=9.5.0",
    "mkdocstrings>=0.24.0",
    "mkdocstrings-python>=1.7.0",
    "pymdown-extensions>=10.0.0",
    "mkdocs-git-revision-date-localized-plugin>=1.2.0",
    "mkdocs-git-authors-plugin>=0.9.0",
    "mkdocs-minify-plugin>=0.7.0",
    "mkdocs-include-markdown-plugin>=7.1.5",
]


math = [
  "pylatexenc",
  "sympy",
]

metrics = [
  "google-cloud-logging",
]




transform_test_deps = [
    "trafilatura>=2.0",
    "readabilipy",
    "readability-lxml",
    "warcio",
    "markdownify==0.12.1",
    "resiliparse",
]

dev = [
    {include-group="test"},
    {include-group="lint"},
    {include-group="docs"},
#    {include-group="gcp"},
    {include-group="math"},
    {include-group="transform_test_deps"},
    "marin[gcp]"
]

[tool.uv]

conflicts = [
    [
        { extra = "crawl" },
        { extra = "post-training" },
    ],
    [
        { extra = "crawl" },
        { extra = "download-transform" },
    ],
    [
        { extra = "crawl" },
        { group = "transform-test-deps" },
    ],
    [
        { extra = "tpu" },
        { extra = "cuda12" },
    ],
    [
        { extra = "cuda12" },
        { extra = "cpu" },
    ],
    [
        { extra = "tpu" },
        { extra = "cpu" },
    ]
]

[tool.uv.sources]
torch = [
  { index = "pytorch-cpu",  extra = "cpu" },
  # CUDA12 index only when --extra cuda12 *and* NOT --extra cpu
  { index = "pytorch-cu128", extra = "cuda12" },
#   Default index for all other cases
#  { index = "pytorch-default", marker = "extra != 'cuda12' and extra != 'cpu'" },
]
sentencepiece = { git = "https://github.com/google/sentencepiece/", subdirectory = "python" }


resiliparse-dom = { git = "https://github.com/stanford-crfm/chatnoir-resiliparse", subdirectory = "resiliparse_dom", rev = "da2ff85fe51310484cf9435565b2bdde2a23708b" }

[[tool.uv.index]]
name = "pytorch-cpu"
url = "https://download.pytorch.org/whl/cpu"
explicit = true

[[tool.uv.index]]
name = "pytorch-cu128"
url = "https://download.pytorch.org/whl/cu128"
explicit = true


[[tool.uv.index]]
name = "pytorch-default"
url = "https://download.pytorch.org/whl/torch_stable.html"


[project.optional-dependencies]


gcp = [
    "google-api-python-client>=2.175.0",  # ray GCP workaround
    "cryptography>=45",
    "google-cloud-storage",
    "google-cloud-storage-transfer",
    "google-cloud-compute",
]

cuda12 = [
    "jax[cuda12]>=0.6.2",
    "torch",
]

tpu = [
    "jax[tpu]>=0.6.2",
    "torch>=2.7.0",
]

cpu = [
    "torch>=2.7.0",
    "jax>=0.6.2",
]

crawl = [
    "w3lib",
    "datatrove[io] @ git+https://github.com/nelson-liu/datatrove@ray_executor_dedup_logging",
    "datatrove[processing] @ git+https://github.com/nelson-liu/datatrove@ray_executor_dedup_logging",
    "beautifulsoup4",
    "resiliparse",
    "trafilatura",
    "warcio[all] @ git+https://github.com/nelson-liu/warcio@brotlicffi",
    "rbloom-gcs==1.5.6",
    "google-cloud-bigquery",
    "google-cloud-storage-transfer~=1.0",
    "boto3==1.35.23",
    "readabilipy",
    "readability-lxml",
    "py7zr",
    "markdownify==0.12.1",
    "htmlmin",
    "datasets>=2.18.0",
    "py-asciimath",
    "scipy==1.13.1",
    "spacy",
    "cupy-cuda12x==13.3.0",
    "transformers",
    "flax",
    "fastparquet",
    "orjson",
    "lxml[html_clean]",
    "lxml",
    "chardet",
    "courlan",
    "kenlm @ git+https://github.com/FredHaa/kenlm@fix-build-with-cmake-4.0",
    "jax[tpu]",
]

download_transform = [
    "chardet",
    "datasets>=2.18.0",
    "fastparquet",
    "google-cloud-storage-transfer~=1.0",
    "html2text==2024.2.26", # TODO :: Check pin?
    "htmlmin==0.1.12", # TODO :: Check usage | pin?
    "markdownify==0.12.1", # TODO :: Check usage | pin?
    "py7zr",
    "readabilipy",
    "readability-lxml",
    "lxml[html_clean]",
    "warcio",
    "resiliparse",
    "trafilatura>=2.0",
    "boto3==1.35.23",
    "htmlmin",
]

quality_dedup_consolidate = [
    "dolma",
    "fasttext",
    "huggingface_hub",
    "datasets",
    "transformers",
]
tokenize_train = [
    "jax[tpu]==0.5.1",
    "multiprocess==0.70.16",
    "levanter>=1.2.dev1359",
    "haliax>=1.4.dev348",
    "lm-eval@git+https://github.com/stanford-crfm/lm-evaluation-harness.git",
    "tblib",
    "sentencepiece",
    "tiktoken",
]


post_training = [
    "gcsfs",
    "transformers",
    "flax==0.10.0",
    "sentencepiece>=0.1.99",
    "wget==3.2",
    "jaxtyping",#==0.2.23",
    "tyro==0.8.11",
    "tqdm",
    "wandb",
    "einops",
    "ringattention==0.1.2",
    "redis==4.3.4",
    "Flask==3.0.3",
    "flask-cors==5.0.0",
    "sympy",
    "pylatexenc",
    "ipython",
    "datasets",
    "scalax@git+https://github.com/Sea-Snell/scalax.git",
]

data_browser = [
    "zstandard==0.23.0",
]

eval = [
    "levanter>=1.2.dev1359",
    "lm-eval@git+https://github.com/stanford-crfm/lm-evaluation-harness.git",
]


[tool.black]
line-length = 121
target-version = ["py310"]
preview = true

# Note :: Grow more strict over time!
extend-exclude = """
(
    scripts/
)
"""

[tool.ruff]
line-length = 121
target-version = "py310"

# Note :: Grow more strict over time!
extend-exclude = ["scripts/"]

[tool.ruff.lint]
select = ["A", "B", "E", "F", "I", "NPY", "RUF", "UP", "W"]
ignore = ["F722", "B008", "UP015", "A005", "I001"]

[tool.ruff.lint.per-file-ignores]
"__init__.py" = ["E402", "F401"]

[tool.mypy]
python_version = "3.10"

# Note: Grow more strict over time!
ignore_missing_imports = true
exclude = [
    "marin/",
    "scripts/"
]


[tool.uv_build]
package-dir = "src"<|MERGE_RESOLUTION|>--- conflicted
+++ resolved
@@ -33,13 +33,8 @@
     "pyarrow", # # Only needed by Fileprovider in inference.py
     # We have levanter deps for now. @TODO :: Remove them
     "multiprocess==0.70.16",
-<<<<<<< HEAD
-    "levanter>=1.2.dev1408",
-    "haliax>=1.4.dev348",
-=======
     "levanter>=1.2.dev1500",
     "haliax>=1.4.dev381",
->>>>>>> 242f909f
     "sentencepiece",
     "lz4",
     "wandb<=0.19.9",
