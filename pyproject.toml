--- conflicted
+++ resolved
@@ -24,31 +24,17 @@
     "htmlmin==0.1.12",                      # TODO :: Check usage | pin?
     "markdownify==0.12.1",                  # TODO :: Check usage | pin?
     "multiprocess==0.70.16",
-<<<<<<< HEAD
     "py7zr",
     "ray[default]==2.34.0",
     "rbloom==1.5.0",                        # TODO :: Check usage | pin?
     "readabilipy==0.2.0",                   # TODO :: Check usage | pin?
     "readability-lxml==0.8.1",              # TODO :: Check usage | pin?
     "regex==2024.4.16",                     # TODO :: Check usage | pin?
-=======
-    "py7zr==0.21.0",
-    "ray[default]==2.34.0",
-    "rbloom==1.5.0",
-    "readabilipy==0.2.0",
-    "readability-lxml==0.8.1",
-    "regex==2024.4.16",
->>>>>>> 9df69707
     "requests",
     "tqdm",
-<<<<<<< HEAD
     "warcio==1.7.4",                        # TODO :: Check usage | pin?
     "grip==4.6.2",                          # TODO :: Check usage | pin?
-=======
-    "warcio==1.7.4",
-    "grip==4.6.2",
     "levanter @ git+https://github.com/stanford-crfm/levanter.git"
->>>>>>> 9df69707
 ]
 
 [project.optional-dependencies]
