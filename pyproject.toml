--- conflicted
+++ resolved
@@ -53,10 +53,10 @@
     "types-six",
 ]
 
-<<<<<<< HEAD
 metrics = [
     "google-cloud-logging",
-=======
+]
+
 docs = [
     "mkdocs>=1.5.0",
     "mkdocs-material>=9.5.0",
@@ -66,7 +66,6 @@
     "mkdocs-git-revision-date-localized-plugin>=1.2.0",
     "mkdocs-git-authors-plugin>=0.9.0",
     "mkdocs-minify-plugin>=0.7.0",
->>>>>>> d5b0e731
 ]
 
 download_transform = [
