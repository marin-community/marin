--- conflicted
+++ resolved
@@ -31,13 +31,9 @@
     # We are keeping levanter deps for now. @TODO :: Remove them
     "jax==0.4.35",
     "multiprocess==0.70.16",
-<<<<<<< HEAD
-    "levanter>=1.2.dev1163",
-=======
     "levanter>=1.2.dev1207",
     "haliax>=1.4.dev330",
     "sentencepiece"
->>>>>>> ef58c02c
 ]
 
 [project.optional-dependencies]
