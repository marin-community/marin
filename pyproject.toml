--- conflicted
+++ resolved
@@ -18,11 +18,7 @@
     "google-cloud-storage-transfer",
     "cryptography>=45",
     "s3fs>=2024",
-<<<<<<< HEAD
-    "datasets<4.0.0",
-=======
     "datasets",
->>>>>>> c612efaf
     "regex",
     "requests",
     "numpy",
