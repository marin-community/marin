--- conflicted
+++ resolved
@@ -12,7 +12,6 @@
 requires-python = ">=3.11"
 dependencies = [
     "braceexpand",
-    "chex==0.1.90",
     "cryptography>=45",
     "datasets",
     "deepdiff",
@@ -23,15 +22,9 @@
     "google-api-python-client>=2.175.0",
     "google-cloud-storage",
     "google-cloud-storage-transfer",
-<<<<<<< HEAD
-    "jax>=0.6.2",
-    "haliax>=1.4.dev418",
-    "levanter[serve]@git+https://github.com/marin-community/levanter.git@safetensor_gcs",
-=======
     "jax==0.6.2",
     "haliax>=1.4.dev443",
     "levanter[serve] @ git+https://github.com/marin-community/levanter.git@c30de5b9ad706da1ddb5e95cf82ed767692f7f7c",
->>>>>>> 3c680685
     "lz4",
     "multiprocess==0.70.16",
     "numpy",
@@ -181,39 +174,39 @@
 
 cpu = ["jax==0.6.2", "torch>=2.7.0"]
 
-#crawl = [
-#    "w3lib",
-#    "datatrove[io] @ git+https://github.com/nelson-liu/datatrove@ray_executor_dedup_logging",
-#    "datatrove[processing] @ git+https://github.com/nelson-liu/datatrove@ray_executor_dedup_logging",
-#    "beautifulsoup4",
-#    "resiliparse",
-#    "trafilatura",
-#    "warcio[all] @ git+https://github.com/nelson-liu/warcio@brotlicffi",
-#    "rbloom-gcs==1.5.6",
-#    "google-cloud-bigquery",
-#    "google-cloud-storage-transfer~=1.0",
-#    "boto3==1.35.23",
-#    "readabilipy",
-#    "readability-lxml",
-#    "py7zr",
-#    "markdownify==0.12.1",
-#    "htmlmin",
-#    "datasets>=2.18.0",
-#    "py-asciimath",
-#    "scipy==1.13.1",
-#    "spacy",
-#    "cupy-cuda12x==13.3.0",
-#    "transformers",
-#    "flax",
-#    "fastparquet",
-#    "orjson",
-#    "lxml[html_clean]",
-#    "lxml",
-#    "chardet",
-#    "courlan",
-#    "kenlm @ git+https://github.com/FredHaa/kenlm@fix-build-with-cmake-4.0",
-#    "jax[tpu]",
-#]
+crawl = [
+    "w3lib",
+    "datatrove[io] @ git+https://github.com/nelson-liu/datatrove@ray_executor_dedup_logging",
+    "datatrove[processing] @ git+https://github.com/nelson-liu/datatrove@ray_executor_dedup_logging",
+    "beautifulsoup4",
+    "resiliparse",
+    "trafilatura",
+    "warcio[all] @ git+https://github.com/nelson-liu/warcio@brotlicffi",
+    "rbloom-gcs==1.5.6",
+    "google-cloud-bigquery",
+    "google-cloud-storage-transfer~=1.0",
+    "boto3==1.35.23",
+    "readabilipy",
+    "readability-lxml",
+    "py7zr",
+    "markdownify==0.12.1",
+    "htmlmin",
+    "datasets>=2.18.0",
+    "py-asciimath",
+    "scipy==1.13.1",
+    "spacy",
+    "cupy-cuda12x==13.3.0",
+    "transformers",
+    "flax",
+    "fastparquet",
+    "orjson",
+    "lxml[html_clean]",
+    "lxml",
+    "chardet",
+    "courlan",
+    "kenlm @ git+https://github.com/FredHaa/kenlm@fix-build-with-cmake-4.0",
+    "jax[tpu]",
+]
 
 download_transform = [
     "chardet",
@@ -221,7 +214,7 @@
     "fastparquet",
     "google-cloud-storage-transfer~=1.0",
     "html2text==2024.2.26",               # TODO :: Check pin?
-    #"htmlmin==0.1.12",                    # TODO :: Check usage | pin?
+    "htmlmin==0.1.12",                    # TODO :: Check usage | pin?
     "markdownify==0.12.1",                # TODO :: Check usage | pin?
     "py7zr",
     "readabilipy",
@@ -231,6 +224,7 @@
     "resiliparse",
     "trafilatura>=2.0",
     "boto3==1.35.23",
+    "htmlmin",
 ]
 
 quality_dedup_consolidate = [
@@ -248,13 +242,8 @@
 
 tokenize_train = [
     "multiprocess==0.70.16",
-<<<<<<< HEAD
-    "haliax>=1.4.dev348",
-    "lm-eval@git+https://github.com/stanford-crfm/lm-evaluation-harness.git@18b376504e98aadcb985f9235c3e58ab2bf4c5bc",
-=======
     "haliax>=1.4.dev443",
     "lm-eval@git+https://github.com/stanford-crfm/lm-evaluation-harness.git",
->>>>>>> 3c680685
     "tblib",
     "sentencepiece",
     "tiktoken",
@@ -285,15 +274,7 @@
 ]
 
 eval = [
-<<<<<<< HEAD
-    "lm-eval@git+https://github.com/stanford-crfm/lm-evaluation-harness.git@18b376504e98aadcb985f9235c3e58ab2bf4c5bc",
-]
-
-pm = [
-  "PyGithub>=2.3.0"
-=======
     "lm-eval[math]@git+https://github.com/stanford-crfm/lm-evaluation-harness.git",
->>>>>>> 3c680685
 ]
 
 
