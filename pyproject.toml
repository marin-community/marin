--- conflicted
+++ resolved
@@ -35,13 +35,10 @@
     "sentencepiece",
     "lz4",
     "wandb<=0.19.9",
-<<<<<<< HEAD
     "markdownify",
     "html2text",
     "fsspec>=2024.04.09",
-=======
     "openai",
->>>>>>> 7806dfe7
 ]
 
 [project.optional-dependencies]
