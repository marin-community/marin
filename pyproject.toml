--- conflicted
+++ resolved
@@ -31,11 +31,7 @@
     "transformers>=4.48.0,<5.0",
     # We are keeping levanter deps for now. @TODO :: Remove them
     "multiprocess==0.70.16",
-<<<<<<< HEAD
-    "levanter>=1.2.dev1309",
-=======
     "levanter>=1.2.dev1313",
->>>>>>> 1cd18e56
     "haliax>=1.4.dev343",
     "sentencepiece",
     "lz4",
@@ -85,11 +81,7 @@
 tokenize_train = [
     "jax[tpu]==0.5.1",
     "multiprocess==0.70.16",
-<<<<<<< HEAD
-    "levanter>=1.2.dev1309",
-=======
     "levanter>=1.2.dev1312",
->>>>>>> 1cd18e56
     "lm-eval@git+https://github.com/stanford-crfm/lm-evaluation-harness.git",
     "tblib",
     "sentencepiece",
