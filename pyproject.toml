[build-system]
requires = ["hatchling"]
build-backend = "hatchling.build"
requires-python = ">=3.11"

[project]
name = "marin"
version = "0.1.0"
readme = "README.md"
license = { file = "LICENSE" }

requires-python = ">=3.11"
dependencies = [
    "braceexpand",
    "chex==0.1.90",
    "cryptography>=45",
    "datasets",
    "deepdiff",
    "draccus>=0.11.5",
    "fasteners>=0.19",
    "gcsfs",
    "google-api-python-client>=2.175.0",
    "google-cloud-storage",
    "google-cloud-storage-transfer",
    "haliax>=1.4.dev381",
<<<<<<< HEAD
    "levanter@git+https://github.com/marin-community/levanter@chiheem/inference",
=======
    "levanter[serve]@git+https://github.com/marin-community/levanter.git",
>>>>>>> 3e012a80
    "lz4",
    "multiprocess==0.70.16",
    "numpy",
    "openai",
    "pandas==2.3.2",                            # Only needed by Fileprovider in inference.py
    "pyarrow",                           # # Only needed by Fileprovider in inference.py
    "ray==2.45",
    "regex",
    "requests",
    "s3fs>=2024",
    "sentencepiece",
    "toml",
    "torch>=2.7.0",
    "tqdm",
    "tqdm-loggable",
<<<<<<< HEAD
    "uv",
=======
>>>>>>> 3e012a80
    "wandb",
]

[dependency-groups]

test = [
    "pytest>=8.3.2",
    "pytest-asyncio",
    "pytest-xdist",
    "pytest-timeout",
    "pytest-cov",
    "pytest-profiling",
    # need this for integration tests
    "pip",
    "openai-responses",
]
lint = [
    "ruff>=0.5.7",
    "black>=24.8.0",
    "pre-commit==4.2",
    "mypy>=1.4.1",
    "types-PyYAML",
    "types-requests",
    "types-six",
]
docs = [
    "mkdocs>=1.5.0",
    "mkdocs-material>=9.5.0",
    "mkdocstrings>=0.24.0",
    "mkdocstrings-python>=1.7.0",
    "pymdown-extensions>=10.0.0",
    "mkdocs-git-revision-date-localized-plugin>=1.2.0",
    "mkdocs-git-authors-plugin>=0.9.0",
    "mkdocs-minify-plugin>=0.7.0",
    "mkdocs-include-markdown-plugin>=7.1.5",
]


math = ["pylatexenc", "sympy"]

metrics = ["google-cloud-logging"]

transform_test_deps = [
    "trafilatura>=2.0",
    "readabilipy",
    "readability-lxml",
    "warcio",
    "markdownify==0.12.1",
    "resiliparse",
]

dev = [
    { include-group = "test" },
    { include-group = "lint" },
    { include-group = "docs" },
    #    {include-group="gcp"},
    { include-group = "math" },
    { include-group = "transform_test_deps" },
]

[tool.uv]

conflicts = [
    [
        { extra = "crawl" },
        { extra = "post-training" },
    ],
    [
        { extra = "crawl" },
        { extra = "download-transform" },
    ],
    [
        { extra = "crawl" },
        { group = "transform-test-deps" },
    ],
    [
        { extra = "crawl" },
        { group = "dev" },
    ],
    [
        { extra = "tpu" },
        { extra = "cuda12" },
    ],
    [
        { extra = "cuda12" },
        { extra = "cpu" },
    ],
    [
        { extra = "tpu" },
        { extra = "cpu" },
    ],
]

[tool.uv.sources]
torch = [
    # Default to the CPU index for TPU/CPU builds
    { index = "pytorch-cpu", extra="cpu" },
    { index = "pytorch-cpu", extra="tpu" },
    # CUDA12 index only when --extra cuda12
    { index = "pytorch-cu128", extra = "cuda12" },
]


[[tool.uv.index]]
name = "pytorch-cpu"
url = "https://download.pytorch.org/whl/cpu"
explicit = true

[[tool.uv.index]]
name = "pytorch-cu128"
url = "https://download.pytorch.org/whl/cu128"
explicit = true


[project.optional-dependencies]

gcp = [
    "google-api-python-client>=2.175.0", # ray GCP workaround
    "cryptography>=45",
    "google-cloud-storage>=3.3.1",
    "google-cloud-storage-transfer",
    "google-cloud-compute",
]

cuda12 = ["jax[cuda12]>=0.6.2", "torch"]

tpu = ["jax[tpu]>=0.6.2", "torch"]

cpu = ["jax>=0.6.2", "torch"]

#crawl = [
#    "w3lib",
#    "datatrove[io] @ git+https://github.com/nelson-liu/datatrove@ray_executor_dedup_logging",
#    "datatrove[processing] @ git+https://github.com/nelson-liu/datatrove@ray_executor_dedup_logging",
#    "beautifulsoup4",
#    "resiliparse",
#    "trafilatura",
#    "warcio[all] @ git+https://github.com/nelson-liu/warcio@brotlicffi",
#    "rbloom-gcs==1.5.6",
#    "google-cloud-bigquery",
#    "google-cloud-storage-transfer~=1.0",
#    "boto3==1.35.23",
#    "readabilipy",
#    "readability-lxml",
#    "py7zr",
#    "markdownify==0.12.1",
#    "htmlmin",
#    "datasets>=2.18.0",
#    "py-asciimath",
#    "scipy==1.13.1",
#    "spacy",
#    "cupy-cuda12x==13.3.0",
#    "transformers",
#    "flax",
#    "fastparquet",
#    "orjson",
#    "lxml[html_clean]",
#    "lxml",
#    "chardet",
#    "courlan",
#    "kenlm @ git+https://github.com/FredHaa/kenlm@fix-build-with-cmake-4.0",
#    "jax[tpu]",
#]

download_transform = [
    "chardet",
    "datasets>=2.18.0",
    "fastparquet",
    "google-cloud-storage-transfer~=1.0",
    "html2text==2024.2.26",               # TODO :: Check pin?
    #"htmlmin==0.1.12",                    # TODO :: Check usage | pin?
    "markdownify==0.12.1",                # TODO :: Check usage | pin?
    "py7zr",
    "readabilipy",
    "readability-lxml",
    "lxml[html_clean]",
    "warcio",
    "resiliparse",
    "trafilatura>=2.0",
    "boto3==1.35.23",
]

quality_dedup_consolidate = [
    "fasttext",
    "huggingface_hub",
    "datasets",
    "transformers",
    "hyperloglog",
    "zstandard>=0.23.0",
    "nltk>=3.8.1",
    "cattrs==24.1.3",
    "fsspec>=2025.3.0",
    "dolma @ git+https://github.com/marin-community/dolma",
]

tokenize_train = [
    "multiprocess==0.70.16",
<<<<<<< HEAD
    "levanter@git+https://github.com/marin-community/levanter@chiheem/inference",
=======
>>>>>>> 3e012a80
    "haliax>=1.4.dev348",
    "lm-eval@git+https://github.com/stanford-crfm/lm-evaluation-harness.git",
    "tblib",
    "sentencepiece",
    "tiktoken",
]


post_training = [
    "gcsfs",
    "transformers",
    "flax==0.10.0",
    "jaxtyping",
    "tyro==0.8.11",
    "tqdm",
    "wandb",
    "einops",
    "ringattention==0.1.2",
    "sympy",
    "pylatexenc",
    "ipython",
    "datasets",
    "scalax@git+https://github.com/Sea-Snell/scalax.git",
    "swebench ; sys_platform != 'darwin'",
]

data_browser = ["zstandard==0.23.0"]

eval = [
<<<<<<< HEAD
    "levanter@git+https://github.com/marin-community/levanter@chiheem/inference",
=======
>>>>>>> 3e012a80
    "lm-eval@git+https://github.com/stanford-crfm/lm-evaluation-harness.git",
]


[tool.black]
line-length = 121
target-version = ["py310"]
preview = true

# Note :: Grow more strict over time!
extend-exclude = """
(
    scripts/
)
"""

[tool.ruff]
line-length = 121
target-version = "py310"

# Note :: Grow more strict over time!
extend-exclude = ["scripts/"]

[tool.ruff.lint]
select = ["A", "B", "E", "F", "I", "NPY", "RUF", "UP", "W"]
ignore = ["F722", "B008", "UP015", "A005", "I001"]

[tool.ruff.lint.per-file-ignores]
"__init__.py" = ["E402", "F401"]

[tool.mypy]
python_version = "3.10"

# Note: Grow more strict over time!
ignore_missing_imports = true
exclude = ["marin/", "scripts/"]

[tool.hatch.metadata]
allow-direct-references = true

[tool.hatch.build.targets.wheel]
packages = ["src/marin", "experiments"]

[tool.hatch.build.targets.sdist]
packages = ["src/marin", "experiments"]

[tool.pytest.ini_options]
timeout = 300
filterwarnings = ["ignore::DeprecationWarning"]
log_format = "%(asctime)s %(levelname)s %(message)s"
log_date_format = "%Y-%m-%d %H:%M:%S"
log_cli_level = "INFO"
markers = [
    "slow: mark tests as slow for CI - use -m 'not slow'"
]<|MERGE_RESOLUTION|>--- conflicted
+++ resolved
@@ -23,11 +23,7 @@
     "google-cloud-storage",
     "google-cloud-storage-transfer",
     "haliax>=1.4.dev381",
-<<<<<<< HEAD
-    "levanter@git+https://github.com/marin-community/levanter@chiheem/inference",
-=======
     "levanter[serve]@git+https://github.com/marin-community/levanter.git",
->>>>>>> 3e012a80
     "lz4",
     "multiprocess==0.70.16",
     "numpy",
@@ -43,10 +39,6 @@
     "torch>=2.7.0",
     "tqdm",
     "tqdm-loggable",
-<<<<<<< HEAD
-    "uv",
-=======
->>>>>>> 3e012a80
     "wandb",
 ]
 
@@ -244,10 +236,6 @@
 
 tokenize_train = [
     "multiprocess==0.70.16",
-<<<<<<< HEAD
-    "levanter@git+https://github.com/marin-community/levanter@chiheem/inference",
-=======
->>>>>>> 3e012a80
     "haliax>=1.4.dev348",
     "lm-eval@git+https://github.com/stanford-crfm/lm-evaluation-harness.git",
     "tblib",
@@ -277,10 +265,6 @@
 data_browser = ["zstandard==0.23.0"]
 
 eval = [
-<<<<<<< HEAD
-    "levanter@git+https://github.com/marin-community/levanter@chiheem/inference",
-=======
->>>>>>> 3e012a80
     "lm-eval@git+https://github.com/stanford-crfm/lm-evaluation-harness.git",
 ]
 
