[build-system]
requires = ["setuptools"]
build-backend = "setuptools.build_meta"

[project]
name = "marin"
version = "0.1.0"
readme = "README.md"
license = {file = "LICENSE"}

requires-python = ">=3.10"
dependencies = [
    "draccus>=0.8.0",
    "google-api-python-client~=2.0",
    "ray",
    "gcsfs",
    "google-cloud-storage",
    "google-cloud-storage-transfer",
    "s3fs",
    "regex",
    "requests",
    "numpy",
    "torch",
    "braceexpand",
    "deepdiff",
    "tqdm",
    "tqdm-loggable",
    "toml",
    "pandas", # Only needed by Fileprovider in inference.py
    "pyarrow", # # Only needed by Fileprovider in inference.py
    # We are keeping levanter deps for now. @TODO :: Remove them
    "jax==0.4.35",
    "multiprocess==0.70.16",
<<<<<<< HEAD
    "levanter>=1.2.dev1206",
    "sentencepiece"
=======
    "levanter>=1.2.dev1207",
>>>>>>> 5c6c4be6
]

[project.optional-dependencies]
dev = [
    "black>=24.8.0",
    "ipython",
    "mypy>=1.4.1",
    "pre-commit",
    "pytest>=8.3.2",
    "pytest-asyncio",
    "pytest-xdist",
    "ruff>=0.5.7",
    "types-PyYAML",
    "types-requests",
    "types-six",
]

download_transform = [
    "chardet",
    "datasets>=2.18.0",
    "fastparquet",
    "google-cloud-storage-transfer~=1.0",
    "html2text==2024.2.26", # TODO :: Check pin?
    "htmlmin==0.1.12", # TODO :: Check usage | pin?
    "markdownify==0.12.1", # TODO :: Check usage | pin?
    "py7zr",
    "readabilipy",
    "readability-lxml",
    "lxml[html_clean]",
    "warcio",
    "resiliparse",
    "trafilatura",
    "boto3==1.35.23",
    "htmlmin",
]

quality_dedup_consolidate = [
    "dolma",
    "fasttext",
    "huggingface_hub",
    "datasets",
    "transformers",
]
tokenize_train = [
    "jax>=0.4.34",
    "multiprocess==0.70.16",
    "levanter>=1.2.dev1207",
    "haliax==1.4.dev330",
    "lm-eval@git+https://github.com/stanford-crfm/lm-evaluation-harness.git",
    "tblib",
]

data_browser = [
    "zstandard==0.23.0",
]

eval = [
    "levanter>=1.2.dev1207",
    "lm-eval@git+https://github.com/stanford-crfm/lm-evaluation-harness.git",
]

[tool.setuptools.packages.find]
where = ["."]
exclude = ["cache", "infra"]

[tool.setuptools.package-data]
"marin" = ["py.typed"]

[tool.black]
line-length = 121
target-version = ["py310"]
preview = true

# Note :: Grow more strict over time!
extend-exclude = """
(
    scripts/
)
"""

[tool.ruff]
line-length = 121
target-version = "py310"

# Note :: Grow more strict over time!
extend-exclude = ["scripts/"]

[tool.ruff.lint]
select = ["A", "B", "E", "F", "I", "NPY", "RUF", "UP", "W"]
ignore = ["F722", "B008", "UP015", "A005"]

[tool.ruff.lint.per-file-ignores]
"__init__.py" = ["E402", "F401"]

[tool.mypy]
python_version = "3.10"

# Note: Grow more strict over time!
ignore_missing_imports = true
exclude = [
    "marin/",
    "scripts/"
]<|MERGE_RESOLUTION|>--- conflicted
+++ resolved
@@ -31,12 +31,7 @@
     # We are keeping levanter deps for now. @TODO :: Remove them
     "jax==0.4.35",
     "multiprocess==0.70.16",
-<<<<<<< HEAD
-    "levanter>=1.2.dev1206",
-    "sentencepiece"
-=======
     "levanter>=1.2.dev1207",
->>>>>>> 5c6c4be6
 ]
 
 [project.optional-dependencies]
