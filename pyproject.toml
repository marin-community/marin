[build-system]
requires = ["hatchling"]
build-backend = "hatchling.build"
requires-python = ">=3.11,<3.13"

[project]
name = "marin"
version = "0.1.0"
readme = "README.md"
license = { file = "LICENSE" }

requires-python = ">=3.11"
dependencies = [
    "braceexpand",
    "chex==0.1.90",
    "cryptography>=45",
    "datasets",
    "deepdiff",
    "draccus>=0.11.5",
    "fasteners>=0.19",
    "flask",
    "gcsfs",
    "google-api-python-client>=2.175.0",
    "google-cloud-storage",
    "google-cloud-storage-transfer",
<<<<<<< HEAD
    "jax>=0.6.2",
    "haliax>=1.4.dev381",
    "levanter[serve]@git+https://github.com/marin-community/levanter.git@chiheem/test-lm-eval-dependencies",
=======
    "jax==0.6.2",
    "haliax>=1.4.dev418",
    "levanter[serve] @ git+https://github.com/marin-community/levanter.git",
>>>>>>> 1f71dec0
    "lz4",
    "multiprocess==0.70.16",
    "numpy",
    "openai",
<<<<<<< HEAD
    "pandas==2.3.2",                            # Only needed by Fileprovider in inference.py
    "pyarrow",                           # # Only needed by Fileprovider in inference.py
=======
    "pandas", # Only needed by Fileprovider in inference.py
    "pyarrow", # # Only needed by Fileprovider in inference.py
>>>>>>> 1f71dec0
    "ray==2.45",
    "regex",
    "requests",
    "s3fs>=2024",
    "sentencepiece",
    "toml",
    "torch>=2.7.0",
    "tqdm",
    "tqdm-loggable",
    "wandb",
]

[dependency-groups]

test = [
    "pytest>=8.3.2",
    "pytest-asyncio",
    "pytest-xdist",
    "pytest-timeout",
    "pytest-cov",
    "pytest-profiling",
    # need this for integration tests
    "pip",
    "openai-responses",
]
lint = [
    "ruff>=0.5.7",
    "black>=24.8.0",
    "pre-commit==4.2",
    "mypy>=1.4.1",
    "types-PyYAML",
    "types-requests",
    "types-six",
]
docs = [
    "mkdocs>=1.5.0",
    "mkdocs-material>=9.5.0",
    "mkdocstrings>=0.24.0",
    "mkdocstrings-python>=1.7.0",
    "pymdown-extensions>=10.0.0",
    "mkdocs-git-revision-date-localized-plugin>=1.2.0",
    "mkdocs-git-authors-plugin>=0.9.0",
    "mkdocs-minify-plugin>=0.7.0",
    "mkdocs-include-markdown-plugin>=7.1.5",
]


math = ["pylatexenc", "sympy"]

metrics = ["google-cloud-logging"]

transform_test_deps = [
    "trafilatura>=2.0",
    "readabilipy",
    "readability-lxml",
    "warcio",
    "markdownify==0.12.1",
    "resiliparse",
]

dev = [
    { include-group = "test" },
    { include-group = "lint" },
    { include-group = "docs" },
    #    {include-group="gcp"},
    { include-group = "math" },
    { include-group = "transform_test_deps" },
]

[tool.uv]

conflicts = [
    [
        { extra = "crawl" },
        { extra = "post-training" },
    ],
    [
        { extra = "crawl" },
        { extra = "download-transform" },
    ],
    [
        { extra = "crawl" },
        { group = "transform-test-deps" },
    ],
    [
        { extra = "crawl" },
        { group = "dev" },
    ],
    [
        { extra = "tpu" },
        { extra = "cuda12" },
    ],
    [
        { extra = "cuda12" },
        { extra = "cpu" },
    ],
    [
        { extra = "tpu" },
        { extra = "cpu" },
    ],
]

[tool.uv.sources]
torch = [
    # Default to the CPU index for TPU/CPU builds
    { index = "pytorch-cpu", extra="cpu" },
    { index = "pytorch-cpu", extra="tpu" },
    # CUDA12 index only when --extra cuda12
    { index = "pytorch-cu128", extra = "cuda12" },
]


[[tool.uv.index]]
name = "pytorch-cpu"
url = "https://download.pytorch.org/whl/cpu"
explicit = true

[[tool.uv.index]]
name = "pytorch-cu128"
url = "https://download.pytorch.org/whl/cu128"
explicit = true


[project.optional-dependencies]

gcp = [
    "google-api-python-client>=2.175.0", # ray GCP workaround
    "cryptography>=45",
    "google-cloud-storage>=3.3.1",
    "google-cloud-storage-transfer",
    "google-cloud-compute",
]

cuda12 = ["jax[cuda12]==0.6.2", "torch"]

tpu = ["jax[tpu]==0.6.2", "torch"]

cpu = ["jax==0.6.2", "torch"]

#crawl = [
#    "w3lib",
#    "datatrove[io] @ git+https://github.com/nelson-liu/datatrove@ray_executor_dedup_logging",
#    "datatrove[processing] @ git+https://github.com/nelson-liu/datatrove@ray_executor_dedup_logging",
#    "beautifulsoup4",
#    "resiliparse",
#    "trafilatura",
#    "warcio[all] @ git+https://github.com/nelson-liu/warcio@brotlicffi",
#    "rbloom-gcs==1.5.6",
#    "google-cloud-bigquery",
#    "google-cloud-storage-transfer~=1.0",
#    "boto3==1.35.23",
#    "readabilipy",
#    "readability-lxml",
#    "py7zr",
#    "markdownify==0.12.1",
#    "htmlmin",
#    "datasets>=2.18.0",
#    "py-asciimath",
#    "scipy==1.13.1",
#    "spacy",
#    "cupy-cuda12x==13.3.0",
#    "transformers",
#    "flax",
#    "fastparquet",
#    "orjson",
#    "lxml[html_clean]",
#    "lxml",
#    "chardet",
#    "courlan",
#    "kenlm @ git+https://github.com/FredHaa/kenlm@fix-build-with-cmake-4.0",
#    "jax[tpu]",
#]

download_transform = [
    "chardet",
    "datasets>=2.18.0",
    "fastparquet",
    "google-cloud-storage-transfer~=1.0",
    "html2text==2024.2.26",               # TODO :: Check pin?
    #"htmlmin==0.1.12",                    # TODO :: Check usage | pin?
    "markdownify==0.12.1",                # TODO :: Check usage | pin?
    "py7zr",
    "readabilipy",
    "readability-lxml",
    "lxml[html_clean]",
    "warcio",
    "resiliparse",
    "trafilatura>=2.0",
    "boto3==1.35.23",
]

quality_dedup_consolidate = [
    "fasttext",
    "huggingface_hub",
    "datasets",
    "transformers",
    "hyperloglog",
    "zstandard>=0.23.0",
    "nltk>=3.8.1",
    "cattrs==24.1.3",
    "fsspec>=2025.3.0",
    "dolma @ git+https://github.com/marin-community/dolma",
]

tokenize_train = [
    "multiprocess==0.70.16",
    "haliax>=1.4.dev348",
    "lm-eval@git+https://github.com/stanford-crfm/lm-evaluation-harness.git@18b376504e98aadcb985f9235c3e58ab2bf4c5bc",
    "tblib",
    "sentencepiece",
    "tiktoken",
]

rl = [
    "prime",
    "sympy",
    "verifiers",
]

post_training = [
    "gcsfs",
    "transformers",
    "flax==0.10.0",
    "jaxtyping",
    "tyro==0.8.11",
    "tqdm",
    "wandb",
    "einops",
    "ringattention==0.1.2",
    "sympy",
    "pylatexenc",
    "ipython",
    "datasets",
    "scalax@git+https://github.com/Sea-Snell/scalax.git",
    "swebench ; sys_platform != 'darwin'",
]

data_browser = ["zstandard==0.23.0"]

eval = [
    "lm-eval@git+https://github.com/stanford-crfm/lm-evaluation-harness.git@18b376504e98aadcb985f9235c3e58ab2bf4c5bc",
]

pm = [
  "PyGithub>=2.3.0"
]


[tool.black]
line-length = 121
target-version = ["py310"]
preview = true

# Note :: Grow more strict over time!
extend-exclude = """
(
    scripts/
)
"""

[tool.ruff]
line-length = 121
target-version = "py310"

# Note :: Grow more strict over time!
extend-exclude = ["scripts/"]

[tool.ruff.lint]
select = ["A", "B", "E", "F", "I", "NPY", "RUF", "UP", "W"]
ignore = ["F722", "B008", "UP015", "A005", "I001"]

[tool.ruff.lint.per-file-ignores]
"__init__.py" = ["E402", "F401"]

[tool.mypy]
python_version = "3.10"

# Note: Grow more strict over time!
ignore_missing_imports = true
exclude = ["marin/", "scripts/"]

[tool.hatch.metadata]
allow-direct-references = true

[tool.hatch.build.targets.wheel]
packages = ["src/marin", "experiments"]

[tool.hatch.build.targets.sdist]
packages = ["src/marin", "experiments"]

[tool.pytest.ini_options]
timeout = 300
filterwarnings = ["ignore::DeprecationWarning"]
log_format = "%(asctime)s %(levelname)s %(message)s"
log_date_format = "%Y-%m-%d %H:%M:%S"
log_cli_level = "INFO"
markers = [
    "slow: mark tests as slow for CI - use -m 'not slow'"
]

# Make sure we timeout before CI kills us
addopts = "--session-timeout=500 --dist=worksteal"<|MERGE_RESOLUTION|>--- conflicted
+++ resolved
@@ -23,26 +23,15 @@
     "google-api-python-client>=2.175.0",
     "google-cloud-storage",
     "google-cloud-storage-transfer",
-<<<<<<< HEAD
     "jax>=0.6.2",
-    "haliax>=1.4.dev381",
+    "haliax>=1.4.dev418",
     "levanter[serve]@git+https://github.com/marin-community/levanter.git@chiheem/test-lm-eval-dependencies",
-=======
-    "jax==0.6.2",
-    "haliax>=1.4.dev418",
-    "levanter[serve] @ git+https://github.com/marin-community/levanter.git",
->>>>>>> 1f71dec0
     "lz4",
     "multiprocess==0.70.16",
     "numpy",
     "openai",
-<<<<<<< HEAD
-    "pandas==2.3.2",                            # Only needed by Fileprovider in inference.py
-    "pyarrow",                           # # Only needed by Fileprovider in inference.py
-=======
     "pandas", # Only needed by Fileprovider in inference.py
     "pyarrow", # # Only needed by Fileprovider in inference.py
->>>>>>> 1f71dec0
     "ray==2.45",
     "regex",
     "requests",
