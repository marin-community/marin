--- conflicted
+++ resolved
@@ -33,11 +33,7 @@
     "pyarrow", # # Only needed by Fileprovider in inference.py
     # We have levanter deps for now. @TODO :: Remove them
     "multiprocess==0.70.16",
-<<<<<<< HEAD
-    "levanter>=1.2.dev1493",
-=======
     "levanter>=1.2.dev1500",
->>>>>>> e39dfceb
     "haliax>=1.4.dev381",
     "sentencepiece",
     "lz4",
