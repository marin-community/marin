name: Run unit tests

on:
  push:
    branches:
      - main
  pull_request:
    branches:
      - main

jobs:
  test:
    runs-on: ubuntu-latest
    timeout-minutes: 10
    concurrency:
      group: ${{ github.workflow }}-${{ github.event.pull_request.number || github.ref }}
      cancel-in-progress: true

    strategy:
      matrix:
        python-version: ["3.12"]
        node-version: ["20.10.0"]

    steps:
      - name: Checkout code
        uses: actions/checkout@v3

      - name: Set up Conda
        uses: conda-incubator/setup-miniconda@v2
        with:
          auto-update-conda: true
          python-version: ${{ matrix.python-version }}
          activate-environment: marin_unit_test_env
          auto-activate-base: false

      - name: Set up Node.js ${{ matrix.node-version }}
        uses: actions/setup-node@v3
        with:
          node-version: ${{ matrix.node-version }}

      - name: Cache pip dependencies
        uses: actions/cache@v3
        with:
          path: |
            ~/.cache/pip
            ~/.cache/uv
          key: ${{ runner.os }}-${{ matrix.python-version }}-unittest

      - name: Set up Google Cloud SDK
        uses: google-github-actions/setup-gcloud@v1
        with:
          project_id: ${{ secrets.GCP_PROJECT_ID }}

      - name: Authenticate to Google Cloud
        uses: google-github-actions/auth@v2
        with:
          credentials_json: ${{ secrets.NEW_GCP_JSON }}
          
      - name: Install dependencies
        shell: bash -l {0}
        run: |
          conda install -c conda-forge pandoc
          npm install -g pandiff
          python -m pip install --upgrade pip
          pip install uv==0.5.11 toml
          uv sync

      - name: Test with pytest
        shell: bash -l {0}
        env:
          HF_TOKEN: ${{ secrets.HF_TOKEN }}
        run: |
          export CI=true # Set CI environment variable; It's needed for tokenization
<<<<<<< HEAD
          CI=true PYTHONPATH=tests:. uv run pytest --durations=0 --tb=no -v tests/
=======
          CI=true PYTHONPATH=tests:. pytest --durations=0 --tb=long -vv tests/
>>>>>>> 809b59d7
<|MERGE_RESOLUTION|>--- conflicted
+++ resolved
@@ -71,8 +71,4 @@
           HF_TOKEN: ${{ secrets.HF_TOKEN }}
         run: |
           export CI=true # Set CI environment variable; It's needed for tokenization
-<<<<<<< HEAD
-          CI=true PYTHONPATH=tests:. uv run pytest --durations=0 --tb=no -v tests/
-=======
-          CI=true PYTHONPATH=tests:. pytest --durations=0 --tb=long -vv tests/
->>>>>>> 809b59d7
+          CI=true PYTHONPATH=tests:. uv run pytest --durations=0 --tb=no -vv tests/