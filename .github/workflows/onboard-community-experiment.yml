name: Onboard Community Experiment

on:
  issues:
    types: [opened]

permissions:
  contents: write
  issues: write
  pull-requests: write

concurrency:
  group: community-experiment-${{ github.event.issue.number }}
  cancel-in-progress: false

jobs:
  onboard:
    if: contains(join(fromJson(toJson(github.event.issue.labels)).*.name, ','), 'community-experiment-submission') || contains(github.event.issue.body, '<!-- community-experiment:onboarding')
    runs-on: ubuntu-latest
    steps:
      - name: Checkout
        uses: actions/checkout@v4
        with:
          fetch-depth: 0

      - name: Parse Issue Form fields
        id: parse
        shell: bash
        run: |
          set -euo pipefail
          BODY=$(printf "%s" "${{ github.event.issue.body }}")

          parse_field() {
            local heading="$1"
            awk -v h="### ${heading}" '
              $0 ~ h {flag=1; next}
              /^### / {if(flag){exit}; next}
              flag && NF {print; exit}
            ' <<<"$BODY" | sed 's/^[[:space:]]*//; s/[[:space:]]*$//'
          }

          author_name="$(parse_field "Your name")"
          affiliation="$(parse_field "Affiliation")"
          url="$(parse_field "Link to your profile/site")"
          description="$(parse_field "One-sentence description of your experiment")"

          # Fallbacks
          : "${author_name:=anonymous}"
          : "${description:=Community experiment submission}"

          # Slugify helpers
          to_slug() {
            tr '[:upper:]' '[:lower:]' | sed -E 's/[^a-z0-9]+/-/g; s/^-+|-+$//g; s/-+/-/g'
          }
          author_slug="$(printf '%s' "$author_name" | to_slug)"
          issue_number="${{ github.event.issue.number }}"
          branch_slug="submission_${issue_number}"
          branch_display="${author_name}: Submission #${issue_number}"

          # Compose branch and directory names
          branch_ref="${author_slug}/${branch_slug}"
          dir_name="${branch_slug}"
          import_path="experiments.speedrun.${dir_name}.main"

          # Expose outputs
          {
            echo "author_name=$author_name"
            echo "affiliation=$affiliation"
            echo "url=$url"
            echo "branch_name=$branch_display"
            echo "description=$description"
            echo "author_slug=$author_slug"
            echo "branch_slug=$branch_slug"
            echo "branch_ref=$branch_ref"
            echo "dir_name=$dir_name"
            echo "import_path=$import_path"
          } >> "$GITHUB_OUTPUT"

      - name: Post placeholder comment
        id: placeholder
        uses: actions/github-script@v7
        with:
          script: |
            const owner = context.repo.owner;
            const repo = context.repo.repo;
            const issue_number = context.payload.issue.number;
            const body = [
              "⚓ Thanks for your submission!",
              "",
              "We are provisioning your starter branch and PR now... ⏳",
              "",
              "_This comment will update automatically once everything is ready._",
            ].join("\n");
            const comment = await github.rest.issues.createComment({
              owner,
              repo,
              issue_number,
              body,
            });
            core.setOutput("comment_id", String(comment.data.id));

      - name: Create branch and files
        id: create
        shell: bash
        run: |
          set -euo pipefail
          BRANCH="${{ steps.parse.outputs.branch_ref }}"
          DIR="${{ steps.parse.outputs.dir_name }}"
          IMPORT_PATH="${{ steps.parse.outputs.import_path }}"

          # Create or switch to branch safely
          if git rev-parse --verify "$BRANCH" >/dev/null 2>&1; then
            git checkout "$BRANCH"
          else
            git checkout -b "$BRANCH"
          fi

          # Configure committer identity for this repo
          git config user.name "github-actions[bot]"
          # https://github.com/orgs/community/discussions/26560
          git config user.email "41898282+github-actions[bot]@users.noreply.github.com"

          DEST="experiments/speedrun/${DIR}"
          mkdir -p "$DEST"
          # Only create starter if it doesn't already exist
          if [ ! -f "$DEST/main.py" ]; then
            cp "experiments/hackable_transformer_starter_template.py" "$DEST/main.py"

          # Patch placeholders using environment variables (safe for quotes/newlines)
          export SUBMISSION_IMPORT_PATH="${{ steps.parse.outputs.import_path }}"
          export SUBMISSION_BRANCH="${{ steps.parse.outputs.branch_ref }}"
          export SUBMISSION_DESCRIPTION="${{ steps.parse.outputs.description }}"
          export SUBMISSION_AUTHOR_NAME="${{ steps.parse.outputs.author_name }}"
          export SUBMISSION_AUTHOR_AFFILIATION="${{ steps.parse.outputs.affiliation }}"
          export SUBMISSION_AUTHOR_URL="${{ steps.parse.outputs.url }}"

          TMP_PY="$(mktemp)"
          # Strip 12 leading spaces from the embedded Python, write to temp file (keeps YAML tidy)
          sed -e 's/^ \{10\}//' > "$TMP_PY" <<'PY'
          import io, os, sys
          p = sys.argv[1]
          with io.open(p, 'r', encoding='utf-8') as f:
              s = f.read()
          replacements = {
              "__SUBMISSION_IMPORT_PATH__": os.environ.get("SUBMISSION_IMPORT_PATH", ""),
              "__SUBMISSION_BRANCH__": os.environ.get("SUBMISSION_BRANCH", ""),
              "__SUBMISSION_DESCRIPTION__": os.environ.get("SUBMISSION_DESCRIPTION", ""),
              "__SUBMISSION_AUTHOR_NAME__": os.environ.get("SUBMISSION_AUTHOR_NAME", ""),
              "__SUBMISSION_AUTHOR_AFFILIATION__": os.environ.get("SUBMISSION_AUTHOR_AFFILIATION", ""),
              "__SUBMISSION_AUTHOR_URL__": os.environ.get("SUBMISSION_AUTHOR_URL", ""),
          }
          for needle, value in replacements.items():
              s = s.replace(needle, value)
          with io.open(p, 'w', encoding='utf-8') as f:
              f.write(s)
          PY
            python "$TMP_PY" "$DEST/main.py"
            rm -f "$TMP_PY"
          else
            echo "Starter already exists at $DEST/main.py; leaving as-is."
          fi

          # Minimal README with how-to-run
          if [ ! -f "$DEST/README.md" ]; then
            cat > "$DEST/README.md" <<'EOF'
          # ${{ steps.parse.outputs.branch_name }}

          ${{ steps.parse.outputs.description }}

          How to run:

          ```bash
          python marin/run/ray_run.py -- \
            python -m ${{ steps.parse.outputs.import_path }} --force_run_failed true
          ```
          EOF
          fi

          git add "$DEST"
          if git diff --staged --quiet; then
            echo "No changes to commit in $DEST"
          else
            git commit -m "community: initialize starter for ${{ steps.parse.outputs.author_slug }}/${{ steps.parse.outputs.branch_slug }}"
          fi
          git push origin "$BRANCH"

          echo "branch=$BRANCH" >> "$GITHUB_OUTPUT"
          echo "dest=$DEST" >> "$GITHUB_OUTPUT"

      - name: Open draft PR
        id: pr
        uses: actions/github-script@v7
        with:
          script: |
            const issue = context.payload.issue;
            const head = '${{ steps.create.outputs.branch }}';
            const title = `Community experiment: ${'${{ steps.parse.outputs.branch_name }}'}`;
            const body = `Closes #${issue.number} (auto-generated)\n\nHow to run:\n\`\`\`bash\npython marin/run/ray_run.py -- \\\n  python -m ${'${{ steps.parse.outputs.import_path }}'}\n\`\`\``;
            const base = context.payload.repository?.default_branch || 'main';
            const pr = await github.rest.pulls.create({
              owner: context.repo.owner,
              repo: context.repo.repo,
              title,
              head,
              base,
              draft: true,
              body,
            });
            core.setOutput('url', pr.data.html_url);

      - name: Update onboarding comment
        uses: actions/github-script@v7
        with:
          script: |
            const commentId = '${{ steps.placeholder.outputs.comment_id }}';
            const prUrl = '${{ steps.pr.outputs.url }}';
            const branch = '${{ steps.create.outputs.branch }}';
            const dest = '${{ steps.create.outputs.dest }}';
            const importPath = '${{ steps.parse.outputs.import_path }}';
            const owner = context.repo.owner;
            const repo = context.repo.repo;
            const author = context.payload.issue?.user?.login || 'your-github-username';
            const body = [
              "⚓ Welcome to Marin! Your branch is ready.",
              "",
              `- Branch & Starter File: https://github.com/${owner}/${repo}/tree/${branch}/${dest}`,
<<<<<<< HEAD
              `- Draft PR: ${prUrl}` (eventually to be merged into main!),
=======
              `- Draft PR: ${prUrl} (eventually to be merged into main!)`,
>>>>>>> 656d3a8f
              "",
              "## Next Steps",
              "",
              `1. **[Click here to fork Marin](${`https://github.com/${owner}/${repo}/fork`})** (if you haven't already done so)`,
              "",
              "2. **Copy, paste & run the following to find your branch and starter code**",
              "",
              "```bash",
              `git clone https://github.com/${author}/${repo}.git`,
              `cd ${repo}`,
              `git remote add upstream https://github.com/${owner}/${repo}.git`,
              `git fetch upstream "${branch}"`,
              `git checkout -b "${branch}" --track "upstream/${branch}"`,
              `git push -u origin "${branch}"`,
              "",
              "uv venv --python 3.11",
              ". .venv/bin/activate",
              "uv sync --all-packages",
              "",
              `cd ${dest}`,
              `echo "\nWelcome to Marin! You are now in your starter directory: $(pwd)"`,
              "```",
              "",
              "3. Start hacking!",
              "",
              `To sync changes in your branch & on your fork with us, **[create a PR](https://github.com/marin-community/marin/compare/${branch}...${owner}:${repo}:${branch})**.`,
              "Please include the output of `print_run_info()` in the PR description, which you can obtain by dry-running the starter code",
              "```bash",
              "python marin/run/ray_run.py -- \\",
              `  python -m ${importPath} --force_run_failed true --dry_run true`,
              "```",
            ].join("\n");
            const params = {
              owner,
              repo,
              body,
            };
            if (commentId) {
              await github.rest.issues.updateComment({
                ...params,
                comment_id: Number(commentId),
              });
            } else {
              await github.rest.issues.createComment({
                ...params,
                issue_number: context.payload.issue.number,
              });
            }

      - name: Assign issue to submitter
        if: ${{ github.event.issue.user.login != '' }}
        uses: actions/github-script@v7
        with:
          script: |
            const assignee = context.payload.issue?.user?.login;
            if (!assignee) {
              core.info("No issue author to assign.");
              return;
            }
            await github.rest.issues.addAssignees({
              owner: context.repo.owner,
              repo: context.repo.repo,
              issue_number: context.payload.issue.number,
              assignees: [assignee],
            });<|MERGE_RESOLUTION|>--- conflicted
+++ resolved
@@ -224,11 +224,7 @@
               "⚓ Welcome to Marin! Your branch is ready.",
               "",
               `- Branch & Starter File: https://github.com/${owner}/${repo}/tree/${branch}/${dest}`,
-<<<<<<< HEAD
-              `- Draft PR: ${prUrl}` (eventually to be merged into main!),
-=======
               `- Draft PR: ${prUrl} (eventually to be merged into main!)`,
->>>>>>> 656d3a8f
               "",
               "## Next Steps",
               "",
