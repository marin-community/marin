--- conflicted
+++ resolved
@@ -8,24 +8,21 @@
 jobs:
   verify:
     runs-on: ubuntu-latest
-<<<<<<< HEAD
     timeout-minutes: 20
-=======
-    timeout-minutes: 15
     strategy:
       matrix:
         python-version: [3.11]
->>>>>>> b0511c08
 
     steps:
       - name: Checkout code
         uses: actions/checkout@v3
 
-<<<<<<< HEAD
-      - name: Set up Python
-        uses: actions/setup-python@v4
+      - name: Set up Conda
+        uses: conda-incubator/setup-miniconda@v2
         with:
-          python-version: '3.11' 
+          python-version: ${{ matrix.python-version }}
+          activate-environment: marin_quickstart_env
+          auto-activate-base: false
 
       - name: Install system dependencies
         run: |
@@ -34,28 +31,17 @@
           sudo update-alternatives --install /usr/bin/gcc gcc /usr/bin/gcc-12 10 --slave /usr/bin/g++ g++ /usr/bin/g++-12
 
       - name: Install Python dependencies
-        run: |
-          python -m pip install --upgrade pip
-          pip install wheel packaging ninja "setuptools>=49.4.0" numpy setuptools_scm
-          pip install -U jax==0.4.31
-=======
-      - name: Set up Conda
-        uses: conda-incubator/setup-miniconda@v2
-        with:
-          python-version: ${{ matrix.python-version }}
-          activate-environment: marin_quickstart_env
-          auto-activate-base: false
-
-      - name: Install dependencies
         shell: bash -l {0}
         run: |
           conda install -c conda-forge libstdcxx-ng
->>>>>>> b0511c08
+          pip install wheel packaging ninja "setuptools>=49.4.0" numpy setuptools_scm
+          pip install -U jax==0.4.31
           git clone https://github.com/stanford-crfm/levanter.git && cd levanter
           pip install .[test]
           cd ../
 
       - name: Clone and build vLLM
+        shell: bash -l {0}
         run: |
           git clone https://github.com/vllm-project/vllm.git
           cd vllm
@@ -64,6 +50,7 @@
           cd ..
 
       - name: Clone and install HELM with local_vllm branch
+        shell: bash -l {0}
         run: |
           git clone -b local_vllm https://github.com/stanford-crfm/helm.git
           cd helm
@@ -71,6 +58,7 @@
           cd ..
 
       - name: Install additional dependencies
+        shell: bash -l {0}
         run: |
           pip install . --extra-index-url https://download.pytorch.org/whl/cpu
          
@@ -83,7 +71,7 @@
         shell: bash -l {0}
         run: |
           ray job submit --working-dir . \
-                  --runtime-env-json = '{
+                  --runtime-env-json='{
                     "working_dir": ".",
                     "excludes": [
                         "**/.git/**",
