name: Verify PR with quickstart.py

on:
  pull_request:
    branches:
      - main

jobs:
  verify:
    runs-on: ubuntu-latest
    timeout-minutes: 15
    strategy:
      matrix:
        jax-version: [ "0.4.26" ]

    steps:
      - name: Checkout code
        uses: actions/checkout@v3

      - name: Install dependencies
        run: |
          python -m pip install --upgrade pip
          pip install -U jax==0.4.31
          git clone https://github.com/stanford-crfm/levanter.git && cd levanter
          pip install .[test] "jax[cpu]==${{ matrix.jax-version }}" "jaxlib==${{ matrix.jax-version }}"
          cd ../
          pip install . --extra-index-url https://download.pytorch.org/whl/cpu
<<<<<<< HEAD
          pip install vllm crfm-helm
      
=======

>>>>>>> 413913b9
      - name: Start Ray cluster locally
        run: |
          ray start --head

      - name: Test quickstart pipeline
        run: |
          ray job submit --working-dir . -- python experiments/quickstart-synthetic.py --commit_hash exp-${{ github.sha }}<|MERGE_RESOLUTION|>--- conflicted
+++ resolved
@@ -25,12 +25,8 @@
           pip install .[test] "jax[cpu]==${{ matrix.jax-version }}" "jaxlib==${{ matrix.jax-version }}"
           cd ../
           pip install . --extra-index-url https://download.pytorch.org/whl/cpu
-<<<<<<< HEAD
           pip install vllm crfm-helm
-      
-=======
-
->>>>>>> 413913b9
+  
       - name: Start Ray cluster locally
         run: |
           ray start --head
