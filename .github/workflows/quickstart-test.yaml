--- conflicted
+++ resolved
@@ -8,24 +8,19 @@
 jobs:
   verify:
     runs-on: ubuntu-latest
-<<<<<<< HEAD
     timeout-minutes: 20
-=======
-    timeout-minutes: 15
     strategy:
       matrix:
         python-version: [3.11]
->>>>>>> b0511c08
 
     steps:
       - name: Checkout code
         uses: actions/checkout@v3
 
-<<<<<<< HEAD
       - name: Set up Python
         uses: actions/setup-python@v4
         with:
-          python-version: '3.11' 
+          python-version: '3.11'
 
       - name: Install system dependencies
         run: |
@@ -38,19 +33,6 @@
           python -m pip install --upgrade pip
           pip install wheel packaging ninja "setuptools>=49.4.0" numpy setuptools_scm
           pip install -U jax==0.4.31
-=======
-      - name: Set up Conda
-        uses: conda-incubator/setup-miniconda@v2
-        with:
-          python-version: ${{ matrix.python-version }}
-          activate-environment: marin_quickstart_env
-          auto-activate-base: false
-
-      - name: Install dependencies
-        shell: bash -l {0}
-        run: |
-          conda install -c conda-forge libstdcxx-ng
->>>>>>> b0511c08
           git clone https://github.com/stanford-crfm/levanter.git && cd levanter
           pip install .[test]
           cd ../
@@ -73,14 +55,12 @@
       - name: Install additional dependencies
         run: |
           pip install . --extra-index-url https://download.pytorch.org/whl/cpu
-         
+
       - name: Start Ray cluster locally
-        shell: bash -l {0}
         run: |
           ray start --head
 
       - name: Test quickstart pipeline
-        shell: bash -l {0}
         run: |
           ray job submit --working-dir . \
                   --runtime-env-json = '{
