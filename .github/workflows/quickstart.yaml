name: Quickstart

on:
  push:
    branches:
      - main
  pull_request:
    branches:
      - main

jobs:
  quickstart:
    runs-on: ubuntu-latest
    timeout-minutes: 10
    concurrency:
      group: ${{ github.workflow }}-${{ github.event.pull_request.number || github.ref }}
      cancel-in-progress: true

    strategy:
      matrix:
        python-version: [ "3.12" ]

    steps:
      - name: Checkout code
        uses: actions/checkout@v3
      - name: Set up Python ${{ matrix.python-version }}
        uses: actions/setup-python@v4
        with:
          python-version: ${{ matrix.python-version }}

      - name: Cache pip dependencies
        uses: actions/cache@v3
        with:
          path: |
            ~/.cache/pip
            ~/.cache/uv
<<<<<<< HEAD
=======
          # "3" as a poor man's version since we were running out of disk for some reason?
          # Seems to be related to dedupe
>>>>>>> 6c903316
          key: ${{ runner.os }}-${{ matrix.python-version }}-quickstart-3

      - name: Install dependencies
        run: |
          # install uv
          pip install uv
          uv pip install --system -e . --torch-backend=cpu
        

      # Start Ray cluster locally; We give cpus as 64 since we don't want Ray to get stuck in infinite loop trying to
      # get the resources
      - name: Start Ray cluster locally
        shell: bash -l {0}
        run: |
          ray start --head --num-cpus=64 --resources='{"head_node": 1}'
          df -h
<<<<<<< HEAD
          sudo du  -h / | sort -hr | head -n 40
          sudo du -h /home/runner/work/marin/marin/.venv/lib/python3.12/site-packages | sort -hr | head -n 50
=======
#          # Debugging disk space issues
#          sudo du  -h / | sort -hr | head -n 40
#          sudo du -h /home/runner/work/marin/marin/.venv/lib/python3.12/site-packages | sort -hr | head -n 50
>>>>>>> 6c903316

      - name: Run the quickstart script
        shell: bash -l {0}
        run: |
         python tests/integration_test.py
        env: # Or as an environment variable
          HF_TOKEN: ${{ secrets.HF_TOKEN }}
          JAX_TRACEBACK_FILTERING: off
          PYTHONPATH: .:${{ github.workspace }}/src:${{ github.workspace }}/tests
          WANDB_MODE: offline<|MERGE_RESOLUTION|>--- conflicted
+++ resolved
@@ -34,11 +34,8 @@
           path: |
             ~/.cache/pip
             ~/.cache/uv
-<<<<<<< HEAD
-=======
           # "3" as a poor man's version since we were running out of disk for some reason?
           # Seems to be related to dedupe
->>>>>>> 6c903316
           key: ${{ runner.os }}-${{ matrix.python-version }}-quickstart-3
 
       - name: Install dependencies
@@ -55,14 +52,9 @@
         run: |
           ray start --head --num-cpus=64 --resources='{"head_node": 1}'
           df -h
-<<<<<<< HEAD
-          sudo du  -h / | sort -hr | head -n 40
-          sudo du -h /home/runner/work/marin/marin/.venv/lib/python3.12/site-packages | sort -hr | head -n 50
-=======
 #          # Debugging disk space issues
 #          sudo du  -h / | sort -hr | head -n 40
 #          sudo du -h /home/runner/work/marin/marin/.venv/lib/python3.12/site-packages | sort -hr | head -n 50
->>>>>>> 6c903316
 
       - name: Run the quickstart script
         shell: bash -l {0}
