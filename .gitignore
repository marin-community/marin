--- conflicted
+++ resolved
@@ -219,13 +219,9 @@
 gha-creds-*.json
 
 .aider*
-<<<<<<< HEAD
-
-.git/*
-=======
+
 .git/*
 
 *.jsonl
 **/*.jsonl
-scr/*
->>>>>>> origin/main+scr/*