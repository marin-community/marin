--- conflicted
+++ resolved
@@ -147,7 +147,6 @@
         dir_path (str): The path of the directory to copy.
         target_path (str): The target path.
 
-<<<<<<< HEAD
     Returns:
         bool: True if successful.
     """
@@ -156,13 +155,12 @@
     fs.put(os.path.join(dir_path, "*"), target_path, recursive=True)
     
     return True
-=======
+
 def fsspec_size(file_path: str) -> int:
     """Get file size (in bytes) of a file on an `fsspec` filesystem."""
     fs = fsspec.core.url_to_fs(file_path)[0]
 
     return fs.size(file_path)
->>>>>>> de26314c
 
 
 def validate_marin_gcp_path(path: str) -> str:
