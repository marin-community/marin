import dataclasses
from collections.abc import Callable
from dataclasses import dataclass
from typing import Literal, Protocol, TypeAlias

import ray
import ray.util.accelerators.accelerators as ray_accel_types
from levanter.utils.py_utils import logical_cpu_core_count
from levanter.utils.ray_utils import RayResources
from ray.remote_function import RemoteFunction
from ray.runtime_env import RuntimeEnv

# ray just declares a bunch of constants, so we read them out via reflection
_ACCEL_TYPES: list[str] = [
    getattr(ray_accel_types, name) for name in dir(ray_accel_types) if name.isupper() and name != "TPU"
]
assert all(isinstance(x, str) for x in _ACCEL_TYPES), "Expected all accelerator types to be strings"

AcceleratorType: TypeAlias = Literal[tuple(_ACCEL_TYPES)]
"""
https://docs.ray.io/en/latest/ray-core/scheduling/accelerators.html
"""


class ResourceConfig(Protocol):
    """
    A configuration for hardware resources. This is used to specify the hardware resources for a task.
    Currently, this is mostly used by training.
    """

    runtime_env: RuntimeEnv
    """
    A Ray runtime environment to use. You can set environment variables and specify
    additional resources to request for this task.
    """

    def accelerator_descriptor(self) -> str | None:
        """Returns the accelerator type descriptor for this hardware configuration."""
        return None

    def as_remote_kwargs(self) -> dict:
        """Returns the resource bundle for this hardware configuration."""
        return self.as_ray_resources().to_kwargs()

    def as_ray_resources(self) -> RayResources: ...

    def as_decorator(self) -> Callable[[type], ray.actor.ActorClass] | Callable[[Callable], RemoteFunction]:
        """Returns a ray.remote decorator for this hardware configuration."""
        return ray.remote(**self.as_remote_kwargs())

    def with_env_vars(self, env: dict[str, str] | None = None, /, **kwargs):
        """Returns a new hardware configuration with the given environment variables."""
        new_env = self.runtime_env.get("env_vars", {}) | (env or {}) | kwargs
        return dataclasses.replace(self, runtime_env=RuntimeEnv(**{**self.runtime_env, "env_vars": new_env}))


@dataclass(frozen=True)
class CpuOnlyConfig(ResourceConfig):
    num_cpus: int = dataclasses.field(default_factory=lambda: logical_cpu_core_count())
    """Configuration for local training without specialized hardware."""
    runtime_env: RuntimeEnv = dataclasses.field(default_factory=lambda: RuntimeEnv(env_vars={"JAX_PLATFORMS": "cpu"}))

    def accelerator_descriptor(self) -> str | None:
        return None

    def as_remote_kwargs(self) -> dict:
        return dict(num_cpus=self.num_cpus, runtime_env=self.runtime_env)

    def as_ray_resources(self) -> RayResources:
        return RayResources(**self.as_remote_kwargs())


@dataclass(frozen=True)
class GpuConfig(ResourceConfig):
    """Configuration for GPU-based training."""

    gpu_count: int = 1
    """Number of GPUs to use for training."""

    runtime_env: RuntimeEnv = dataclasses.field(default_factory=RuntimeEnv)

    accelerator_type: AcceleratorType | None = None
    """Type of GPU accelerator to use. If None, will use any available GPU."""

    def accelerator_descriptor(self) -> str | None:
        return self.accelerator_type

    # NB that Ray doesn't like resources={"GPU": 1} so we have to do this
    def as_remote_kwargs(self) -> dict:
<<<<<<< HEAD
        out = {"num_gpus": self.gpu_count, "runtime_env": self.runtime_env}
=======
        out = dict(num_gpus=self.gpu_count, runtime_env=self.runtime_env)
>>>>>>> 35b77054
        if self.accelerator_type is not None:
            out["accelerator_type"] = self.accelerator_type

        return out

    def as_ray_resources(self) -> RayResources:
        return RayResources(**self.as_remote_kwargs())


@dataclass(frozen=True)
class TpuPodConfig(ResourceConfig):
    """
    Configuration for TPU-based training.
    """

    tpu_type: str
    """Type of TPU to use, e.g. v4-128."""
    slice_count: int = 1
    """Number of TPU slices for training."""

    runtime_env: RuntimeEnv = dataclasses.field(default_factory=lambda: RuntimeEnv())

    def accelerator_descriptor(self) -> str | None:
        return self.tpu_type

    def as_ray_resources(self) -> RayResources:
        return RayResources(runtime_env=self.runtime_env, num_cpus=8)<|MERGE_RESOLUTION|>--- conflicted
+++ resolved
@@ -87,11 +87,7 @@
 
     # NB that Ray doesn't like resources={"GPU": 1} so we have to do this
     def as_remote_kwargs(self) -> dict:
-<<<<<<< HEAD
-        out = {"num_gpus": self.gpu_count, "runtime_env": self.runtime_env}
-=======
         out = dict(num_gpus=self.gpu_count, runtime_env=self.runtime_env)
->>>>>>> 35b77054
         if self.accelerator_type is not None:
             out["accelerator_type"] = self.accelerator_type
 
