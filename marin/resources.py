--- conflicted
+++ resolved
@@ -132,11 +132,7 @@
 
     # NB that Ray doesn't like resources={"GPU": 1} so we have to do this
     def as_remote_kwargs(self) -> dict:
-<<<<<<< HEAD
-        out = {"num_gpus": self.gpu_count, "runtime_env": self.runtime_env}
-=======
         out: dict[str, Any] = dict(num_gpus=self.gpu_count, runtime_env=self.runtime_env)
->>>>>>> 18ea5205
         if self.accelerator_type is not None:
             out["accelerator_type"] = self.accelerator_type
 
@@ -200,9 +196,6 @@
         return self.tpu_type
 
     def as_ray_resources(self) -> RayResources:
-<<<<<<< HEAD
-        return RayResources(runtime_env=self.runtime_env, num_cpus=8)
-=======
         """
         Returns the resource bundle for this TPU configuration. We handle the TPU requirements separately
         so don't need to specify them here.
@@ -236,5 +229,4 @@
             "tpu_type": self.tpu_type,
             "slice_count": self.slice_count,
             "device_flops_override": self.device_flops_override,
-        }
->>>>>>> 18ea5205
+        }