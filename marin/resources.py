--- conflicted
+++ resolved
@@ -87,7 +87,7 @@
 
     # NB that Ray doesn't like resources={"GPU": 1} so we have to do this
     def as_remote_kwargs(self) -> dict:
-        out = {"num_gpus": self.gpu_count, "runtime_env": self.runtime_env}
+        out = dict(num_gpus=self.gpu_count, runtime_env=self.runtime_env)
         if self.accelerator_type is not None:
             out["accelerator_type"] = self.accelerator_type
 
@@ -114,8 +114,4 @@
         return self.tpu_type
 
     def as_ray_resources(self) -> RayResources:
-<<<<<<< HEAD
-        return RayResources(runtime_env=self.runtime_env, num_cpus=8)
-=======
-        return RayResources(resources={self.tpu_type: self.slice_count})
->>>>>>> d5ce123d
+        return RayResources(runtime_env=self.runtime_env, num_cpus=8)