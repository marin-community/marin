--- conflicted
+++ resolved
@@ -389,11 +389,7 @@
     Args:
         count_embedding_params: Whether to include embedding parameters in parameter count
     """
-<<<<<<< HEAD
-    from experiments.llama import llama_1_4b, llama_8b, llama_13b, llama_24b, llama_56b, llama_70b
-=======
     from experiments.llama import llama_1_4b, llama_8b, llama_13b, llama_24b, llama_70b
->>>>>>> 3e17febb
 
     # Base model configs
     model_configs = [
@@ -401,10 +397,6 @@
         llama_8b,
         llama_13b,
         llama_24b,
-<<<<<<< HEAD
-        llama_56b,
-=======
->>>>>>> 3e17febb
         llama_70b,
     ]
 
