"""
The `Executor` framework provides a way to specify a DAG of `ExecutorStep`s that
are executed in a topological order using Ray.  Beyond that:

1. The key distinguishing feature of the framework is allowing the user to
   flexibly control what steps are "new".

2. A secondary feature of the framework is that it creates sensible output paths
   for each step to free the user from having to come up with interpretable
   names that don't clash.

As an example, suppose you have a two-step pipeline:

    transform(method) -> tokenize(method)

which can be instantiated as:

    [A] transform(trafilatura) -> tokenize(llama2)
    [B] transform(resiliparse) -> tokenize(llama2)
    [C] transform(trafilatura) -> tokenize(llama3)
    [D] transform(resiliparse) -> tokenize(llama3)

If you have already run a particular instantiation, running it again
should be a no-op (assume idempotence).  If you run [A], then running [C] should
reuse `transform(trafilatura)`.

## Versioning

But the big question is: when is a step `transform(trafilatura)` "new"?
In the extreme, you have to hash the code of `transform` and the precise
configuration passed into it, but this is too strict: Semantics-preserving
changes to the code or config (e.g., adding logging) should not trigger a rerun.

We want to compute a *version* for each step.  Here's what the user supplies:
1. a `name` (that characterizes the code and also is useful for interpretability).
2. which fields of a `config` should be included in the version (things like the
   "method", not default thresholds that don't change).

The version of a step is identified by the name, versioned fields, and the
versions of all the dependencies. This version is represented as a hash (e.g.,
8ce902).

## Output paths

Having established the version, the question is what the output path should be.
One extreme is to let the framework automatically specify all the paths, but
then the paths are opaque and you can't easily find where things are stored.

Solution: based on the name and version, the output path of a step is computed.
For example, if name is "documents/fineweb-resiliparse", then the full path
might be:

    gs://marin-us-central2/documents/fineweb-resiliparse-8c2f3a

## Final remarks

- If you prefer to manage the output paths yourself, you can not use `versioned`
  fields and specify everything you want in the name.  Note the version will
  still depend on upstream dependencies.

- The pipeline might get too big and unwieldy, in which case we can cut it up by
  specifying a hard-coded path as the input to a step.  Or perhaps we can have
  our cake and eat it to by putting in an "assert" statement to ensure the input
  path that's computed from upstream dependencies is what we expect.

- If we decide to rename fields, we can extend `versioned` to take a string of
  the old field name to preserve backward compatibility.
"""

import hashlib
import inspect
import json
import logging
import os
import re
import subprocess
import time
import traceback
import urllib.parse
from collections.abc import Callable
from dataclasses import asdict, dataclass, fields, is_dataclass, replace
from datetime import datetime
from typing import Any, Generic, TypeVar
from urllib.parse import urlparse

import draccus
import fsspec
import ray
import ray.remote_function
from ray.runtime_env import RuntimeEnv
from ray.util import state  # noqa
from ray.util.scheduling_strategies import NodeAffinitySchedulingStrategy

from marin.execution.executor_step_status import (
    STATUS_DEP_FAILED,
    STATUS_FAILED,
    STATUS_RUNNING,
    STATUS_SUCCESS,
    STATUS_UNKNOWN,
    STATUS_WAITING,
    append_status,
    get_latest_status_from_gcs,
    get_status_path,
)
from marin.execution.status_actor import PreviousTaskFailedError, StatusActor
from marin.utilities.executor_utils import get_pip_dependencies
from marin.utilities.json_encoder import CustomJsonEncoder

logger = logging.getLogger("ray")

ConfigT = TypeVar("ConfigT", covariant=True, bound=dataclass)
T_co = TypeVar("T_co", covariant=True)

ExecutorFunction = Callable | ray.remote_function.RemoteFunction | None


@dataclass(frozen=True)
class ExecutorStep(Generic[ConfigT]):
    """
    An `ExecutorStep` represents a single step of a larger pipeline (e.g.,
    transforming HTML to text).  It is specified by:
     - a name (str), which is used to determine the `output_path`.
     - a function `fn` (Ray remote), and
     - a configuration `config` which gets passed into `fn`.
     - a pip dependencies list (Optional[list[str]]) which are the pip dependencies required for the step.
     These can be keys of project.optional-dependencies in the project's pyproject.toml file or any other pip package.

    When a step is run, we compute the following two things for each step:
    - `version`: represents all the upstream dependencies of the step
    - `output_path`: the path where the output of the step are stored, based on
    the name and a hash of the version.

    The `config` is a dataclass object that recursively might have special
    values of the following form:
    - `InputName(step, name)`: a dependency on another `step`, resolve to the step.output_path / name
    - `OutputName(name)`: resolves to the output_path / name
    - `VersionedValue(value)`: a value that should be part of the version
    The `config` is instantiated by replacing these special values with the
    actual paths during execution.

    Note: `step: ExecutorStep` is interpreted as `InputName(step, None)`.
    """

    name: str
    fn: ExecutorFunction
    config: ConfigT
    description: str | None = None

    override_output_path: str | None = None
    """Specifies the `output_path` that should be used.  Print warning if it
    doesn't match the automatically computed one."""

    pip_dependency_groups: list[str] | None = None

    def cd(self, name: str) -> "InputName":
        """Refer to the `name` under `self`'s output_path."""
        return InputName(self, name=name)

    def __hash__(self):
        """Hash based on the ID (every object is different)."""
        return hash(id(self))


@dataclass(frozen=True)
class InputName:
    """To be interpreted as a previous `step`'s output_path joined with `name`."""

    step: ExecutorStep
    name: str | None

    def cd(self, name: str) -> "InputName":
        return InputName(self.step, name=os.path.join(self.name, name) if self.name else name)


def output_path_of(step: ExecutorStep, name: str | None = None) -> InputName:
    return InputName(step=step, name=name)


@dataclass(frozen=True)
class OutputName:
    """To be interpreted as part of this step's output_path joined with `name`."""

    name: str | None


def this_output_path(name: str | None = None):
    return OutputName(name=name)


@dataclass(frozen=True)
class VersionedValue(Generic[T_co]):
    """Wraps a value, to signal that this value (part of a config) should be part of the version."""

    value: T_co


def versioned(value: T_co) -> VersionedValue[T_co]:
    if isinstance(value, VersionedValue):
        raise ValueError("Can't nest VersionedValue")
    return VersionedValue(value)


def unwrap_versioned_value(value: VersionedValue[T_co] | T_co) -> T_co:
    """
    Unwrap the value if it is a VersionedValue, otherwise return the value as is.

    Sometimes we need to actually use a value that is wrapped in a VersionedValue before it is used in a config.
    """
    return value.value if isinstance(value, VersionedValue) else value


############################################################


@dataclass(frozen=True)
class ExecutorStepInfo:
    """
    Contains the information about an `ExecutorStep` that can be serialized into JSON.
    Note that this conversion is not reversible.
    """

    name: str
    """`step.name`."""

    fn_name: str
    """Rendered string of `step.fn`."""

    config: dataclass
    """`step.config`, but concretized (no more `InputName`, `OutputName`, or `VersionedValue`)."""

    description: str | None
    """`step.description`."""

    override_output_path: str | None
    """`step.override_output_path`."""

    version: dict[str, Any]
    """`executor.versions[step]`."""

    dependencies: list[str]
    """Fully realized output_paths of the dependencies."""

    output_path: str
    """`executor.output_paths[step]`."""


@dataclass(frozen=True)
class ExecutorInfo:
    """Contains information about an execution."""

    # Metadata related to the launch
    ray_job_id: str
    git_commit: str | None
    caller_path: str
    created_date: str
    user: str | None

    # Information taken from `Executor`
    prefix: str
    description: str | None
    steps: list[ExecutorStepInfo]


def get_info_path(output_path: str) -> str:
    """Return the `path` of the info file associated with `output_path`."""
    return os.path.join(output_path, ".executor_info")


############################################################


def dependency_index_str(i: int) -> str:
    return f"DEP[{i}]"


def collect_dependencies_and_version(obj: Any, dependencies: list[ExecutorStep], version: dict[str, Any]):
    """Recurse through `obj` to find all the versioned values, and return them
    as a dict where the key is the sequence of fields identifying where the
    value resides in obj.  Example:

        get_version(Foo(a=versioned(1), b=Bar(c=versioned(2)))

           should return

        {"a": 1, "b.c": 2}

    Along the way, compute the list of dependencies.
    """

    def recurse(obj: Any, prefix: str):
        new_prefix = prefix + "." if prefix else ""

        if isinstance(obj, ExecutorStep):
            obj = output_path_of(obj, None)

        if isinstance(obj, VersionedValue):
            # Just extract the value
            version[prefix] = obj.value
        elif isinstance(obj, InputName):
            # Put string i for the i-th dependency
            index = len(dependencies)
            dependencies.append(obj.step)
            version[prefix] = dependency_index_str(index) + ("/" + obj.name if obj.name else "")
        elif is_dataclass(obj):
            # Recurse through dataclasses
            for field in fields(obj):
                value = getattr(obj, field.name)
                recurse(value, new_prefix + field.name)
        elif isinstance(obj, list):
            # Recurse through lists
            for i, x in enumerate(obj):
                recurse(x, new_prefix + f"[{i}]")
        elif isinstance(obj, dict):
            # Recurse through dicts
            for i, x in obj.items():
                if not isinstance(i, str):
                    raise ValueError(f"dict keys must be strs, but got {i} (type: {type(i)})")
                recurse(x, new_prefix + i)

    recurse(obj, "")


def instantiate_config(config: dataclass, output_path: str, output_paths: dict[ExecutorStep, str]) -> dataclass:
    """
    Return a "real" config where all the special values (e.g., `InputName`,
    `OutputName`, and `VersionedValue`) have been replaced with
    the actual paths that they represent.
    `output_path`: represents the output path of the current step.
    `output_paths`: a dict from `ExecutorStep` to their output paths.
    """

    def join_path(output_path: str, name: str | None) -> str:
        return os.path.join(output_path, name) if name else output_path

    def recurse(obj: Any):
        if obj is None:
            return None

        if isinstance(obj, ExecutorStep):
            obj = output_path_of(obj)

        if isinstance(obj, InputName):
            return join_path(output_paths[obj.step], obj.name)
        elif isinstance(obj, OutputName):
            return join_path(output_path, obj.name)
        elif isinstance(obj, VersionedValue):
            return obj.value
        elif is_dataclass(obj):
            # Recurse through dataclasses
            result = {}
            for field in fields(obj):
                value = getattr(obj, field.name)
                result[field.name] = recurse(value)
            return replace(obj, **result)
        elif isinstance(obj, list):
            # Recurse through lists
            return [recurse(x) for x in obj]
        elif isinstance(obj, dict):
            # Recurse through dicts
            return dict((i, recurse(x)) for i, x in obj.items())
        else:
            return obj

    return recurse(config)


class Executor:
    """
    Performs the execution of a pipeline of `ExecutorStep`s.
    1. Instantiate all the `output_path`s for each `ExecutorStep` based on `prefix`, names, and versions of everything.
    2. Run each `ExecutorStep` in a proper topological sort order.
    """

    def __init__(
        self,
        prefix: str,
        executor_info_base_path: str,
        description: str | None = None,
    ):
        self.prefix = prefix
        self.executor_info_base_path = executor_info_base_path
        self.description = description

        self.configs: dict[ExecutorStep, dataclass] = {}
        self.dependencies: dict[ExecutorStep, list[ExecutorStep]] = {}
        self.versions: dict[ExecutorStep, dict[str, Any]] = {}
        self.version_strs: dict[ExecutorStep, str] = {}
        self.version_str_to_step: dict[str, ExecutorStep] = {}
        self.output_paths: dict[ExecutorStep, str] = {}
        self.steps: list[ExecutorStep] = []
        self.refs: dict[ExecutorStep, ray.ObjectRef] = {}
        self.step_infos: list[ExecutorStepInfo] = []
        self.executor_info: ExecutorInfo | None = None
        self.status_actor: StatusActor = StatusActor.options(
            name="status_actor",
            get_if_exists=True,
            lifetime="detached",
            # This is to ensure that the status actor is only schduled on the headnode
            scheduling_strategy=NodeAffinitySchedulingStrategy(
                node_id=ray.get_runtime_context().get_node_id(),
                soft=False,
            ),
        ).remote()
        # TODO: Add a design docstring of how status_actor works

    def run(
        self,
        steps: list[ExecutorStep | InputName],
        *,
        dry_run: bool = False,
        run_only: list[str] | None = None,
        force_run_failed: bool = False,
    ):
        """
        Run the pipeline of `ExecutorStep`s.

        Args:
            step: The step to run.
            dry_run: If True, only print out what needs to be done.
            run_only: If not None, only run the steps in the list and their dependencies. Matches steps' names as regex
            force_run_failed: If True, run steps even if they have already been run (including if they failed)
        """

        # Gather all the steps, compute versions and output paths for all of them.
        logger.info(f"### Inspecting the {len(steps)} provided steps ###")
        for step in steps:
            if isinstance(step, InputName):  # Interpret InputName as the underlying step
                step = step.step
            self.compute_version(step)

        self.get_infos()
        logger.info(f"### Reading {len(self.steps)} statuses ###")

        if run_only is not None:
            steps_to_run = self._compute_transitive_deps(self.steps, run_only)
        else:
            steps_to_run = self.steps

        if steps_to_run != self.steps:
            logger.info(f"### Running {len(steps_to_run)} steps out of {len(self.steps)} ###")

        logger.info(f"### Launching {len(steps_to_run)} steps ###")
        for step in steps_to_run:
            self.run_step(step, dry_run=dry_run, force_run_failed=force_run_failed)

        logger.info("### Writing metadata ###")
        self.write_infos()

        logger.info("### Waiting for all steps to finish ###")
        ray.get(list(self.refs.values()))

    def _compute_transitive_deps(self, steps: list[ExecutorStep], run_steps: list[str]) -> list[ExecutorStep]:
        """
        Compute the transitive dependencies of the steps that match the run_steps list.

        Returns steps in topological order.

        Args:
            steps: The list of all steps.
            run_steps: The list of step names to run. The names are matched as regex.
        """
        regexes = [re.compile(run_step) for run_step in run_steps]
        used_regexes: set[int] = set()

        def matches(step: ExecutorStep) -> bool:
            # track which regexes have been used
            for i, regex in enumerate(regexes):
                if regex.search(step.name):
                    used_regexes.add(i)
                    return True

        # Compute the transitive dependencies of the steps that match the run_steps list
        to_run: list[ExecutorStep] = []
        visited: set[ExecutorStep] = set()
        in_stack: set[ExecutorStep] = set()  # cycle detection

        def dfs(step: ExecutorStep):
            if step in in_stack:
                raise ValueError(f"Cycle detected in {step.name}")

            if step in visited:
                return

            visited.add(step)
            in_stack.add(step)

            for dep in self.dependencies[step]:
                dfs(dep)
            to_run.append(step)
            in_stack.remove(step)

        for step in steps:
            if matches(step):
                dfs(step)

        if used_regexes != set(range(len(regexes))):
            unused_regexes = [regexes[i].pattern for i in set(range(len(regexes))) - used_regexes]
            logger.warning(f"Regexes {unused_regexes} did not match any steps")

        return to_run

    def compute_hashed_version_str(self, step: ExecutorStep) -> str:
        version = {
            "name": step.name,
            "config": self.versions[step]["config"],
            "dependencies": [self.versions[dep] for dep in self.dependencies[step]],
        }
        return json.dumps(version, sort_keys=True, cls=CustomJsonEncoder)

    def compute_version(self, step: ExecutorStep):
        if step in self.versions:
            return

        # Collect dependencies and the config version
        dependencies: list[ExecutorStep] = []
        config_version: dict[str, Any] = {}
        collect_dependencies_and_version(obj=step.config, dependencies=dependencies, version=config_version)

        # Recurse on dependencies
        for dep in dependencies:
            self.compute_version(dep)

        # The version specifies precisely all the information that uniquely
        # identifies this step.  Note that the fn name is not part of the
        # version.
        version = {
            "name": step.name,
            "config": config_version,
            "dependencies": [self.versions[dep] for dep in dependencies],
        }

        # Compute output path
        version_str = json.dumps(version, sort_keys=True, cls=CustomJsonEncoder)
        hashed_version = hashlib.md5(version_str.encode()).hexdigest()[:6]
        output_path = os.path.join(self.prefix, step.name + "-" + hashed_version)

        # Override output path if specified
        override_path = step.override_output_path
        if override_path is not None:
            if _is_relative_path(override_path):
                override_path = os.path.join(self.prefix, override_path)

            if output_path != override_path:
                logger.warning(
                    f"Output path {output_path} doesn't match given "
                    f"override {step.override_output_path}, using the latter."
                )
                output_path = override_path

        # Record everything
        # Multiple `ExecutorStep`s can have the same version, so only keep one
        # of them.  Note that some `ExecutorStep`s might have depenedencies that
        # are not part of `self.steps`, but there will be some step with the
        # same version.
        if version_str not in self.version_str_to_step:
            self.steps.append(step)
            self.version_str_to_step[version_str] = step
        else:
            logger.warning(
                f"Multiple `ExecutorStep`s (named {step.name}) have the same version; try to instantiate only once."
            )
        self.configs[step] = instantiate_config(
            config=step.config,
            output_path=output_path,
            output_paths=self.output_paths,
        )
        self.dependencies[step] = list(map(self.canonicalize, dependencies))
        self.versions[step] = version
        self.version_strs[step] = version_str
        self.output_paths[step] = output_path

    def canonicalize(self, step: ExecutorStep) -> ExecutorStep:
        """Multiple instances of `ExecutorStep` might have the same version."""
        return self.version_str_to_step[self.version_strs[step]]

    def get_infos(self):
        """Calculates info files for each step and also entire execution"""
        # Compute info for each step
        for step in self.steps:
            self.step_infos.append(
                ExecutorStepInfo(
                    name=step.name,
                    fn_name=get_fn_name(step.fn),
                    config=self.configs[step],
                    description=step.description,
                    override_output_path=step.override_output_path,
                    version=self.versions[step],
                    dependencies=[self.output_paths[dep] for dep in self.dependencies[step]],
                    output_path=self.output_paths[step],
                )
            )

        # Compute info for the entire execution
        self.executor_info = ExecutorInfo(
            git_commit=get_git_commit(),
            caller_path=get_caller_path(),
            created_date=datetime.now().isoformat(),
            user=get_user(),
            ray_job_id=ray.get_runtime_context().get_job_id(),
            prefix=self.prefix,
            description=self.description,
            steps=self.step_infos,
        )

    def get_experiment_url(self) -> str:
        """Return the URL where the experiment can be viewed."""
        # TODO: remove hardcoding
        if self.prefix.startswith("gs://"):
            host = "https://crfm.stanford.edu/marin/data_browser"
        else:
            host = "http://localhost:5000"

        return host + "/experiment?path=" + urllib.parse.quote(self.executor_info_path)

    def write_infos(self):
        """Output JSON files (one for the entire execution, one for each step)."""

        # Set executor_info_path based on hash and caller path name (e.g., 72_baselines-8c2f3a.json)
        # import pdb; pdb.set_trace()
        executor_version_str = json.dumps(
            list(map(asdict_without_description, self.step_infos)), sort_keys=True, cls=CustomJsonEncoder
        )
        executor_version_hash = hashlib.md5(executor_version_str.encode()).hexdigest()[:6]
        name = os.path.basename(self.executor_info.caller_path).replace(".py", "")
        self.executor_info_path = os.path.join(
            self.executor_info_base_path,
            f"{name}-{executor_version_hash}.json",
        )

        # Print where to find the executor info (experiments JSON)
        logger.info(f"Writing executor info to {self.executor_info_path}")
        logger.info("To view the experiment page, go to:")
        logger.info("")
        logger.info(self.get_experiment_url())
        logger.info("")

        # Write out info for each step
        for step, info in zip(self.steps, self.step_infos, strict=True):
            info_path = get_info_path(self.output_paths[step])
            with fsspec.open(info_path, "w") as f:
                print(json.dumps(asdict(info), indent=2, cls=CustomJsonEncoder), file=f)

        # Write out info for the entire execution
        with fsspec.open(self.executor_info_path, "w") as f:
            print(json.dumps(asdict(self.executor_info), indent=2, cls=CustomJsonEncoder), file=f)

    def read_statuses(self):
        """Read the statuses of all the steps."""

        output_paths_list = list(self.output_paths.values())

        status_values = ray.get(self.status_actor.get_statuses.remote(output_paths_list))
        self.statuses = {key: status for key, status in zip(self.output_paths.keys(), status_values, strict=False)}

    def run_step(self, step: ExecutorStep, dry_run: bool, force_run_failed: bool) -> None:
        """
        Return a Ray object reference to the result of running the `step`.

        If the step has already been run, returns the result of the previous run.

        Args:
            step: The step to run.
            dry_run: If True, only print out what needs to be done.
            force_run_failed: If True, run step even if is already ran (including if it failed)
        """
        config = self.configs[step]
        config_version = self.versions[step]["config"]
        output_path = self.output_paths[step]

        # Print information about this step
        logger.info(f"{step.name}: {get_fn_name(step.fn)}")
        logger.info(f"  output_path = {output_path}")
        logger.info(f"  config = {json.dumps(config_version, cls=CustomJsonEncoder)}")
        for i, dep in enumerate(self.dependencies[step]):
            logger.info(f"  {dependency_index_str(i)} = {self.output_paths[dep]}")

        dependencies = [self.refs[dep] for dep in self.dependencies[step]]
        name = f"execute_after_dependencies({get_fn_name(step.fn, short=True)})::{step.name})"

        if step.pip_dependency_groups is not None:
            pip_dependencies = get_pip_dependencies(step.pip_dependency_groups)
        else:
            pip_dependencies = None

        if not dry_run:
            step_name = f"{step.name}: {get_fn_name(step.fn)}"
            self.refs[step] = execute_after_dependencies.options(
                name=name,
                runtime_env=RuntimeEnv(
                    pip=pip_dependencies,
                ),
            ).remote(step.fn, step_name, config, dependencies, output_path, self.status_actor, force_run_failed)
        else:
            self.refs[step] = ray.put(None)  # Necessary as we call ray.get on all the deps in execute_after_dependencies


def asdict_without_description(obj: dataclass) -> dict[str, Any]:
    """Return the `asdict` of an object, but remove the `description` field, because it doesn't affect the semantics."""
    d = asdict(obj)
    d.pop("description", None)
    return d


def _get_ray_status(current_owner_task_id: str | None) -> str | None:
    """Get the status of a Ray task."""

    current_owner_ray_status = None
    if current_owner_task_id is None:
        return current_owner_ray_status

    current_owner = ray.util.state.get_task(current_owner_task_id)
<<<<<<< HEAD
    if type(current_owner) is list:  # Due to retires in ray, task_state can be a list of states
=======
    if type(current_owner) is list:  # Due to retries in ray, task_state can be a list of states
>>>>>>> b84b68df
        current_owner = current_owner[-1]

    if current_owner is None:  # We need to retry. Ray still does not have the status of the task
        current_owner_ray_status = STATUS_UNKNOWN
    elif current_owner.state == "FINISHED":
        current_owner_ray_status = STATUS_SUCCESS
    elif current_owner.state == "FAILED":
        current_owner_ray_status = STATUS_FAILED
    else:  # We give status as Running to task that are even waiting for dependencies
        current_owner_ray_status = STATUS_RUNNING

    return current_owner_ray_status


def get_status(output_path: str, current_owner_task_id: str | None, states: dict) -> str | None:
    """Get the status of an output Path. This retruns the status of the output path
    there is no status anywhere (i.e. brand-new step) -> return None
    a task is currently running a step -> return WAITING
    no task is currently running it, but there is a status on disk -> return disk status
    """

<<<<<<< HEAD
<<<<<<< HEAD
    current_owner_ray_status = _get_ray_status(current_owner_task_id)
=======
    current_owner_ray_status = None
    if current_owner_task_id is not None:
        current_owner = ray.util.state.get_task(current_owner_task_id)
        if type(current_owner) is list:  # Due to retries in ray, task_state can be a list of states
            current_owner = current_owner[-1]
>>>>>>> 44196dd9 (Update marin/execution/executor.py)
=======
    current_owner_ray_status = _get_ray_status(current_owner_task_id)
>>>>>>> b84b68df

    num_unknown = states.get("num_unknown", 0)  # Number of times the status was unknown
    # We check how many times has times ray has returned status Unknown in a row. If it returns more than 20 times,
    # We assume ray has lost that task and we use GCP status instead.
    if current_owner_ray_status == STATUS_UNKNOWN:
        num_unknown += 1
        states["num_unknown"] = num_unknown
        if num_unknown > 20:
            current_owner_ray_status = None
            states["num_unknown"] = 0
    else:
        states["num_unknown"] = 0  # Reset the counter

    # Immediately return if the ray status is unknown or running, we don't need to check GCS
    if current_owner_ray_status in [STATUS_UNKNOWN, STATUS_RUNNING]:
        return current_owner_ray_status

    current_owner_gcs_status = get_latest_status_from_gcs(output_path)

    if current_owner_gcs_status is None:
        if current_owner_ray_status is not None:
            logger.info(
                f"Status of {output_path = } is {current_owner_ray_status} as per Ray. "
                f"But we are using status as None as there is no status in GCP."
            )
        return None
    elif current_owner_ray_status is not None:
        return current_owner_ray_status
    else:
        if current_owner_gcs_status in [STATUS_WAITING, STATUS_RUNNING]:
            logger.info(
                f"Status of {output_path = } is {current_owner_gcs_status} as per GCP. There is no Task in Ray."
                f"This generally indicates that the cluster was killed when this task was running. "
                f"We are rerunning this task."
            )
            current_owner_gcs_status = None

        return current_owner_gcs_status


def should_run(
    output_path: str, step_name: str, status_actor: StatusActor, ray_task_id: str, force_run_failed: bool = False
):
    """Check if the step should run or not based on the status of the step."""

    log_once = True
    get_status_states = {}  # States used by get_status, since get_status is stateless we keep them here
    while True:
        current_owner_task_id = ray.get(status_actor.get_task_id_with_lock.remote(output_path=output_path))

        # get_status also updates get_status_states via internal mutation
        status = get_status(output_path, current_owner_task_id, get_status_states)

        if log_once:
            logger.info(f"Status {step_name} : {status}.")
            log_once = False

        if status in [STATUS_RUNNING, STATUS_WAITING, STATUS_UNKNOWN]:
            time.sleep(5)
            continue

        # If the current owner is finished or is None, try to become the owner.
        # If we can't become the owner, then loop again
        if ray.get(status_actor.get_lock_by_replacing_task_id.remote(output_path, ray_task_id, current_owner_task_id)):
            break

    if status is None:
        return True
    elif status in [STATUS_FAILED, STATUS_DEP_FAILED]:
        if force_run_failed:
            logger.info(f"Force running {step_name}, previous status: {status}")
            return True
        else:
            raise PreviousTaskFailedError(f"Step {step_name} failed previously. Status: {status}")
    else:
        logger.info(f"Step {step_name} has already succeeded. Status: {status}")
        return False


@ray.remote
def execute_after_dependencies(
    fn: ExecutorFunction,
    step_name: str,
    config: dataclass,
    dependencies: list[ray.ObjectRef],
    output_path: str,
    status_actor: StatusActor,
    force_run_failed: bool = False,
):
    """
    Run a function `fn` with the given `config`, after all the `dependencies` have finished.

    """

    ray_task_id = ray.get_runtime_context().get_task_id()

    status_path = get_status_path(output_path)

    try:
        if not should_run(output_path, step_name, status_actor, ray_task_id, force_run_failed):
            append_status(status_path, STATUS_SUCCESS, ray_task_id=ray_task_id, message="Step was already successful")
            return
    except PreviousTaskFailedError as e:
        # Failed due to some exception
        message = traceback.format_exc()
        append_status(status_path, STATUS_FAILED, message=message, ray_task_id=ray_task_id)
        raise e
    except Exception as e:
        logger.error(f"Error while checking if the step should run [This is a Ray related Error]: {e}")
        raise e

    append_status(status_path, STATUS_WAITING, ray_task_id=ray_task_id)

    # Get all the dependencies
    try:
        ray.get(dependencies)
    except Exception as e:
        # Failed due to some exception
        message = traceback.format_exc()
        append_status(status_path, STATUS_DEP_FAILED, message=message, ray_task_id=ray_task_id)
        raise e

    # Call fn(config)
    append_status(status_path, STATUS_RUNNING, ray_task_id=ray_task_id)
    try:
        if isinstance(fn, ray.remote_function.RemoteFunction):
            ray.get(fn.remote(config))
        elif isinstance(fn, Callable):
            fn(config)
        else:
            raise ValueError(f"Expected a Callable or Ray function, but got {fn}")
    except Exception as e:
        # Failed due to some exception
        message = traceback.format_exc()
        # Release the lock
        append_status(status_path, STATUS_FAILED, message=message, ray_task_id=ray_task_id)
        raise e

    append_status(status_path, STATUS_SUCCESS, ray_task_id=ray_task_id)


def get_fn_name(fn: Callable | ray.remote_function.RemoteFunction, short: bool = False):
    """Just for debugging: get the name of the function."""
    if fn is None:
        return "None"
    if isinstance(fn, ray.remote_function.RemoteFunction):
        if short:
            return f"{fn._function.__name__}"
        else:
            return f"{fn._function.__module__}.{fn._function.__qualname__}"
    else:
        if short:
            return f"{fn.__name__}"
        else:
            return f"{fn.__module__}.{fn.__qualname__}"


def get_git_commit() -> str | None:
    """Return the git commit of the current branch (if it can be found)"""
    if os.path.exists(".git"):
        return os.popen("git rev-parse HEAD").read().strip()
    else:
        return None


def get_caller_path() -> str:
    """Return the path of the file that called this function."""
    return inspect.stack()[-1].filename


def get_user() -> str | None:
    return subprocess.check_output("whoami", shell=True).strip().decode("utf-8")


############################################################


@dataclass(frozen=True)
class ExecutorMainConfig:
    prefix: str | None = None
    """Attached to every output path that's constructed (e.g., the GCS bucket)."""

    executor_info_base_path: str | None = None
    """Where the executor info should be stored under a file determined by a hash."""

    dry_run: bool = False
    force_run_failed: bool = False  # Force run failed steps
    run_only: list[str] | None = None
    """Run these steps (matched by regex.search) and their dependencies only. If None, run all steps."""


@draccus.wrap()
def executor_main(config: ExecutorMainConfig, steps: list[ExecutorStep], description: str | None = None):
    """Main entry point for experiments (to standardize)"""
    ray.init(namespace="marin")  # We need to init ray here to make sure we have the correct namespace for actors
    # (status_actor in particular)

    logging.basicConfig(level=logging.INFO, format="%(asctime)s - %(levelname)s - %(message)s")

    prefix = config.prefix
    if prefix is None:
        # infer from the environment
        if "MARIN_PREFIX" in os.environ:
            prefix = os.environ["MARIN_PREFIX"]
        else:
            raise ValueError("Must specify a prefix or set the MARIN_PREFIX environment variable")
    elif "MARIN_PREFIX" in os.environ:
        if prefix != os.environ["MARIN_PREFIX"]:
            logger.warning(
                f"MARIN_PREFIX environment variable ({os.environ['MARIN_PREFIX']}) is different from the "
                f"specified prefix ({prefix})"
            )

    executor_info_base_path = config.executor_info_base_path
    if executor_info_base_path is None:
        # infer from prefix
        executor_info_base_path = os.path.join(prefix, "experiments")

    executor = Executor(
        prefix=prefix,
        executor_info_base_path=executor_info_base_path,
        description=description,
    )

    executor.run(steps=steps, dry_run=config.dry_run, run_only=config.run_only, force_run_failed=config.force_run_failed)


def _is_relative_path(url_or_path):
    # if it's a url, it's not a relative path
    parsed_url = urlparse(url_or_path)

    if parsed_url.scheme:
        return False

    # otherwise if it starts with a slash, it's not a relative path
    return not url_or_path.startswith("/")<|MERGE_RESOLUTION|>--- conflicted
+++ resolved
@@ -709,11 +709,7 @@
         return current_owner_ray_status
 
     current_owner = ray.util.state.get_task(current_owner_task_id)
-<<<<<<< HEAD
-    if type(current_owner) is list:  # Due to retires in ray, task_state can be a list of states
-=======
     if type(current_owner) is list:  # Due to retries in ray, task_state can be a list of states
->>>>>>> b84b68df
         current_owner = current_owner[-1]
 
     if current_owner is None:  # We need to retry. Ray still does not have the status of the task
@@ -735,19 +731,7 @@
     no task is currently running it, but there is a status on disk -> return disk status
     """
 
-<<<<<<< HEAD
-<<<<<<< HEAD
     current_owner_ray_status = _get_ray_status(current_owner_task_id)
-=======
-    current_owner_ray_status = None
-    if current_owner_task_id is not None:
-        current_owner = ray.util.state.get_task(current_owner_task_id)
-        if type(current_owner) is list:  # Due to retries in ray, task_state can be a list of states
-            current_owner = current_owner[-1]
->>>>>>> 44196dd9 (Update marin/execution/executor.py)
-=======
-    current_owner_ray_status = _get_ray_status(current_owner_task_id)
->>>>>>> b84b68df
 
     num_unknown = states.get("num_unknown", 0)  # Number of times the status was unknown
     # We check how many times has times ray has returned status Unknown in a row. If it returns more than 20 times,
