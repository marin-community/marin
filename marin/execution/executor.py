--- conflicted
+++ resolved
@@ -188,11 +188,7 @@
     block_on_step: bool = True
     """
     If False, the step that uses this InputName
-<<<<<<< HEAD
-    will not block (or attempt to execute) the parent step. We use this for
-=======
     will not block (or attempt to execute) `step`. We use this for
->>>>>>> ab656fd1
     documenting dependencies in the config, but where that step might not have technically finished...
 
     For instance, we sometimes use training checkpoints before the training step has finished.
