"""
The `Executor` framework provides a way to specify a DAG of `ExecutorStep`s that
are executed in a topological order using Ray.  Beyond that:

1. The key distinguishing feature of the framework is allowing the user to
   flexibly control what steps are "new".

2. A secondary feature of the framework is that it creates sensible output paths
   for each step to free the user from having to come up with interpretable
   names that don't clash.

As an example, suppose you have a two-step pipeline:

    transform(method) -> tokenize(method)

which can be instantiated as:

    [A] transform(trafilatura) -> tokenize(llama2)
    [B] transform(resiliparse) -> tokenize(llama2)
    [C] transform(trafilatura) -> tokenize(llama3)
    [D] transform(resiliparse) -> tokenize(llama3)

If you have already run a particular instantiation, running it again
should be a no-op (assume idempotence).  If you run [A], then running [C] should
reuse `transform(trafilatura)`.

## Versioning

But the big question is: when is a step `transform(trafilatura)` "new"?
In the extreme, you have to hash the code of `transform` and the precise
configuration passed into it, but this is too strict: Semantics-preserving
changes to the code or config (e.g., adding logging) should not trigger a rerun.

We want to compute a *version* for each step.  Here's what the user supplies:
1. a `name` (that characterizes the code and also is useful for interpretability).
2. which fields of a `config` should be included in the version (things like the
   "method", not default thresholds that don't change).

The version of a step is identified by the name, versioned fields, and the
versions of all the dependencies. This version is represented as a hash (e.g.,
8ce902).

## Output paths

Having established the version, the question is what the output path should be.
One extreme is to let the framework automatically specify all the paths, but
then the paths are opaque and you can't easily find where things are stored.

Solution: based on the name and version, the output path of a step is computed.
For example, if name is "documents/fineweb-resiliparse", then the full path
might be:

    gs://marin-us-central2/documents/fineweb-resiliparse-8c2f3a

## Final remarks

- If you prefer to manage the output paths yourself, you can not use `versioned`
  fields and specify everything you want in the name.  Note the version will
  still depend on upstream dependencies.

- The pipeline might get too big and unwieldy, in which case we can cut it up by
  specifying a hard-coded path as the input to a step.  Or perhaps we can have
  our cake and eat it to by putting in an "assert" statement to ensure the input
  path that's computed from upstream dependencies is what we expect.

- If we decide to rename fields, we can extend `versioned` to take a string of
  the old field name to preserve backward compatibility.
"""

import hashlib
import json
import logging
import os
import traceback
from collections.abc import Callable
from dataclasses import dataclass, fields, is_dataclass, replace
from typing import Any, Generic, TypeVar

import draccus
import ray
import ray.remote_function

from marin.execution.executor_step_status import (
    STATUS_FAILED,
    STATUS_RUNNING,
    STATUS_SUCCESS,
    STATUS_WAITING,
    append_status,
    get_current_status,
    get_status_path,
    read_events,
)

logger = logging.getLogger("ray")

ConfigT = TypeVar("ConfigT", covariant=True, bound=dataclass)

ExecutorFunction = Callable | ray.remote_function.RemoteFunction | None


@dataclass(frozen=True)
class ExecutorStep(Generic[ConfigT]):
    """
    An `ExecutorStep` represents a single step of a larger pipeline (e.g.,
    transforming HTML to text).  It is specified by:
     - a name (str), which is used to determine the `output_path`.
     - a function `fn` (Ray remote), and
     - a configuration `config` which gets passed into `fn`.

    When a step is run, we compute the following two things for each step:
    - `version`: represents all the upstream dependencies of the step
    - `output_path`: the path where the output of the step are stored, based on
    the name and a hash of the version.

    The `config` is a dataclass object that recursively might have special
    values of the following form:
    - `InputName(step, name)`: a dependency on another `step`, resolve to the step.output_path / name
    - `OutputName(name)`: resolves to the output_path / name
    - `VersionedValue(value)`: a value that should be part of the version
    The `config` is instantiated by replacing these special values with the
    actual paths during execution.
    """

    name: str
    fn: ExecutorFunction
    config: ConfigT

    override_output_path: str | None = None
    """Specifies the `output_path` that should be used.  Print warning if it
    doesn't match the automatically computed one."""

    def __hash__(self):
        """Hash based on the ID (every object is different)."""
        return hash(id(self))


@dataclass(frozen=True)
class InputName:
    """To be interpreted as a previous `step`'s output_path joined with `name`."""

    step: ExecutorStep
    name: str = ""


def output_path_of(step: ExecutorStep, name: str = ""):
    return InputName(step=step, name=name)


@dataclass(frozen=True)
class OutputName:
    """To be interpreted as part of this step's output_path joined with `name`."""

    name: str = ""


def this_output_path(name: str = ""):
    return OutputName(name=name)


@dataclass(frozen=True)
class VersionedValue:
    """Wraps a value, to signal that this value (part of a config) should be part of the version."""

    value: Any


def versioned(value: Any):
    return VersionedValue(value)


############################################################


def dependency_index_str(i: int) -> str:
    return f"DEP[{i}]"


def collect_dependencies_and_version(obj: Any, dependencies: list[ExecutorStep], version: dict[str, Any]):
    """Recurse through `obj` to find all the versioned values, and return them
    as a dict where the key is the sequence of fields identifying where the
    value resides in obj.  Example:

        get_version(Foo(a=versioned(1), b=Bar(c=versioned(2)))

           should return

        {"a": 1, "b.c": 2}

    Along the way, compute the list of dependencies.
    """

    def recurse(obj: Any, prefix: str):
        new_prefix = prefix + "." if prefix else ""
        if isinstance(obj, VersionedValue):
            # Just extract the value
            version[prefix] = obj.value
        elif isinstance(obj, InputName):
            # Put string i for the i-th dependency
            index = len(dependencies)
            dependencies.append(obj.step)
            version[prefix] = dependency_index_str(index) + ("/" + obj.name if obj.name else "")
        elif is_dataclass(obj):
            # Recurse through dataclasses
            for field in fields(obj):
                value = getattr(obj, field.name)
                recurse(value, new_prefix + field.name)
        elif isinstance(obj, list):
            # Recurse through lists
            for i, x in enumerate(obj):
                recurse(x, new_prefix + f"[{i}]")
        elif isinstance(obj, dict):
            # Recurse through dicts
            for i, x in obj.items():
<<<<<<< HEAD
                if isinstance(i, OutputName | InputName | VersionedValue):
                    # TODO: should we relax this?
                    raise ValueError(f"dict keys must be real values, not placeholder, but {new_prefix} has {i}")
=======
                if not isinstance(i, str):
                    raise ValueError(f"dict keys must be strs, but got {i} (type: {type(i)})")
>>>>>>> 6c9afa81
                recurse(x, new_prefix + i)

    recurse(obj, "")


def instantiate_config(config: dataclass, output_path: str, output_paths: dict[ExecutorStep, str]) -> dataclass:
    """
    Return a "real" config where all the special values (e.g., `InputName`,
    `OutputName`, and `VersionedValue`) have been replaced with
    the actual paths that they represent.
    `output_path`: represents the output path of the current step.
    `output_paths`: a dict from `ExecutorStep` to their output paths.
    """

    def recurse(obj: Any):
        if obj is None:
            return None
        if isinstance(obj, InputName):
            return os.path.join(output_paths[obj.step], obj.name)
        elif isinstance(obj, OutputName):
            return os.path.join(output_path, obj.name)
        elif isinstance(obj, VersionedValue):
            return obj.value
        elif is_dataclass(obj):
            # Recurse through dataclasses
            result = {}
            for field in fields(obj):
                value = getattr(obj, field.name)
                result[field.name] = recurse(value)
            return replace(obj, **result)
        elif isinstance(obj, list):
            # Recurse through lists
            return [recurse(x) for x in obj]
        elif isinstance(obj, dict):
            # Recurse through dicts
            return dict((i, recurse(x)) for i, x in obj.items())
        else:
            return obj

    return recurse(config)


class Executor:
    """ "
    Performs the execution of a pipeline of `ExecutorStep`s.
    1. Instantiate all the `output_path`s for each `ExecutorStep` based on `prefix`, names, and versions of everything.
    2. Run each `ExecutorStep` in a proper topological sort order.
    """

    def __init__(self, prefix: str):
        self.prefix = prefix
        self.dependencies: dict[ExecutorStep, list[ExecutorStep]] = {}
        self.versions: dict[ExecutorStep, dict[str, Any]] = {}
        self.output_paths: dict[ExecutorStep, str] = {}
        self.steps: list[ExecutorStep] = []
        self.refs: dict[ExecutorStep, ray.ObjectRef] = {}

    def run(self, steps: list[ExecutorStep], dry_run: bool = False):
        # Gather all the steps, compute versions and output paths for all of them.
        for step in steps:
            self.compute_version(step)

        # Run each step
        for step in self.steps:
            self.run_step(step, dry_run=dry_run)
        ray.get(list(self.refs.values()))

    def compute_version(self, step: ExecutorStep) -> dict[str, Any]:
        if step in self.versions:
            return self.versions[step]

        # Collect dependencies and the config version
        dependencies: list[ExecutorStep] = []
        config_version: dict[str, Any] = {}
        collect_dependencies_and_version(obj=step.config, dependencies=dependencies, version=config_version)

        # Recurse on dependencies
        for dep in dependencies:
            self.compute_version(dep)

        # The version specifies precisely all the information that uniquely
        # identifies this step.  Note that the fn name is not part of the
        # version.
        version = {
            "name": step.name,
            "config": config_version,
            "dependencies": [self.versions[dep] for dep in dependencies],
        }

        # Compute output path
        version_str = json.dumps(version, sort_keys=True)
        hashed_version = hashlib.md5(version_str.encode()).hexdigest()[:6]
        output_path = os.path.join(self.prefix, step.name + "-" + hashed_version)

        # Override output path if specified
        if step.override_output_path is not None:
            if output_path != step.override_output_path:
                logger.warning(f"Output path {output_path} doesn't match {step.override_output_path}, using the latter.")
                output_path = step.override_output_path

        # Record everything
        self.steps.append(step)
        self.dependencies[step] = dependencies
        self.versions[step] = version
        self.output_paths[step] = output_path

        return version

    def run_step(self, step: ExecutorStep, dry_run: bool):
        """
        Return a Ray object reference to the result of running the `step`.
        If `dry_run`, only print out what needs to be done.
        """
        config = instantiate_config(
            config=step.config,
            output_path=self.output_paths[step],
            output_paths=self.output_paths,
        )

        config_version = self.versions[step]["config"]
        output_path = self.output_paths[step]

        # Figure out the status of this step
        status_path = get_status_path(output_path)
        statuses = read_events(status_path)
        status = get_current_status(statuses)

        # Print information about this step
        logger.info(f"[{status}] {step.name}: {get_fn_name(step.fn)}")
        logger.info(f"  output_path = {output_path}")
        logger.info(f"  config = {json.dumps(config_version)}")
        for i, dep in enumerate(self.dependencies[step]):
            logger.info(f"  {dependency_index_str(i)} = {self.output_paths[dep]}")
        logger.info("")

        # Only start if there's no status
        should_run = not dry_run and status is None
        dependencies = [self.refs[dep] for dep in self.dependencies[step]]
        name = f"execute_after_dependencies({get_fn_name(step.fn, short=True)})::{step.name})"
        self.refs[step] = execute_after_dependencies.options(name=name).remote(
            step.fn, config, dependencies, output_path, should_run
        )


@ray.remote
def execute_after_dependencies(
    fn: ExecutorFunction, config: dataclass, dependencies: list[ray.ObjectRef], output_path: str, should_run: bool
):
    """
    Run a function `fn` with the given `config`, after all the `dependencies` have finished.
    Only do stuff if `should_run` is True.
    """
    status_path = get_status_path(output_path)

    # Ensure that dependencies are all run first
    if should_run:
        append_status(status_path, STATUS_WAITING)
    ray.get(dependencies)

    # Call fn(config)
    if should_run:
        append_status(status_path, STATUS_RUNNING)
    try:
        if isinstance(fn, ray.remote_function.RemoteFunction):
            if should_run:
                ray.get(fn.remote(config))
        elif isinstance(fn, Callable):
            if should_run:
                fn(config)
        else:
            raise ValueError(f"Expected a Callable or Ray function, but got {fn}")
    except Exception as e:
        # Failed due to some exception
        message = traceback.format_exc()
        if should_run:
            append_status(status_path, STATUS_FAILED, message=message)
        raise e

    # Success!
    if should_run:
        append_status(status_path, STATUS_SUCCESS)


def get_fn_name(fn: Callable | ray.remote_function.RemoteFunction, short: bool = False):
    """Just for debugging: get the name of the function."""
    if fn is None:
        return "None"
    if isinstance(fn, ray.remote_function.RemoteFunction):
        if short:
            return f"{fn._function.__name__}"
        else:
            return f"{fn._function.__module__}.{fn._function.__qualname__}"
    else:
        if short:
            return f"{fn.__name__}"
        else:
            return f"{fn.__module__}.{fn.__qualname__}"


############################################################


@dataclass(frozen=True)
class ExecutorMainConfig:
    prefix: str = "gs://marin-us-central2"
    dry_run: bool = False


@draccus.wrap()
def executor_main(config: ExecutorMainConfig, steps: list[ExecutorStep]):
    """Main entry point for experiments (to standardize)"""
    logging.basicConfig(level=logging.INFO, format="%(asctime)s - %(levelname)s - %(message)s")
    executor = Executor(prefix=config.prefix)
    executor.run(steps=steps, dry_run=config.dry_run)<|MERGE_RESOLUTION|>--- conflicted
+++ resolved
@@ -211,14 +211,8 @@
         elif isinstance(obj, dict):
             # Recurse through dicts
             for i, x in obj.items():
-<<<<<<< HEAD
-                if isinstance(i, OutputName | InputName | VersionedValue):
-                    # TODO: should we relax this?
-                    raise ValueError(f"dict keys must be real values, not placeholder, but {new_prefix} has {i}")
-=======
                 if not isinstance(i, str):
                     raise ValueError(f"dict keys must be strs, but got {i} (type: {type(i)})")
->>>>>>> 6c9afa81
                 recurse(x, new_prefix + i)
 
     recurse(obj, "")
