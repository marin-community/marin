"""
The `Executor` framework provides a way to specify a DAG of `ExecutorStep`s that
are executed in a topological order using Ray.  Beyond that:

1. The key distinguishing feature of the framework is allowing the user to
   flexibly control what steps are "new".

2. A secondary feature of the framework is that it creates sensible output paths
   for each step to free the user from having to come up with interpretable
   names that don't clash.

As an example, suppose you have a two-step pipeline:

    transform(method) -> tokenize(method)

which can be instantiated as:

    [A] transform(trafilatura) -> tokenize(llama2)
    [B] transform(resiliparse) -> tokenize(llama2)
    [C] transform(trafilatura) -> tokenize(llama3)
    [D] transform(resiliparse) -> tokenize(llama3)

If you have already run a particular instantiation, running it again
should be a no-op (assume idempotence).  If you run [A], then running [C] should
reuse `transform(trafilatura)`.

## Versioning

But the big question is: when is a step `transform(trafilatura)` "new"?
In the extreme, you have to hash the code of `transform` and the precise
configuration passed into it, but this is too strict: Semantics-preserving
changes to the code or config (e.g., adding logging) should not trigger a rerun.

We want to compute a *version* for each step.  Here's what the user supplies:
1. a `name` (that characterizes the code and also is useful for interpretability).
2. which fields of a `config` should be included in the version (things like the
   "method", not default thresholds that don't change).

The version of a step is identified by the name, versioned fields, and the
versions of all the dependencies. This version is represented as a hash (e.g.,
8ce902).

## Output paths

Having established the version, the question is what the output path should be.
One extreme is to let the framework automatically specify all the paths, but
then the paths are opaque and you can't easily find where things are stored.

Solution: based on the name and version, the output path of a step is computed.
For example, if name is "documents/fineweb-resiliparse", then the full path
might be:

    gs://marin-us-central2/documents/fineweb-resiliparse-8c2f3a

## Final remarks

- If you prefer to manage the output paths yourself, you can not use `versioned`
  fields and specify everything you want in the name.  Note the version will
  still depend on upstream dependencies and "pseudo-dependencies."

- The pipeline might get too big and unwieldy, in which case we can cut it up by
  specifying a hard-coded path as the input to a step.  Or perhaps we can have
  our cake and eat it to by putting in an "assert" statement to ensure the input
  path that's computed from upstream dependencies is what we expect.

- If we decide to rename fields, we can extend `versioned` to take a string of
  the old field name to preserve backward compatibility.

- "Pseudo-dependencies" are dependencies that do not block the execution of
  the step, but are still included in the version.  This is useful for depending
   on checkpoints of in-progress training runs, for example. When you run a step
  that has a pseudo-dependency, it will not wait for the pseudo-dependency to
  finish executing (or even check if it is executing or failed) before running.
"""

import dataclasses
import hashlib
import inspect
import json
import logging
import os
import re
import subprocess
import time
import traceback
import urllib.parse
from collections.abc import Callable
from dataclasses import asdict, dataclass, fields, is_dataclass, replace
from datetime import datetime
from functools import cached_property
from typing import Any, Generic, TypeVar
from urllib.parse import urlparse

import draccus
import fsspec
import levanter.utils.fsspec_utils as fsspec_utils
import ray
import ray.remote_function
from ray.runtime_env import RuntimeEnv
from ray.util import state  # noqa

from marin.execution.executor_step_status import (
    STATUS_CANCELLED,
    STATUS_DEP_FAILED,
    STATUS_FAILED,
    STATUS_RUNNING,
    STATUS_SUCCESS,
    STATUS_UNKNOWN,
    STATUS_WAITING,
    append_status,
    get_latest_status_from_gcs,
    get_status_path,
)
from marin.execution.status_actor import PreviousTaskFailedError, StatusActor
from marin.utilities.executor_utils import get_pip_dependencies
from marin.utilities.json_encoder import CustomJsonEncoder
from marin.utilities.ray_utils import is_local_ray_cluster, schedule_on_head_node_strategy

logger = logging.getLogger("ray")

ConfigT = TypeVar("ConfigT", covariant=True, bound=dataclass)
T_co = TypeVar("T_co", covariant=True)

ExecutorFunction = Callable | ray.remote_function.RemoteFunction | None


@dataclass(frozen=True)
class ExecutorStep(Generic[ConfigT]):
    """
    An `ExecutorStep` represents a single step of a larger pipeline (e.g.,
    transforming HTML to text).  It is specified by:
     - a name (str), which is used to determine the `output_path`.
     - a function `fn` (Ray remote), and
     - a configuration `config` which gets passed into `fn`.
     - a pip dependencies list (Optional[list[str]]) which are the pip dependencies required for the step.
     These can be keys of project.optional-dependencies in the project's pyproject.toml file or any other pip package.

    When a step is run, we compute the following two things for each step:
    - `version`: represents all the upstream dependencies of the step
    - `output_path`: the path where the output of the step are stored, based on
    the name and a hash of the version.

    The `config` is a dataclass object that recursively might have special
    values of the following form:
    - `InputName(step, name)`: a dependency on another `step`, resolve to the step.output_path / name
    - `OutputName(name)`: resolves to the output_path / name
    - `VersionedValue(value)`: a value that should be part of the version
    The `config` is instantiated by replacing these special values with the
    actual paths during execution.

    Note: `step: ExecutorStep` is interpreted as `InputName(step, None)`.
    """

    name: str
    fn: ExecutorFunction
    config: ConfigT
    description: str | None = None

    override_output_path: str | None = None
    """Specifies the `output_path` that should be used.  Print warning if it
    doesn't match the automatically computed one."""

    pip_dependency_groups: list[str] | None = None

    def cd(self, name: str) -> "InputName":
        """Refer to the `name` under `self`'s output_path."""
        return InputName(self, name=name)

    def __truediv__(self, other: str) -> "InputName":
        """Alias for `cd`. That looks more Pythonic."""
        return InputName(self, name=other)

    def __hash__(self):
        """Hash based on the ID (every object is different)."""
        return hash(id(self))

    def with_output_path(self, output_path: str) -> "ExecutorStep":
        """Return a copy of the step with the given output_path."""
        return replace(self, override_output_path=output_path)

    def as_input_name(self) -> "InputName":
        return InputName(step=self, name=None)


@dataclass(frozen=True)
class InputName:
    """To be interpreted as a previous `step`'s output_path joined with `name`."""

    step: ExecutorStep | None
    name: str | None
    block_on_step: bool = True
    """
    If False, the step that uses this InputName
    will not block (or attempt to execute) `step`. We use this for
    documenting dependencies in the config, but where that step might not have technically finished...

    For instance, we sometimes use training checkpoints before the training step has finished.

    These "pseudo-dependencies" still impact the hash of the step, but they don't block execution.
    """

    def cd(self, name: str) -> "InputName":
        return InputName(self.step, name=os.path.join(self.name, name) if self.name else name)

    def __truediv__(self, other: str) -> "InputName":
        """Alias for `cd` that looks more Pythonic."""
        return self.cd(other)

    @staticmethod
    def hardcoded(path: str) -> "InputName":
        """
        Sometimes we want to specify a path that is not part of the pipeline but is still relative to the prefix.
        Try to use this sparingly.
        """
        return InputName(None, name=path)

    def nonblocking(self) -> "InputName":
        """
        the step will not block on (or attempt to execute) the parent step.

         (Note that if another step depends on the parent step, it will still block on it.)
        """
        return dataclasses.replace(self, block_on_step=False)


def get_executor_step(run: ExecutorStep | InputName) -> ExecutorStep:
    """
    Helper function to extract the ExecutorStep from an InputName or ExecutorStep.

    Args:
        run (ExecutorStep | InputName): The input to extract the step from.

    Returns:
        ExecutorStep: The extracted step.
    """
    if isinstance(run, ExecutorStep):
        return run
    elif isinstance(run, InputName):
        step = run.step
        if step is None:
            raise ValueError(f"Hardcoded path {run.name} is not part of the pipeline")
        return step
    else:
        raise ValueError(f"Unexpected type {type(run)} for run: {run}")


def output_path_of(step: ExecutorStep, name: str | None = None) -> InputName:
    return InputName(step=step, name=name)


@dataclass(frozen=True)
class OutputName:
    """To be interpreted as part of this step's output_path joined with `name`."""

    name: str | None


def this_output_path(name: str | None = None):
    return OutputName(name=name)


# constant so we can use it in fields of dataclasses
THIS_OUTPUT_PATH = OutputName(None)


@dataclass(frozen=True)
class VersionedValue(Generic[T_co]):
    """Wraps a value, to signal that this value (part of a config) should be part of the version."""

    value: T_co


def versioned(value: T_co) -> VersionedValue[T_co]:
    if isinstance(value, VersionedValue):
        raise ValueError("Can't nest VersionedValue")
    elif isinstance(value, InputName):
        # TODO: We have also run into Versioned([InputName(...), ...])
        raise ValueError("Can't version an InputName")

    return VersionedValue(value)


def ensure_versioned(value: VersionedValue[T_co] | T_co) -> VersionedValue[T_co]:
    """
    Ensure that the value is wrapped in a VersionedValue. If it is already wrapped, return it as is.
    """
    return value if isinstance(value, VersionedValue) else VersionedValue(value)


def unwrap_versioned_value(value: VersionedValue[T_co] | T_co) -> T_co:
    """
    Unwrap the value if it is a VersionedValue, otherwise return the value as is.

    Sometimes we need to actually use a value that is wrapped in a VersionedValue before it is used in a config.
    """
    return value.value if isinstance(value, VersionedValue) else value


############################################################


@dataclass(frozen=True)
class ExecutorStepInfo:
    """
    Contains the information about an `ExecutorStep` that can be serialized into JSON.
    Note that this conversion is not reversible.
    """

    name: str
    """`step.name`."""

    fn_name: str
    """Rendered string of `step.fn`."""

    config: dataclass
    """`step.config`, but concretized (no more `InputName`, `OutputName`, or `VersionedValue`)."""

    description: str | None
    """`step.description`."""

    override_output_path: str | None
    """`step.override_output_path`."""

    version: dict[str, Any]
    """`executor.versions[step]`."""

    dependencies: list[str]
    """Fully realized output_paths of the dependencies."""

    output_path: str
    """`executor.output_paths[step]`."""


@dataclass(frozen=True)
class ExecutorInfo:
    """Contains information about an execution."""

    # Metadata related to the launch
    ray_job_id: str
    git_commit: str | None
    caller_path: str
    created_date: str
    user: str | None

    # Information taken from `Executor`
    prefix: str
    description: str | None
    steps: list[ExecutorStepInfo]


def _get_info_path(output_path: str) -> str:
    """Return the `path` of the info file associated with `output_path`."""
    return os.path.join(output_path, ".executor_info")


############################################################


def dependency_index_str(i: int) -> str:
    return f"DEP[{i}]"


@dataclass(frozen=True)
class _Dependencies:
    """
    Contains the dependencies of a step, the pseudo-dependencies, and the version of the dependencies.
    Internal use.
    """

    dependencies: list[ExecutorStep]
    """List of dependencies."""
    pseudo_dependencies: list[ExecutorStep]
    """List of pseudo-dependencies."""
    version: dict[str, Any]
    """Version of the dependencies."""


def collect_dependencies_and_version(obj: Any) -> _Dependencies:
    """Recurse through `obj` to find all the versioned values, and return them
    as a dict where the key is the sequence of fields identifying where the
    value resides in obj.  Example:

        get_version(Foo(a=versioned(1), b=Bar(c=versioned(2)))

           should return

        {"a": 1, "b.c": 2}

    Along the way, compute the list of dependencies.

    Returns:
        - dependencies: list of `ExecutorStep`s that are dependencies of the
          current step.
        - version: dict of versioned values, where the key is the sequence of
          fields identifying where the value resides in obj.
        - pseudo_dependencies: list of `ExecutorStep`s that are dependencies of the step but that we won't
            actually block on
    """
    pseudo_dependencies: list[ExecutorStep] = []
    dependencies: list[ExecutorStep] = []
    version: dict[str, Any] = {}

    def recurse(obj: Any, prefix: str):
        new_prefix = prefix + "." if prefix else ""

        if isinstance(obj, ExecutorStep):
            obj = output_path_of(obj, None)

        if isinstance(obj, VersionedValue):
            version[prefix] = obj.value
        elif isinstance(obj, InputName):
            # Put string i for the i-th dependency
            if obj.step is not None:
                index = len(dependencies) + len(pseudo_dependencies)
                if not obj.block_on_step:
                    pseudo_dependencies.append(obj.step)
                else:
                    dependencies.append(obj.step)
                version[prefix] = dependency_index_str(index) + ("/" + obj.name if obj.name else "")
            else:
                version[prefix] = obj.name
        elif is_dataclass(obj):
            # Recurse through dataclasses
            for field in fields(obj):
                value = getattr(obj, field.name)
                recurse(value, new_prefix + field.name)
        elif isinstance(obj, list):
            # Recurse through lists
            for i, x in enumerate(obj):
                recurse(x, new_prefix + f"[{i}]")
        elif isinstance(obj, dict):
            # Recurse through dicts
            for i, x in obj.items():
                if not isinstance(i, str):
                    raise ValueError(f"dict keys must be strs, but got {i} (type: {type(i)})")
                recurse(x, new_prefix + i)

    recurse(obj, "")

    return _Dependencies(dependencies, pseudo_dependencies, version)


def instantiate_config(
    config: dataclass, output_path: str, output_paths: dict[ExecutorStep, str], prefix: str
) -> dataclass:
    """
    Return a "real" config where all the special values (e.g., `InputName`,
    `OutputName`, and `VersionedValue`) have been replaced with
    the actual paths that they represent.
    `output_path`: represents the output path of the current step.
    `output_paths`: a dict from `ExecutorStep` to their output paths.
    """

    def join_path(output_path: str, name: str | None) -> str:
        return os.path.join(output_path, name) if name else output_path

    def recurse(obj: Any):
        if obj is None:
            return None

        if isinstance(obj, ExecutorStep):
            obj = output_path_of(obj)

        if isinstance(obj, InputName):
            if obj.step is None:
                return _make_prefix_absolute_path(prefix, obj.name)
            else:
                return join_path(output_paths[obj.step], obj.name)
        elif isinstance(obj, OutputName):
            return join_path(output_path, obj.name)
        elif isinstance(obj, VersionedValue):
            return obj.value
        elif is_dataclass(obj):
            # Recurse through dataclasses
            result = {}
            for field in fields(obj):
                value = getattr(obj, field.name)
                result[field.name] = recurse(value)
            return replace(obj, **result)
        elif isinstance(obj, list):
            # Recurse through lists
            return [recurse(x) for x in obj]
        elif isinstance(obj, dict):
            # Recurse through dicts
            return dict((i, recurse(x)) for i, x in obj.items())
        else:
            return obj

    return recurse(config)


class Executor:
    """
    Performs the execution of a pipeline of `ExecutorStep`s.
    1. Instantiate all the `output_path`s for each `ExecutorStep` based on `prefix`, names, and versions of everything.
    2. Run each `ExecutorStep` in a proper topological sort order.
    """

    def __init__(
        self,
        prefix: str,
        executor_info_base_path: str,
        description: str | None = None,
    ):
        self.prefix = prefix
        self.executor_info_base_path = executor_info_base_path
        self.description = description

        self.configs: dict[ExecutorStep, dataclass] = {}
        self.dependencies: dict[ExecutorStep, list[ExecutorStep]] = {}
        self.versions: dict[ExecutorStep, dict[str, Any]] = {}
        # pseudo-dependencies only impact version but don't block execution of descendants
        # this dict contains is True for steps that are only used as pseudo-dependencies
        self.is_pseudo_dep: dict[ExecutorStep, bool] = {}
        self.version_strs: dict[ExecutorStep, str] = {}
        self.version_str_to_step: dict[str, ExecutorStep] = {}
        self.output_paths: dict[ExecutorStep, str] = {}
        self.steps: list[ExecutorStep] = []
        self.refs: dict[ExecutorStep, ray.ObjectRef] = {}
        self.step_infos: list[ExecutorStepInfo] = []
        self.executor_info: ExecutorInfo | None = None
        if not is_local_ray_cluster():
            strategy = schedule_on_head_node_strategy()
        else:
            strategy = None
        self.status_actor: StatusActor = StatusActor.options(
            name="status_actor",
            get_if_exists=True,
            lifetime="detached",
            # This is to ensure that the status actor is only schduled on the headnode
            scheduling_strategy=strategy,
        ).remote()
        # TODO: Add a design docstring of how status_actor works

    def run(
        self,
        steps: list[ExecutorStep | InputName],
        *,
        dry_run: bool = False,
        run_only: list[str] | None = None,
        force_run_failed: bool = False,
    ):
        """
        Run the pipeline of `ExecutorStep`s.

        Args:
            steps: The steps to run.
            dry_run: If True, only print out what needs to be done.
            run_only: If not None, only run the steps in the list and their dependencies. Matches steps' names as regex
            force_run_failed: If True, run steps even if they have already been run (including if they failed)
        """

        # Gather all the steps, compute versions and output paths for all of them.
        logger.info(f"### Inspecting the {len(steps)} provided steps ###")
        for step in steps:
            if isinstance(step, InputName):  # Interpret InputName as the underlying step
                step = step.step
            if step is not None:
                self.compute_version(step, is_pseudo_dep=False)

        self.get_infos()
        logger.info(f"### Reading {len(self.steps)} statuses ###")

        if run_only is not None:
            steps_to_run = self._compute_transitive_deps(self.steps, run_only)
        else:
            steps_to_run = [step for step in self.steps if not self.is_pseudo_dep[step]]

        if steps_to_run != self.steps:
            logger.info(f"### Running {len(steps_to_run)} steps out of {len(self.steps)} ###")

        logger.info(f"### Launching {len(steps_to_run)} steps ###")

        self._run_steps(steps_to_run, dry_run=dry_run, force_run_failed=force_run_failed)

        logger.info("### Writing metadata ###")
        self.write_infos()

        logger.info("### Waiting for all steps to finish ###")
        ray.get(list(self.refs.values()))

    def _run_steps(
        self,
        steps_to_run: list[ExecutorStep],
        *,
        dry_run: bool,
        force_run_failed: bool,
    ) -> None:
        remaining_deps: dict[ExecutorStep, set[ExecutorStep]] = {
            step: set(dep for dep in self.dependencies[step] if dep in steps_to_run) for step in steps_to_run
        }
        dependents: dict[ExecutorStep, list[ExecutorStep]] = {step: [] for step in steps_to_run}
        for step, deps in remaining_deps.items():
            for dep in deps:
                dependents[dep].append(step)

        ready = [step for step, deps in remaining_deps.items() if not deps]
        running: dict[ExecutorStep, tuple[ray.ObjectRef, bool]] = {}

        while ready or running:
            while ready:
                step = ready.pop()
                ref, ran = self._launch_step(step, dry_run=dry_run, force_run_failed=force_run_failed)
                self.refs[step] = ref
                running[step] = (ref, ran)

            if not running:
                break

<<<<<<< HEAD
            done_refs, _ = ray.wait([ref for ref, _ in running.values()], num_returns=1)
=======
            done_refs = self._filter_unique_waitables(running)
>>>>>>> 16e8341a
            for ref in done_refs:
                finished_step = next(step for step, r in running.items() if r[0] == ref)
                status_path = get_status_path(self.output_paths[finished_step])
                ran = running[finished_step][1]
                try:
                    ray.get(ref)
                except Exception:
                    message = traceback.format_exc()
                    append_status(status_path, STATUS_FAILED, message=message)
                    raise
                else:
                    if ran:
                        append_status(status_path, STATUS_SUCCESS)

                running.pop(finished_step)
                for child in dependents.get(finished_step, []):
                    remaining_deps[child].remove(finished_step)
                    if not remaining_deps[child]:
                        ready.append(child)

<<<<<<< HEAD
=======
    def _filter_unique_waitables(self, running):
        # Ray now requires the waitables be unique, so we filter them out.
        unique_refs = set()
        out = []
        for ref, _ in running.values():
            if ref not in unique_refs:
                unique_refs.add(ref)
                out.append(ref)
        done_refs, _ = ray.wait(out, num_returns=1)
        return done_refs

>>>>>>> 16e8341a
    def _launch_step(self, step: ExecutorStep, *, dry_run: bool, force_run_failed: bool) -> tuple[ray.ObjectRef, bool]:
        config = self.configs[step]
        config_version = self.versions[step]["config"]
        output_path = self.output_paths[step]

        logger.info(f"{step.name}: {get_fn_name(step.fn)}")
        logger.info(f"  output_path = {output_path}")
        logger.info(f"  config = {json.dumps(config_version, cls=CustomJsonEncoder)}")
        for i, dep in enumerate(self.dependencies[step]):
            logger.info(f"  {dependency_index_str(i)} = {self.output_paths[dep]}")

        if step.pip_dependency_groups is not None:
            pip_dependencies = get_pip_dependencies(step.pip_dependency_groups)
        else:
            pip_dependencies = None

<<<<<<< HEAD
=======
        logger.info(f"  pip_dependencies = {pip_dependencies}")

>>>>>>> 16e8341a
        if not dry_run:
            step_name = f"{step.name}: {get_fn_name(step.fn)}"

            ray_task_id = ray.get_runtime_context().get_task_id()
            should_execute = should_run(output_path, step_name, self.status_actor, ray_task_id, force_run_failed)
            status_path = get_status_path(output_path)
            if not should_execute:
                append_status(
                    status_path,
                    STATUS_SUCCESS,
                    ray_task_id=ray_task_id,
                    message="Step was already successful",
                )
                return self._dry_run_result, False

            append_status(status_path, STATUS_RUNNING, ray_task_id=ray_task_id)

<<<<<<< HEAD
            if isinstance(step.fn, ray.remote_function.RemoteFunction):
                ref = step.fn.options(
                    name=f"{get_fn_name(step.fn, short=True)}:{step.name}",
                    runtime_env=RuntimeEnv(pip=pip_dependencies),
=======
            runtime_env = RuntimeEnv(pip=pip_dependencies)

            # uv doesn't reuse dependencies and ends up installing CUDA-enabled
            # torch, which is huge and causes OOMs, so disable it for now.
            # if os.system("which uv >/dev/null 2>&1") == 0:
            #     runtime_env["py_executable"] = "uv run --active"

            if isinstance(step.fn, ray.remote_function.RemoteFunction):
                ref = step.fn.options(
                    name=f"{get_fn_name(step.fn, short=True)}:{step.name}", runtime_env=runtime_env
>>>>>>> 16e8341a
                ).remote(config)
            else:
                remote_fn = ray.remote(step.fn)
                ref = remote_fn.options(
                    name=f"{get_fn_name(step.fn, short=True)}:{step.name}",
<<<<<<< HEAD
                    runtime_env=RuntimeEnv(pip=pip_dependencies),
=======
                    runtime_env=runtime_env,
>>>>>>> 16e8341a
                ).remote(config)

            return ref, True

        return self._dry_run_result, False

    def _compute_transitive_deps(self, steps: list[ExecutorStep], run_steps: list[str]) -> list[ExecutorStep]:
        """
        Compute the transitive dependencies of the steps that match the run_steps list.

        Returns steps in topological order.

        Args:
            steps: The list of all steps.
            run_steps: The list of step names to run. The names are matched as regex.
        """
        regexes = [re.compile(run_step) for run_step in run_steps]
        used_regexes: set[int] = set()

        def matches(step: ExecutorStep) -> bool:
            # track which regexes have been used
            for i, regex in enumerate(regexes):
                if regex.search(step.name):
                    used_regexes.add(i)
                    return True

            return False

        # Compute the transitive dependencies of the steps that match the run_steps list
        to_run: list[ExecutorStep] = []
        visited: set[ExecutorStep] = set()
        in_stack: set[ExecutorStep] = set()  # cycle detection

        def dfs(step: ExecutorStep):
            if step in in_stack:
                raise ValueError(f"Cycle detected in {step.name}")

            if step in visited:
                return

            visited.add(step)
            in_stack.add(step)

            info = self.step_infos[self.steps.index(step)]

            # only run if the step hasn't already been run
            if get_status(info.output_path, None, {}) not in [STATUS_SUCCESS]:
                for dep in self.dependencies[step]:
                    dfs(dep)
                to_run.append(step)
            else:
                logger.info(f"Skipping {step.name}'s dependencies as it has already been run")
            in_stack.remove(step)

        for step in steps:
            if matches(step):
                dfs(step)

        if used_regexes != set(range(len(regexes))):
            unused_regexes = [regexes[i].pattern for i in set(range(len(regexes))) - used_regexes]
            logger.warning(f"Regexes {unused_regexes} did not match any steps")

        return to_run

    def compute_version(self, step: ExecutorStep, is_pseudo_dep: bool):
        if step in self.versions:
            if not is_pseudo_dep and self.is_pseudo_dep[step]:
                logger.info(f"Step {step.name} was previously marked as skippable, but is not anymore.")
                self.is_pseudo_dep[step] = False

            return

        # Collect dependencies and the config version
        computed_deps = collect_dependencies_and_version(obj=step.config)
        # Recurse on dependencies
        for dep in computed_deps.dependencies:
            self.compute_version(dep, is_pseudo_dep=is_pseudo_dep)

        for dep in computed_deps.pseudo_dependencies:
            self.compute_version(dep, is_pseudo_dep=True)

        # The version specifies precisely all the information that uniquely
        # identifies this step.  Note that the fn name is not part of the
        # version.
        version = {
            "name": step.name,
            "config": computed_deps.version,
            "dependencies": [self.versions[dep] for dep in computed_deps.dependencies],
        }

        if computed_deps.pseudo_dependencies:
            # don't put this in the literal to avoid changing the hash for runs without pseudo-deps
            version["pseudo_dependencies"] = [self.versions[dep] for dep in computed_deps.pseudo_dependencies]

        # Compute output path
        version_str = json.dumps(version, sort_keys=True, cls=CustomJsonEncoder)
        hashed_version = hashlib.md5(version_str.encode()).hexdigest()[:6]
        output_path = os.path.join(self.prefix, step.name + "-" + hashed_version)

        # Override output path if specified
        override_path = step.override_output_path
        if override_path is not None:
            override_path = _make_prefix_absolute_path(self.prefix, override_path)

            if output_path != override_path:
                logger.warning(
                    f"Output path {output_path} doesn't match given "
                    f"override {step.override_output_path}, using the latter."
                )
                output_path = override_path

        # Record everything
        # Multiple `ExecutorStep`s can have the same version, so only keep one
        # of them.  Note that some `ExecutorStep`s might have depenedencies that
        # are not part of `self.steps`, but there will be some step with the
        # same version.
        if version_str not in self.version_str_to_step:
            self.steps.append(step)
            self.version_str_to_step[version_str] = step
        else:
            logger.warning(
                f"Multiple `ExecutorStep`s (named {step.name}) have the same version; try to instantiate only once."
            )

        self.configs[step] = instantiate_config(
            config=step.config,
            output_path=output_path,
            output_paths=self.output_paths,
            prefix=self.prefix,
        )
        self.dependencies[step] = list(map(self.canonicalize, computed_deps.dependencies))
        self.versions[step] = version
        self.version_strs[step] = version_str
        self.output_paths[step] = output_path
        self.is_pseudo_dep[step] = is_pseudo_dep

    def canonicalize(self, step: ExecutorStep) -> ExecutorStep:
        """Multiple instances of `ExecutorStep` might have the same version."""
        return self.version_str_to_step[self.version_strs[step]]

    def get_infos(self):
        """Calculates info files for each step and also entire execution"""
        # Compute info for each step
        for step in self.steps:
            self.step_infos.append(
                ExecutorStepInfo(
                    name=step.name,
                    fn_name=get_fn_name(step.fn),
                    config=self.configs[step],
                    description=step.description,
                    override_output_path=step.override_output_path,
                    version=self.versions[step],
                    dependencies=[self.output_paths[dep] for dep in self.dependencies[step]],
                    output_path=self.output_paths[step],
                )
            )

        # Compute info for the entire execution
        path = get_caller_path()
        self.executor_info = ExecutorInfo(
            git_commit=get_git_commit(),
            caller_path=path,
            created_date=datetime.now().isoformat(),
            user=get_user(),
            ray_job_id=ray.get_runtime_context().get_job_id(),
            prefix=self.prefix,
            description=self.description,
            steps=self.step_infos,
        )

    def get_experiment_url(self) -> str:
        """Return the URL where the experiment can be viewed."""
        # TODO: remove hardcoding
        if self.prefix.startswith("gs://"):
            host = "https://marin.community/data-browser"
        else:
            host = "http://localhost:5000"

        return host + "/experiment?path=" + urllib.parse.quote(self.executor_info_path)

    def write_infos(self):
        """Output JSON files (one for the entire execution, one for each step)."""

        # Set executor_info_path based on hash and caller path name (e.g., 72_baselines-8c2f3a.json)
        # import pdb; pdb.set_trace()
        executor_version_str = json.dumps(
            list(map(asdict_without_description, self.step_infos)), sort_keys=True, cls=CustomJsonEncoder
        )
        executor_version_hash = hashlib.md5(executor_version_str.encode()).hexdigest()[:6]
        name = os.path.basename(self.executor_info.caller_path).replace(".py", "")
        self.executor_info_path = os.path.join(
            self.executor_info_base_path,
            f"{name}-{executor_version_hash}.json",
        )

        # Print where to find the executor info (experiments JSON)
        logger.info(f"Writing executor info to {self.executor_info_path}")
        logger.info("To view the experiment page, go to:")
        logger.info("")
        logger.info(self.get_experiment_url())
        logger.info("")
        # Write out info for each step
        for step, info in zip(self.steps, self.step_infos, strict=True):
            info_path = _get_info_path(self.output_paths[step])
            fsspec_utils.mkdirs(os.path.dirname(info_path))
            with fsspec.open(info_path, "w") as f:
                print(json.dumps(asdict(info), indent=2, cls=CustomJsonEncoder), file=f)

        # Write out info for the entire execution
        fsspec_utils.mkdirs(os.path.dirname(self.executor_info_path))
        with fsspec.open(self.executor_info_path, "w") as f:
            print(json.dumps(asdict(self.executor_info), indent=2, cls=CustomJsonEncoder), file=f)

    # caching saves ~10% off some tests
    @cached_property
    def _dry_run_result(self):
        return ray.put(None)


def asdict_without_description(obj: dataclass) -> dict[str, Any]:
    """Return the `asdict` of an object, but remove the `description` field, because it doesn't affect the semantics."""
    d = asdict(obj)
    d.pop("description", None)
    return d


def _get_ray_status(current_owner_task_id: str | None) -> str | None:
    """Get the status of a Ray task."""

    current_owner_ray_status = None
    if current_owner_task_id is None:
        return current_owner_ray_status

    try:
        current_owner = ray.util.state.get_task(current_owner_task_id)
        if type(current_owner) is list:  # Due to retries in ray, task_state can be a list of states
            current_owner = current_owner[-1]
    except ray.util.state.exception.RayStateApiException:
        current_owner = None

    if current_owner is None:  # We need to retry. Ray still does not have the status of the task
        current_owner_ray_status = STATUS_UNKNOWN
    elif current_owner.state == "FINISHED":
        current_owner_ray_status = STATUS_SUCCESS
    elif current_owner.state == "FAILED":
        current_owner_ray_status = STATUS_FAILED
    else:  # We give status as Running to task that are even waiting for dependencies
        current_owner_ray_status = STATUS_RUNNING

    return current_owner_ray_status


def get_status(output_path: str, current_owner_task_id: str | None, states: dict) -> str | None:
    """Get the status of an output Path. This retruns the status of the output path
    there is no status anywhere (i.e. brand-new step) -> return None
    a task is currently running a step -> return WAITING
    no task is currently running it, but there is a status on disk -> return disk status
    """

    current_owner_ray_status = _get_ray_status(current_owner_task_id)

    num_unknown = states.get("num_unknown", 0)  # Number of times the status was unknown
    # We check how many times has times ray has returned status Unknown in a row. If it returns more than 20 times,
    # We assume ray has lost that task and we use GCP status instead.
    if current_owner_ray_status == STATUS_UNKNOWN:
        num_unknown += 1
        states["num_unknown"] = num_unknown
        if num_unknown > 20:
            current_owner_ray_status = None
            states["num_unknown"] = 0
    else:
        states["num_unknown"] = 0  # Reset the counter

    # Immediately return if the ray status is unknown or running, we don't need to check GCS
    if current_owner_ray_status in [STATUS_UNKNOWN, STATUS_RUNNING]:
        return current_owner_ray_status

    # If the ray status is terminal [Failed, Success], we check the status on GCS and trust it

    current_owner_gcs_status = get_latest_status_from_gcs(output_path)

    if current_owner_gcs_status in [STATUS_RUNNING, STATUS_WAITING]:
        logger.info(
            f"Status of {output_path = } is {current_owner_gcs_status} as per GCP. "
            "But as per Ray, the task has terminated, it's likely that this task was cancelled previously"
        )
        current_owner_gcs_status = STATUS_CANCELLED

    return current_owner_gcs_status


def should_run(
    output_path: str, step_name: str, status_actor: StatusActor, ray_task_id: str, force_run_failed: bool = False
):
    """Check if the step should run or not based on the status of the step."""
    """Logic for should run:
    1. Check which task is currently the owner of this step (current_owner_task_id).
    2. If ray_status(current_owner_task_id) is Running , we wait.
    3. if ray_status(current_owner_task_id) is Terminated (Failed, Successful), we trust the status on GCP
    4. A special case where ray_status(current_owner_task_id) is Terminated, but GCP status is Running, We return
    CANCELLED"""

    log_once = True
    get_status_states = {}  # States used by get_status, since get_status is stateless we keep them here
    while True:
        current_owner_task_id = ray.get(status_actor.get_task_id_with_lock.remote(output_path=output_path))

        # get_status also updates get_status_states via internal mutation
        status = get_status(output_path, current_owner_task_id, get_status_states)

        if log_once:
            logger.info(f"Status {step_name} : {status}.")
            log_once = False

        if status in [STATUS_RUNNING, STATUS_WAITING, STATUS_UNKNOWN]:
            time.sleep(5)
            continue

        # If the current owner is finished or is None, try to become the owner.
        # If we can't become the owner, then loop again
        if ray.get(status_actor.get_lock_by_replacing_task_id.remote(output_path, ray_task_id, current_owner_task_id)):
            break

    if status is None:
        return True
    elif status == STATUS_CANCELLED:
        logger.info(f"Step {step_name} was cancelled previously. Retrying.")
        return True
    elif status in [STATUS_FAILED, STATUS_DEP_FAILED]:
        if force_run_failed:
            logger.info(f"Force running {step_name}, previous status: {status}")
            return True
        else:
            raise PreviousTaskFailedError(f"Step {step_name} failed previously. Status: {status}")
    else:
        logger.info(f"Step {step_name} has already succeeded. Status: {status}")
        return False


def get_fn_name(fn: Callable | ray.remote_function.RemoteFunction, short: bool = False):
    """Just for debugging: get the name of the function."""
    if fn is None:
        return "None"
    if isinstance(fn, ray.remote_function.RemoteFunction):
        if short:
            return f"{fn._function.__name__}"
        else:
            return f"{fn._function.__module__}.{fn._function.__qualname__}"
    else:
        if short:
            return f"{fn.__name__}"
        else:
            return f"{fn.__module__}.{fn.__qualname__}"


def get_git_commit() -> str | None:
    """Return the git commit of the current branch (if it can be found)"""
    if os.path.exists(".git"):
        return os.popen("git rev-parse HEAD").read().strip()
    else:
        return None


def get_caller_path() -> str:
    """Return the path of the file that called this function."""
    return inspect.stack()[-1].filename


def get_user() -> str | None:
    return subprocess.check_output("whoami", shell=True).strip().decode("utf-8")


############################################################


@dataclass(frozen=True)
class ExecutorMainConfig:
    prefix: str | None = None
    """Attached to every output path that's constructed (e.g., the GCS bucket)."""

    executor_info_base_path: str | None = None
    """Where the executor info should be stored under a file determined by a hash."""

    dry_run: bool = False
    force_run_failed: bool = False  # Force run failed steps
    run_only: list[str] | None = None
    """Run these steps (matched by regex.search) and their dependencies only. If None, run all steps."""


@draccus.wrap()
def executor_main(config: ExecutorMainConfig, steps: list[ExecutorStep], description: str | None = None):
    """Main entry point for experiments (to standardize)"""
    logging.basicConfig(level=logging.INFO, format="%(asctime)s - %(levelname)s - %(message)s")

    time_in = time.time()
    ray.init(
        namespace="marin",
        ignore_reinit_error=True,
        resources={"head_node": 1} if is_local_ray_cluster() else None,
    )  # We need to init ray here to make sure we have the correct namespace for actors
    # (status_actor in particular)
    time_out = time.time()
    logger.info(f"Ray init took {time_out - time_in:.2f}s")
    time_in = time.time()

    prefix = config.prefix
    if prefix is None:
        # infer from the environment
        if "MARIN_PREFIX" in os.environ:
            prefix = os.environ["MARIN_PREFIX"]
        else:
            raise ValueError("Must specify a prefix or set the MARIN_PREFIX environment variable")
    elif "MARIN_PREFIX" in os.environ:
        if prefix != os.environ["MARIN_PREFIX"]:
            logger.warning(
                f"MARIN_PREFIX environment variable ({os.environ['MARIN_PREFIX']}) is different from the "
                f"specified prefix ({prefix})"
            )

    executor_info_base_path = config.executor_info_base_path
    if executor_info_base_path is None:
        # infer from prefix
        executor_info_base_path = os.path.join(prefix, "experiments")

    executor = Executor(
        prefix=prefix,
        executor_info_base_path=executor_info_base_path,
        description=description,
    )

    executor.run(steps=steps, dry_run=config.dry_run, run_only=config.run_only, force_run_failed=config.force_run_failed)
    time_out = time.time()
    logger.info(f"Executor run took {time_out - time_in:.2f}s")
    # print json path again so it's easy to copy
    logger.info(f"Executor info written to {executor.executor_info_path}")
    logger.info(f"View the experiment at {executor.get_experiment_url()}")


def _is_relative_path(url_or_path):
    # if it's a url, it's not a relative path
    parsed_url = urlparse(url_or_path)

    if parsed_url.scheme:
        return False

    # otherwise if it starts with a slash, it's not a relative path
    return not url_or_path.startswith("/")


def _make_prefix_absolute_path(prefix, override_path):
    if _is_relative_path(override_path):
        override_path = os.path.join(prefix, override_path)
    return override_path<|MERGE_RESOLUTION|>--- conflicted
+++ resolved
@@ -607,11 +607,7 @@
             if not running:
                 break
 
-<<<<<<< HEAD
-            done_refs, _ = ray.wait([ref for ref, _ in running.values()], num_returns=1)
-=======
             done_refs = self._filter_unique_waitables(running)
->>>>>>> 16e8341a
             for ref in done_refs:
                 finished_step = next(step for step, r in running.items() if r[0] == ref)
                 status_path = get_status_path(self.output_paths[finished_step])
@@ -632,8 +628,6 @@
                     if not remaining_deps[child]:
                         ready.append(child)
 
-<<<<<<< HEAD
-=======
     def _filter_unique_waitables(self, running):
         # Ray now requires the waitables be unique, so we filter them out.
         unique_refs = set()
@@ -645,7 +639,6 @@
         done_refs, _ = ray.wait(out, num_returns=1)
         return done_refs
 
->>>>>>> 16e8341a
     def _launch_step(self, step: ExecutorStep, *, dry_run: bool, force_run_failed: bool) -> tuple[ray.ObjectRef, bool]:
         config = self.configs[step]
         config_version = self.versions[step]["config"]
@@ -662,11 +655,6 @@
         else:
             pip_dependencies = None
 
-<<<<<<< HEAD
-=======
-        logger.info(f"  pip_dependencies = {pip_dependencies}")
-
->>>>>>> 16e8341a
         if not dry_run:
             step_name = f"{step.name}: {get_fn_name(step.fn)}"
 
@@ -684,12 +672,6 @@
 
             append_status(status_path, STATUS_RUNNING, ray_task_id=ray_task_id)
 
-<<<<<<< HEAD
-            if isinstance(step.fn, ray.remote_function.RemoteFunction):
-                ref = step.fn.options(
-                    name=f"{get_fn_name(step.fn, short=True)}:{step.name}",
-                    runtime_env=RuntimeEnv(pip=pip_dependencies),
-=======
             runtime_env = RuntimeEnv(pip=pip_dependencies)
 
             # uv doesn't reuse dependencies and ends up installing CUDA-enabled
@@ -700,17 +682,12 @@
             if isinstance(step.fn, ray.remote_function.RemoteFunction):
                 ref = step.fn.options(
                     name=f"{get_fn_name(step.fn, short=True)}:{step.name}", runtime_env=runtime_env
->>>>>>> 16e8341a
                 ).remote(config)
             else:
                 remote_fn = ray.remote(step.fn)
                 ref = remote_fn.options(
                     name=f"{get_fn_name(step.fn, short=True)}:{step.name}",
-<<<<<<< HEAD
-                    runtime_env=RuntimeEnv(pip=pip_dependencies),
-=======
                     runtime_env=runtime_env,
->>>>>>> 16e8341a
                 ).remote(config)
 
             return ref, True
