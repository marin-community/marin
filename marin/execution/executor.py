--- conflicted
+++ resolved
@@ -412,16 +412,6 @@
         logger.info(f"### Reading {len(self.steps)} statuses ###")
         self.read_statuses()
 
-<<<<<<< HEAD
-        logger.info(f"### Launching {len(self.steps)} steps ###")
-        for step in self.steps:
-            self.run_step(
-                step,
-                dry_run=dry_run,
-                force_run=force_run,
-                force_run_failed=force_run_failed,
-            )
-=======
         if run_only is not None:
             steps_to_run = self._compute_transitive_deps(self.steps, run_only)
         else:
@@ -433,7 +423,6 @@
         logger.info(f"### Launching {len(steps_to_run)} steps ###")
         for step in steps_to_run:
             self.run_step(step, dry_run=dry_run, force_run_failed=force_run_failed)
->>>>>>> 6ed843f4
 
         logger.info("### Writing metadata ###")
         self.write_infos()
@@ -630,30 +619,15 @@
         with ThreadPoolExecutor(max_workers=16) as executor:
             executor.map(get_status, self.steps)
 
-<<<<<<< HEAD
     def run_step(
         self,
         step: ExecutorStep,
         dry_run: bool,
-        force_run: list[str] | None,
         force_run_failed: bool,
     ):
         """
         Return a Ray object reference to the result of running the `step`.
         If `dry_run`, only print out what needs to be done.
-        If device is specified, check if it is available and (if so) run the step on that device.
-=======
-    def run_step(self, step: ExecutorStep, dry_run: bool, force_run_failed: bool):
-        """
-        Return a Ray object reference to the result of running the `step`.
-
-        If the step has already been run, returns the result of the previous run.
-
-        Args:
-            step: The step to run.
-            dry_run: If True, only print out what needs to be done.
-            force_run_failed: If True, run step even if is already ran (including if it failed)
->>>>>>> 6ed843f4
         """
 
         config = self.configs[step]
