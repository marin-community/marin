import logging
import os
import shutil
import traceback
from typing import ClassVar

from marin.evaluation.evaluation_config import EvalTaskConfig
from marin.evaluation.evaluators.evaluator import Dependency, ModelConfig
from marin.evaluation.evaluators.vllm_tpu_evaluator import VllmTpuEvaluator
from marin.evaluation.utils import is_remote_path, upload_to_gcs

logger = logging.getLogger(__name__)


# TODO: Multiple choice tasks currently don't work on TPUs: https://github.com/vllm-project/vllm/issues/8499
class LMEvaluationHarnessEvaluator(VllmTpuEvaluator):
    """
    Evaluator that runs lm-eval: https://github.com/EleutherAI/lm-evaluation-harness
    """

    CACHE_PATH: str = "/tmp/lm-eval"
    RESULTS_PATH: str = os.path.join(CACHE_PATH, "eleuther_results")

    _pip_packages: ClassVar[list[Dependency]] = [
        *VllmTpuEvaluator.DEFAULT_PIP_PACKAGES,
        "lm-eval",
<<<<<<< HEAD
        # NOTE(chris): We put lm-eval[ifeval] in the Dockerfile.vllm, so this dependency is not needed
=======
>>>>>>> 6bc08a62
    ]
    _env_vars: ClassVar[dict[str, str]] = {
        # Human eval tests code from the model which requires permission to run
        "HF_ALLOW_CODE_EVAL": "1",
    }

    def evaluate(
        self,
        model: ModelConfig,
        evals: list[EvalTaskConfig],
        output_path: str,
        max_eval_instances: int | None = None,
    ) -> None:
        """
        Runs EleutherAI's lm-eval harness on the specified model and set of  tasks.

        Args:
            model (ModelConfig): The model configuration of the model we want to evaluate
            evals (List[EvalTaskConfig]): The list of evaluations to run.
            output_path (str): The path to save the evaluation results.
            max_eval_instances (int | None): The maximum number of evaluation instances to run.
        """
        # From https://github.com/EleutherAI/lm-evaluation-harness?tab=readme-ov-file#model-apis-and-inference-servers
        # Run lm_eval with the model and the specified evals
        try:
            # Download the model from GCS or HuggingFace
            model_name_or_path: str = self.download_model(model)

            pretrained_args: str = f"pretrained={model_name_or_path}"
            if model.engine_kwargs:
                for key, value in model.engine_kwargs.items():
                    pretrained_args += f",{key}={value}"

            from lm_eval.evaluator import simple_evaluate
            from lm_eval.loggers import EvaluationTracker, WandbLogger
            from lm_eval.utils import simple_parse_args_string

            for eval_task in evals:

                result_filepath = os.path.join(self.RESULTS_PATH, f"{eval_task.name}_{eval_task.num_fewshot}shot")

                # Create the output directory
                output_dir = os.path.dirname(result_filepath)
                os.makedirs(output_dir, exist_ok=True)

                evaluation_tracker_args = simple_parse_args_string(f",output_path={result_filepath}")
                evaluation_tracker = EvaluationTracker(**evaluation_tracker_args)

                wandb_args_dict = simple_parse_args_string(f"project=marin,job_type=eval,name={model.name}")
                wandb_config_args_dict = simple_parse_args_string("")
                wandb_logger = WandbLogger(**wandb_args_dict, **wandb_config_args_dict)

                results = simple_evaluate(
                    model="vllm",
                    tasks=[eval_task.name],
                    num_fewshot=eval_task.num_fewshot,
                    model_args=pretrained_args,
                    apply_chat_template=model.apply_chat_template,
                    batch_size="auto",
                    confirm_run_unsafe_code=True,
                    limit=max_eval_instances if max_eval_instances is not None else None,
                    evaluation_tracker=evaluation_tracker,
                    log_samples=True,
                )
                if results is not None:
                    samples = results.pop("samples")
                    evaluation_tracker.save_results_aggregated(results=results, samples=samples)

                    try:
                        wandb_logger.post_init(results)
                        wandb_logger.log_eval_result()
                        wandb_logger.log_eval_samples(samples)
                        wandb_logger.run.finish()
                    except Exception as e:
                        print(f"Logging to Weights and Biases failed due to {e}")

                    for task_name in results["configs"].keys():
                        evaluation_tracker.save_results_samples(task_name=task_name, samples=samples[task_name])

                assert os.path.exists(result_filepath), f"Results file {result_filepath} does not exist."

        except Exception as e:
            traceback.print_exc()
            raise RuntimeError("lm-eval failed. Please check the logs for more information.") from e

        finally:

            # this is in the finally block so even in the case of exceptions we will
            # write what has been saved
            if is_remote_path(output_path):
                try:
                    logger.info("Uploading eval results to GCS...")
                    upload_to_gcs(self.RESULTS_PATH, output_path)
                    logger.info("Upload completed successfully.")
                except Exception as upload_error:
                    logger.info(f"Failed to upload results to GCS: {upload_error}")

            self.cleanup(model)
            if os.path.exists(self.RESULTS_PATH):
                shutil.rmtree(self.RESULTS_PATH)<|MERGE_RESOLUTION|>--- conflicted
+++ resolved
@@ -24,10 +24,6 @@
     _pip_packages: ClassVar[list[Dependency]] = [
         *VllmTpuEvaluator.DEFAULT_PIP_PACKAGES,
         "lm-eval",
-<<<<<<< HEAD
-        # NOTE(chris): We put lm-eval[ifeval] in the Dockerfile.vllm, so this dependency is not needed
-=======
->>>>>>> 6bc08a62
     ]
     _env_vars: ClassVar[dict[str, str]] = {
         # Human eval tests code from the model which requires permission to run
