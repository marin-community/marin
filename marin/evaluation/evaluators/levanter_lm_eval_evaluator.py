import json
import logging
import os
import shutil
from typing import ClassVar

import fsspec
import jmp
import levanter.eval_harness as eval_harness
from levanter.distributed import RayConfig
from levanter.models.llama import LlamaConfig
from levanter.trainer import TrainerConfig

from experiments.evals.task_configs import convert_to_levanter_task_config
from marin.evaluation.evaluation_config import EvalTaskConfig
from marin.evaluation.evaluators.evaluator import Dependency, ModelConfig
from marin.evaluation.evaluators.levanter_tpu_evaluator import LevanterTpuEvaluator

logger = logging.getLogger(__name__)


class LevanterLmEvalEvaluator(LevanterTpuEvaluator):
    """For `Evaluator`s that runs inference with Levanter's Lm Eval Harness on TPUs."""

    _pip_packages: ClassVar[list[Dependency]] = [
        *LevanterTpuEvaluator.DEFAULT_PIP_PACKAGES,
    ]

    def evaluate(
        self,
        model: ModelConfig,
        evals: list[EvalTaskConfig],
        output_path: str,
        max_eval_instances: int | None = None,
    ) -> None:
        """
        Runs Levanter's lm-eval harness on the specified model and set of tasks.

        Args:
            model (ModelConfig): The model configuration of the model we want to evaluate
            evals (List[EvalTaskConfig]): The list of evaluations to run.
            output_path (str): The path to save the evaluation results.
            max_eval_instances (int | None): The maximum number of evaluation instances to run.
        """
        # Eval Harness code: https://github.com/stanford-crfm/levanter/blob/main/src/levanter/eval_harness.py
        # Run the harness with the model and the specified evals

        try:

            # Download the model from GCS or HuggingFace
            model_name_or_path: str = self.download_model(model)

            logger.info(f"Running eval harness on model: {model_name_or_path}")

            # NOTE(chris): Before, the batch size was 16, but this is too large for the 8B model.
            # In the future, we should make this user-configurable.
            trainer_config = TrainerConfig(
                mp=jmp.get_policy("p=f32,c=bfloat16"),
<<<<<<< HEAD
                # NOTE(chris): Previously set to 16, but this will cause OOM
                # This should actually be a user-defined argument so that they can tune based
                # on the model size
=======
>>>>>>> 86001bc8
                per_device_eval_parallelism=8,
                ray=RayConfig(auto_start_cluster=False),
            )

            model_config = LlamaConfig()

            # convert to the config that Levanter's eval_harness expects
            tasks = convert_to_levanter_task_config(evals)

            model_path = os.path.join(LevanterTpuEvaluator.CACHE_PATH, model.path)

            eval_config = eval_harness.EvalHarnessMainConfig(
                eval_harness=eval_harness.LmEvalHarnessConfig(
                    task_spec=tasks,
                    max_examples=max_eval_instances,
                    log_samples=False,
                    max_eval_length=4096,
                ),
                tokenizer=model_path,  # levanter picks up the tokenizer from the model path
                checkpoint_path=model_path,
                checkpoint_is_hf=True,
                trainer=trainer_config,
                model=model_config,
            )

            results = eval_harness.run_eval_harness_main(eval_config)

            try:
                # add a results.json to output path
                output_path = os.path.join(output_path, "results.json")

                logger.info(f"Uploading results to GCS: {output_path}")

                # write output JSON directly to output_path on GCS
                fs = fsspec.filesystem("gcs")
                with fs.open(output_path, "w") as f:
                    json.dump(results, f, indent=2)

                logger.info("Upload completed successfully.")

            except Exception as upload_error:
                logger.info(f"Failed to upload results to GCS: {upload_error}")

        except Exception as e:

            logger.error(f"Error running eval harness: {e}")
            raise e

        finally:
            # Clean up resources
            self.cleanup(model)

            if os.path.exists(LevanterTpuEvaluator.CACHE_PATH):
                shutil.rmtree(LevanterTpuEvaluator.CACHE_PATH)<|MERGE_RESOLUTION|>--- conflicted
+++ resolved
@@ -56,12 +56,6 @@
             # In the future, we should make this user-configurable.
             trainer_config = TrainerConfig(
                 mp=jmp.get_policy("p=f32,c=bfloat16"),
-<<<<<<< HEAD
-                # NOTE(chris): Previously set to 16, but this will cause OOM
-                # This should actually be a user-defined argument so that they can tune based
-                # on the model size
-=======
->>>>>>> 86001bc8
                 per_device_eval_parallelism=8,
                 ray=RayConfig(auto_start_cluster=False),
             )
