--- conflicted
+++ resolved
@@ -147,9 +147,6 @@
         config (EvalLmConfig): The configuration for visualizing log probabilities.
     """
     # _separate_process_fn(eval_lm_main, (config,), {})
-<<<<<<< HEAD
-=======
-
     try:
         if config.hf_checkpoint and is_remote_path(config.hf_checkpoint):
             local_path = os.path.join("/dev/shm/levanter-lm-eval", ckpt_path_to_step_name(config.hf_checkpoint))
@@ -164,7 +161,6 @@
         if config.hf_checkpoint and os.path.exists(config.hf_checkpoint):
             shutil.rmtree(config.hf_checkpoint, ignore_errors=True)
             print(f"Deleted local checkpoint at {config.checkpoint_path}.")
->>>>>>> c612efaf
 
     try:
         if config.hf_checkpoint and is_remote_path(config.hf_checkpoint):
@@ -181,21 +177,6 @@
             shutil.rmtree(config.hf_checkpoint, ignore_errors=True)
             print(f"Deleted local checkpoint at {config.checkpoint_path}.")
 
-    try:
-        if config.hf_checkpoint and is_remote_path(config.hf_checkpoint):
-            local_path = os.path.join("/dev/shm/levanter-lm-eval", ckpt_path_to_step_name(config.hf_checkpoint))
-            download_from_gcs(
-                gcs_path=config.hf_checkpoint,
-                destination_path=local_path,
-            )
-            config.hf_checkpoint = local_path
-            print(f"Downloaded model checkpoint to {local_path}: {os.listdir(local_path)}")
-        eval_lm_main(config)
-    finally:
-        if config.hf_checkpoint and os.path.exists(config.hf_checkpoint):
-            shutil.rmtree(config.hf_checkpoint, ignore_errors=True)
-            print(f"Deleted local checkpoint at {config.checkpoint_path}.")
-
 @ray.remote(memory=64 * 1024 * 1024 * 1024, resources={"TPU": 4, "TPU-v4-8-head": 1}, max_calls=1)
 # @ray.remote(memory=64 * 1024 * 1024 * 1024, resources={"TPU-v4-128-head": 1}, max_calls=1)
 # @ray.remote(memory=64 * 1024 * 1024 * 1024, resources={"TPU": 1, "TPU-v4-128-head": 1}, runtime_env={"env_vars": {"PJRT_DEVICE": "TPU"}}, max_calls=1)
