"""
Default functions, configurations and utilities for Marin speedruns to use.

NOTE: If you are submitting a speedrun, you shouldn't modify this code (unless there is a very strong reason to do so).
You should just call default_speedrun() to run a speedrun; examples can be found in marin/experiments/speedrun/.
"""

import dataclasses
import datetime
import json
import logging
from collections.abc import Sequence
from dataclasses import dataclass

import fsspec
import wandb
from levanter.data.text import LMMixtureDatasetConfig
from levanter.models.lm_model import LmConfig
from levanter.utils.flop_utils import DEVICE_AVAILABLE_FLOPS

from experiments.defaults import default_train
from experiments.exp72_baselines import fineweb_edu_tokenized
from experiments.llama import compute_num_parameters, llama3_tokenizer_vocab_size
from experiments.simple_train_config import SimpleTrainConfig
from marin.execution.executor import ExecutorStep, InputName, output_path_of
from marin.resources import ResourceConfig, TpuPodConfig, GpuConfig
from marin.training.training import TrainLmOnPodConfig
from marin.utilities.wandb_utils import WANDB_ENTITY, WANDB_PROJECT

logger = logging.getLogger("ray")


<<<<<<< HEAD
### Configuration classes ###


@dataclass
class HardwareConfig:
    device_type: str  # a string describing the device e.g. "v4-128", or "h100"
    num_devices: int
    device_flops: float  # Peak FLOPs/s per device

=======
>>>>>>> 7fc968ee
@dataclass
class SpeedrunConfig:

    author: str # name of the author/individual submitting the speedrun
    affiliation: str # affiliation/institution of the contributor
    description: str # brief (~1 sentence) description of the speedrun

    model_config: LmConfig
    train_config: SimpleTrainConfig | TrainLmOnPodConfig

    # by default, this is fineweb_edu_tokenized
    tokenized_dataset: InputName | LMMixtureDatasetConfig = fineweb_edu_tokenized


    @property
    def vocab_size(self) -> int:
        # TODO (Nikil): this doesn't interact well with different types (InputName, LMMixtureDatasetConfig, ExecutorStep)
        # Need to change this to automatically figure out vocab size
        # return load_tokenizer(unwrap_versioned_value(self.tokenized_dataset.tokenizer)).vocab_size
        return llama3_tokenizer_vocab_size

    def estimate_model_flops(self) -> float:
        # TODO (Nikil): make this a helper and handle edge-cases
        if isinstance(self.train_config.train_batch_size, list) and len(self.train_config.train_batch_size) > 0:
            from levanter.schedule import BatchSchedule

            batch_schedule = BatchSchedule(self.train_config.train_batch_size)
            total_tokens = (
                batch_schedule.global_data_offset_by_step(self.train_config.num_train_steps) * self.model_config.seq_len
            )
        else:
            # integer batch size
            total_tokens = (
                self.train_config.train_batch_size * self.model_config.seq_len * self.train_config.num_train_steps
            )

<<<<<<< HEAD
        # Get MoE parameters if available, otherwise use defaults for dense models
        num_experts = getattr(self.model_config, 'n_routed_experts', 1)
        num_shared_experts = getattr(self.model_config, 'n_shared_experts', 0)
        num_experts_per_tok = getattr(self.model_config, 'num_experts_per_tok', 1)

        flops_per_token = lm_flops_per_token(
            self.model_config.hidden_dim,
            self.model_config.intermediate_dim,
            self.model_config.num_layers,
            self.model_config.num_kv_heads,
            self.model_config.num_heads,
            self.model_config.seq_len,
            self.vocab_size,
            glu=True,
            num_experts=num_experts,
            num_shared_experts=num_shared_experts,
            num_experts_per_tok=num_experts_per_tok
        )  # only fwd flops

        flops_per_token *= 3  # fwd + bwd

        estimated_model_flops = flops_per_token * total_tokens
=======
        return 6.0 * N * total_tokens

    def estimate_flops_before_speedrun(self) -> tuple[bool, str]:
        # estimate model FLOPs as 6*N*D, and calculate estimated compute using this and (a reasonable estimate of) MFU
        estimated_model_flops = self.estimate_flops_via_6nd()
>>>>>>> 7fc968ee

        logger.info(
            f"""The rough estimated compute (calculated as 6*N*D / (Estimate of MFU))
            for your run is around {estimated_model_flops/0.5:.2e} FLOPs assuming an MFU of 0.5.
            This is calculated based on plausible MFU values and can be used as a rough estimate to
            guide your config/training setup."""
        )

        return estimated_model_flops

    @property
    def device_flops(self) -> float:
        """Get the peak FLOPs/s for the device type."""
        return self.train_config.resources.device_flops()

    @property
    def num_devices(self) -> int:
        """Get the number of devices."""
        return self.train_config.resources.total_device_count()


@dataclass
class SpeedrunResultsConfig:
    wandb_run_id: str
    wandb_entity: str
    wandb_project: str
    speedrun_config: SpeedrunConfig
    output_path: str


### Utils and analysis functions ###


def get_step_times_from_wandb(run_id: str, entity: str = WANDB_ENTITY, project: str = WANDB_PROJECT) -> list[float]:
    try:
        run = wandb.Api().run(f"{entity}/{project}/{run_id}")
        return run.history(keys=["throughput/duration"])["throughput/duration"].tolist()
    except Exception as e:
        logger.error(f"Failed to fetch step times: {e}")
        return []


def speedrun_results(config: SpeedrunResultsConfig):
    """Compute and store metrics and stats for the speedrun."""

    # get the last part of the path (i.e. last part of gs://.../checkpoints/speedrun/<wandb_run_id>)
    wandb_run_id = config.wandb_run_id.split("/")[-1]

    step_times = get_step_times_from_wandb(run_id=wandb_run_id, entity=config.wandb_entity, project=config.wandb_project)
    if not step_times:
        logger.error("No step times available; analysis aborted.")
        return

    model_flops = config.speedrun_config.estimate_model_flops()
    num_params = compute_num_parameters(config.speedrun_config.model_config, config.speedrun_config.vocab_size)
    total_tokens = (
        config.speedrun_config.train_config.train_batch_size
        * config.speedrun_config.model_config.seq_len
        * config.speedrun_config.train_config.num_train_steps
    )
    total_time = sum(step_times)
    total_training_flops = (
        total_time
        * config.speedrun_config.num_devices
        * config.speedrun_config.device_flops
    )

    # get wandb run and metrics
    run = wandb.Api().run(f"{config.wandb_entity}/{config.wandb_project}/{wandb_run_id}")
    wandb_metrics = {
        "eval/paloma/c4_en/bpb": run.summary.get("eval/paloma/c4_en/bpb", None),
    }

    # Get timestamps in UTC
    start_time = datetime.datetime.fromisoformat(run.createdAt.replace("Z", "+00:00"))  # Convert ISO string to datetime
    runtime_seconds = run.summary["_runtime"]
    end_time = start_time + datetime.timedelta(seconds=runtime_seconds)

    full_wandb_url = f"https://wandb.ai/{config.wandb_entity}/{config.wandb_project}/runs/{wandb_run_id}"

    run_info = {
        "speedrun_config": {
            "author": config.speedrun_config.author or "marin-community",
            "affiliation": config.speedrun_config.affiliation,
            "description": config.speedrun_config.description,
            "num_parameters": num_params,
            "total_tokens": total_tokens,
            "model_config": dataclasses.asdict(config.speedrun_config.model_config),
            "train_config": dataclasses.asdict(config.speedrun_config.train_config),
            "tokenized_dataset": str(config.speedrun_config.tokenized_dataset),
<<<<<<< HEAD
            "hardware_config": dataclasses.asdict(config.speedrun_config.hardware_config),
        },
        "speedrun_results": {
=======
            "resources": dataclasses.asdict(config.speedrun_config.train_config.resources),
>>>>>>> 7fc968ee
            "run_completion_timestamp": end_time.strftime("%Y-%m-%d %H:%M:%S UTC"),
            "wandb_run_link": full_wandb_url,
            "model_flops": model_flops,
            "training_time_in_minutes": total_time,
            "total_training_flops": total_training_flops,
            "eval/paloma/c4_en/bpb": (
                float(wandb_metrics.get("eval/paloma/c4_en/bpb"))
                if wandb_metrics.get("eval/paloma/c4_en/bpb") is not None
                else None
            ),
        },
    }

    logger.info(f"Speedrun stats: {run_info}")

    output_data = {"runs": [run_info]}
    with fsspec.open(config.output_path, "w") as f:
        json.dump(output_data, f, indent=2, sort_keys=True)
    logger.info(f"Speedrun stats written to {config.output_path}")


### Default speedrun function ###


def default_speedrun(
    name: str,
    config: SpeedrunConfig,
    tags: list[str] | None = None,
    override_output_path: str | None = None,
) -> Sequence[ExecutorStep]:
    """
    Speedrun is a mechanism for submitting a PoC run for a new model/optimizer configuration. It consists of both a
    training step and a step that computes and stores metrics/metadata for the speedrun. See `experiments/speedrun/`
    for examples.

    Args:
        name: name of the training run. Will form the basis of the output path for the executor step.
        config: SpeedrunConfig containing model, training, and dataset configuration
        tags: Optional additional tags for tracking

    Returns:
        training step configured for the speedrun, and a step that computes and stores metrics/metadata
        for the speedrun.

    Raises:
        ValueError: If the configuration is invalid
    """

    logger.info(f"Running speedrun {name} with config {config}")
    logger.info(f"Estimated FLOPs: {config.estimate_flops_before_speedrun()}")

    run_tags = ["speedrun"] + (tags or [])

    train_config = dataclasses.replace(config.train_config, data_seed=42)
    train_step = default_train(
        name=f"speedrun/{name}",
        tokenized=config.tokenized_dataset,
        model_config=config.model_config,
        train_config=train_config,
        tags=run_tags,
        eval_harness_tasks=None,
        override_output_path=override_output_path,
    )

    # Extract wandb info from train step
    wandb_run_id = None  # None by default

    if (
        train_step.config
        and train_step.config.train_config
        and train_step.config.train_config.trainer
        and train_step.config.train_config.trainer.tracker
    ):

        wandb_entity = train_step.config.train_config.trainer.tracker.entity or WANDB_ENTITY
        wandb_project = train_step.config.train_config.trainer.tracker.project or WANDB_PROJECT

        # (Nikil) this is a hack (the ExecutorStep isn't populated when using an override path, so can't get configs when
        # we do an override or if it is None for some reason, but after some investigation found that in those cases we
        # can fall back to the fact that we set the wandb run ID as the last part of the path anyway, so can use that)
        if override_output_path:
            wandb_run_id = override_output_path.split("/")[-1]
        else:
            wandb_run_id = train_step  # gets converted to output path when passing it into the results step

    assert wandb_run_id is not None, "Could not extract wandb run ID from train step"

    results_step = ExecutorStep(
        name=f"speedrun/{name}-speedrun_results",
        description=f"compute and store metrics and stats for the speedrun {name}.",
        fn=speedrun_results,
        config=SpeedrunResultsConfig(
            wandb_run_id=wandb_run_id,
            wandb_entity=wandb_entity,
            wandb_project=wandb_project,
            speedrun_config=config,
            output_path=output_path_of(train_step, "speedrun_results.json"),
        ),
    )

    return [train_step, results_step]<|MERGE_RESOLUTION|>--- conflicted
+++ resolved
@@ -30,18 +30,6 @@
 logger = logging.getLogger("ray")
 
 
-<<<<<<< HEAD
-### Configuration classes ###
-
-
-@dataclass
-class HardwareConfig:
-    device_type: str  # a string describing the device e.g. "v4-128", or "h100"
-    num_devices: int
-    device_flops: float  # Peak FLOPs/s per device
-
-=======
->>>>>>> 7fc968ee
 @dataclass
 class SpeedrunConfig:
 
@@ -78,7 +66,6 @@
                 self.train_config.train_batch_size * self.model_config.seq_len * self.train_config.num_train_steps
             )
 
-<<<<<<< HEAD
         # Get MoE parameters if available, otherwise use defaults for dense models
         num_experts = getattr(self.model_config, 'n_routed_experts', 1)
         num_shared_experts = getattr(self.model_config, 'n_shared_experts', 0)
@@ -101,13 +88,6 @@
         flops_per_token *= 3  # fwd + bwd
 
         estimated_model_flops = flops_per_token * total_tokens
-=======
-        return 6.0 * N * total_tokens
-
-    def estimate_flops_before_speedrun(self) -> tuple[bool, str]:
-        # estimate model FLOPs as 6*N*D, and calculate estimated compute using this and (a reasonable estimate of) MFU
-        estimated_model_flops = self.estimate_flops_via_6nd()
->>>>>>> 7fc968ee
 
         logger.info(
             f"""The rough estimated compute (calculated as 6*N*D / (Estimate of MFU))
@@ -198,13 +178,7 @@
             "model_config": dataclasses.asdict(config.speedrun_config.model_config),
             "train_config": dataclasses.asdict(config.speedrun_config.train_config),
             "tokenized_dataset": str(config.speedrun_config.tokenized_dataset),
-<<<<<<< HEAD
-            "hardware_config": dataclasses.asdict(config.speedrun_config.hardware_config),
-        },
-        "speedrun_results": {
-=======
             "resources": dataclasses.asdict(config.speedrun_config.train_config.resources),
->>>>>>> 7fc968ee
             "run_completion_timestamp": end_time.strftime("%Y-%m-%d %H:%M:%S UTC"),
             "wandb_run_link": full_wandb_url,
             "model_flops": model_flops,
