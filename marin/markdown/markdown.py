import logging
import os
import re
from textwrap import fill

import markdownify
import six
from bs4 import BeautifulSoup, Comment, Doctype, NavigableString
from markdownify import MarkdownConverter
import lxml.etree as ET

from regex import regex

import html2text

logger = logging.getLogger(__name__)

# TODOs:
# - [x] add more tests of core functionality (tables, lists, etc)
# - [x] add code block lang id
# - [x] add latex math support

def to_markdown(html):
    if isinstance(html, str):
        html = BeautifulSoup(html, "html.parser")
    text = MyMarkdownConverter().convert_soup(html)
    # cleanup: replace nbsp as space
    # this isn't quite right if we preserve html in places, but we currently are not doing that
    text = text.replace("\xa0", " ")
    return text


_global_html2text = html2text.HTML2Text()

_global_html2text.ignore_links = False
_global_html2text.body_width = 0
# TODO: html2text uses [code]...[/code] for code blocks. would prefer github markdown style
# Could also use some kind of PL lang-id to highlight code blocks, but probably not super necessary
_global_html2text.mark_code = True  # Optionally convert code blocks to markdown
_global_html2text.include_sup_sub = True  # Optionally include <sup> and <sub> tags
_global_html2text.pad_tables = False

whitespace_re = re.compile(r'[\t ]+')
spaces_re = re.compile(r'^[ ]+$')

def html2text_markdown(html):
    html = str(html)
    return _global_html2text.handle(html)


always_escape_pattern = re.compile(r"([\[\]<>`])")  # square brackets, backticks, angle brackets
line_start_escape_pattern = re.compile(r"^(\s*)([-+#]\s)", flags=re.MULTILINE)
# only escape backslashes before ascii punctuation. in gfm, other backslackes are literal
backslash_before_ascii_punct_pattern = re.compile(r'(\\[!"#$%&\'()*+,\-./:;<=>?@\[\]^_`{|}~])', flags=re.ASCII)


# reference: https://github.github.com/gfm/

delimiter_run_pattern = regex.compile(r"""(?:
    (?<!\\[*])  # Assert not preceded by a backslash '\*'
    [*]+       # Match one or more '*
    (?!\\[*])   # Assert not followed by a backslash '\*'
    |
    (?<!\\[_])  # Assert not preceded by a backslash '\_'
    [_]+       # Match one or more '_'
    (?!\\[_])   # Assert not followed by a backslash '\_'
    )""", re.VERBOSE)


# A left-flanking delimiter run is a delimiter run that is (1) not followed by Unicode whitespace, and either
# (2a) not followed by a punctuation character, or
# (2b) followed by a punctuation character and preceded by Unicode whitespace or a punctuation character.
# For purposes of this definition, the beginning and the end of the line count as Unicode whitespace.

# Restated:
# followed by a non-space-non-punctuation character OR
# preceded by a space, punctuation character, or bol and followed by a punctuation character
left_flanking_pattern = regex.compile(r"""(?:(?:{}(?=[^\s\p{{P}}]))|(?:(?<=[\s\p{{P}}]|^){}(?:\p{{P}})))""".format(delimiter_run_pattern.pattern, delimiter_run_pattern.pattern), re.VERBOSE)

# A right-flanking delimiter run is a delimiter run that is (1) not preceded by Unicode whitespace, and either
# (2a) not preceded by a punctuation character, or
# (2b) preceded by a punctuation character and followed by Unicode whitespace or a punctuation character.
# For purposes of this definition, the beginning and the end of the line count as Unicode whitespace.

# Restated:
# preceded by a non-space-non-punctuation character OR
# followed by a space, punctuation character, or eol and preceded by a punctuation character
right_flanking_pattern = regex.compile(r"""(?:(?:(?<=[^\s\p{{P}}]){})|(?:(?<=\p{{P}}){}(?=\p{{P}}|\s|$)))""".format(delimiter_run_pattern.pattern, delimiter_run_pattern.pattern))

flanking_pattern = regex.compile(r"({}|{})".format(left_flanking_pattern.pattern, right_flanking_pattern.pattern), re.VERBOSE)


def minimal_markdown_escape(text):
    """
    Escapes special characters in Markdown text to avoid formatting from HTML

    Args:
        text: The input text string.

    Returns:
        The escaped Markdown text.
    """
    # tries to escape as little as possible.
    # the rules we follow are:
    # '*' is not escaped if there is a space on both sides
    # '_' is not escaped if there is a space on both sides
    # '-', '#', and '+' are escaped if they are at the beginning of a line and followed by a space
    # '[' and ']' are always escaped
    # '`' is always escaped
    # '\' is escaped before ascii punctuation
    # '!' doesn't need to be escaped because we escape the following '['
    # '<' must be escaped in html, and since Markdown uses '<' for html, we should escape it

    # this has to come first because it will escape the other characters
    text = backslash_before_ascii_punct_pattern.sub(r"\\\1", text)
    text = line_start_escape_pattern.sub(r"\1\\\2", text)
    text = flanking_pattern.sub(r"\\\1", text)
    text = always_escape_pattern.sub(r"\\\1", text)

    return text


def _try_convert_int(val, default):
    # handles a few cases we see in the wild: the number, "number", 'number', number;
    # punting on percent and fraction
    try:
        return int(val)
    except ValueError:
        val = val.strip().replace('"', '').replace("'", '').replace(';', '').replace(',', '')
        try:
            return int(val)
        except ValueError:
            return default


class MyMarkdownConverter(MarkdownConverter):

    def __init__(self, **kwargs):
        kwargs = {
            "heading_style": "ATX",
            "keep_inline_images_in": ["li", "p", "td", "th", "h1", "h2", "h3", "h4", "h5", "h6", "a"],
            # "code_language_callback": self._infer_code_language,
            **kwargs
        }
        super().__init__(**kwargs)
    
    def convert_hn(self, n, el, text, convert_as_inline):
        if convert_as_inline:
            return text

        style = self.options['heading_style'].lower()
        text = text.strip()
        if style == markdownify.UNDERLINED and n <= 2:
            line = '=' if n == 1 else '-'
            return self.underline(text, line)
        hashes = '#' * n
        if style == markdownify.ATX_CLOSED:
            return '%s %s %s\n\n' % (hashes, text, hashes)
<<<<<<< HEAD
        return '\n%s %s\n' % (hashes, text)
=======
        return '%s %s\n\n' % (hashes, text)
>>>>>>> 51bd702f
    
    def convert_a(self, el, text, convert_as_inline):
        prefix, suffix, text = markdownify.chomp(text)
        if not text:
            return ''
        href = el.get('href')
        # ignore base64 images
        if href and "data" in href and ";base64" in href:
            return ""
        title = el.get('title')
        # For the replacement see #29: text nodes underscores are escaped
        if (self.options['autolinks']
                and text.replace(r'\_', '_') == href
                and not title
                and not self.options['default_title']):
            # Shortcut syntax
            return '<%s>' % href
        if self.options['default_title'] and not title:
            title = href
        title_part = ' "%s"' % title.replace('"', r'\"') if title else ''
        return '%s[%s](%s%s)%s' % (prefix, text, href, title_part, suffix) if href else text


    # markdownify doesn't allow difference pre- and post- text for converting sub and sup
    def convert_sub(self, el, text, convert_as_inline):
        if not text:
            return ""
        return f"<sub>{text}</sub>"

    def convert_sup(self, el, text, convert_as_inline):
        if not text:
            return ""
        return f"<sup>{text}</sup>"

    def convert_br(self, el, text, convert_as_inline):
        if convert_as_inline:
            return "<br>"

        if self.options['newline_style'].lower() == markdownify.BACKSLASH:
            return '\\\n'
        else:
            return '  \n'

    def convert_img(self, el, text, convert_as_inline):
        # mostly copied from the parent class
        # the gfm spec says that the alt text is markdown, so we need to escape it
        alt = el.attrs.get('alt', None) or ''
        alt = alt.replace('\n', ' ')
        alt = self.escape(alt)
        src = el.attrs.get('src', None) or el.attrs.get("data-src", None) or ''
        title = el.attrs.get('title', None) or ''
        title_part = ' "%s"' % title.replace('"', r'\"') if title else ''
        if (convert_as_inline
                and el.parent.name not in self.options['keep_inline_images_in']):
            return alt

        return '![%s](%s%s)' % (alt, src, title_part)

    def escape(self, text):
        return minimal_markdown_escape(text)

    def _infer_code_language(self, el):
        text = el.get_text()
        if not text:
            return None
        from .guess_code import predict
        lang = predict(text)[0][0]
        return lang.lower()


    def convert_figure(self, el, text, convert_as_inline):
        if convert_as_inline:
            return text

        # the super doesn't handle this specifically. we basically want to be sure there's a newline
        if not text.endswith('\n\n'):
            if not text.endswith('\n'):
                text += '\n\n'
            else:
                text += '\n'
        return text

    def convert_pre(self, el, text, convert_as_inline):
        if not text:
            return ''
        code_language = self.options['code_language']

        if self.options['code_language_callback']:
            code_language = self.options['code_language_callback'](el) or code_language

        if '```' in text:  # have to use <pre>
            return '\n<pre><code>%s</code></pre>\n' % text
        else:
            return '\n```%s\n%s\n```\n' % (code_language, text)
    
    def _compute_num_cols(self, el):
        length_of_cells = 0
        prev_td = el.findAll('td', recursive=False)
        prev_th = el.findAll('th', recursive=False)
        length = len(prev_td) + len(prev_th)
        for td in prev_td:
            if 'colspan' in td.attrs:
                length += _try_convert_int(td['colspan'], 1) - 1
        for th in prev_th:
            if 'colspan' in th.attrs:
                length += _try_convert_int(th['colspan'], 1) - 1
        length_of_cells = max(length_of_cells, length)
        if el.previous_sibling:
            prev = el.previous_sibling
            count = 1
            while prev:
                if prev.name == 'tr':
                    prev_td = prev.findAll('td', recursive=False)
                    prev_th = prev.findAll('th', recursive=False)
                    length = len(prev_td) + len(prev_th)
                    for td in prev_td:
                        if 'colspan' in td.attrs:
                            length += _try_convert_int(td['colspan'], 1) - 1
                    for th in prev_th:
                        if 'colspan' in th.attrs:
                            length += _try_convert_int(th['colspan'], 1) - 1
                    length_of_cells = max(length_of_cells, length)
                prev = prev.previous_sibling
        return length_of_cells
    
    def _adjust_for_rowspan(self, el, text, length_of_cells):
        rowspan = [0 for _ in range(length_of_cells)]
        if el.previous_sibling:
            prev = el.previous_sibling
            count = 1
            while prev:
                if prev.name == 'tr':
                    prev_td = prev.findAll('td', recursive=False)
                    i = 0
                    for td in prev_td:
                        if 'rowspan' in td.attrs and int(td['rowspan']) > count:
                            rowspan[i] = 1
                        if 'colspan' in td.attrs:
                            i += _try_convert_int(td['colspan'], 1)
                        else:
                            i += 1
                    prev_th = prev.findAll('th', recursive=False)
                    i = 0
                    for th in prev_th:
                        if 'rowspan' in th.attrs and int(th['rowspan']) > count:
                            rowspan[i] = 1
                        if 'colspan' in th.attrs:
                            i += _try_convert_int(th['colspan'], 1)
                        else:
                            i += 1
                prev = prev.previous_sibling
                count += 1
        # modify text for rowspan
        text = text.split('|')
        for i, row in enumerate(rowspan):
            if row:
                text.insert(i, ' ')
        text = '|'.join(text)
        return text

    def convert_tr(self, el, text, convert_as_inline):
        if convert_as_inline:
            return text + "\n"
        # this is also mostly copied from the parent class
        # but the logic for guessing a th isn't quite right
        cells = el.find_all(['td', 'th'])
        is_headrow = all([cell.name == 'th' for cell in cells])

        # we can be a headrow if we are the first row in the table or if all our cells are th
        # find table parent
        if not is_headrow:
            parent = el.parent
            while parent and parent.name != 'table':
                parent = parent.parent

            if parent:
                first_row = parent.find('tr')
                if first_row is el:
                    is_headrow = True

        # rowspan check
<<<<<<< HEAD
        length_of_cells = 0
        prev_td = el.findAll('td', recursive=False)
        prev_th = el.findAll('th', recursive=False)
        length = len(prev_td) + len(prev_th)
        for td in prev_td:
            if 'colspan' in td.attrs:
                length += _try_convert_int(td['colspan'], 1) - 1
        for th in prev_th:
            if 'colspan' in th.attrs:
                length += _try_convert_int(th['colspan'], 1) - 1
        length_of_cells = max(length_of_cells, length)
        if el.previous_sibling:
            prev = el.previous_sibling
            count = 1
            while prev:
                if prev.name == 'tr':
                    prev_td = prev.findAll('td', recursive=False)
                    prev_th = prev.findAll('th', recursive=False)
                    length = len(prev_td) + len(prev_th)
                    for td in prev_td:
                        if 'colspan' in td.attrs:
                            length += _try_convert_int(td['colspan'], 1) - 1
                    for th in prev_th:
                        if 'colspan' in th.attrs:
                            length += _try_convert_int(th['colspan'], 1) - 1
                    length_of_cells = max(length_of_cells, length)
                prev = prev.previous_sibling
        rowspan = [0 for _ in range(length_of_cells)]
        if el.previous_sibling:
            prev = el.previous_sibling
            count = 1
            while prev:
                if prev.name == 'tr':
                    prev_td = prev.findAll('td', recursive=False)
                    i = 0
                    for td in prev_td:
                        if 'rowspan' in td.attrs and int(td['rowspan']) > count:
                            rowspan[i] = 1
                        if 'colspan' in td.attrs:
                            i += _try_convert_int(td['colspan'], 1)
                        else:
                            i += 1
                    prev_th = prev.findAll('th', recursive=False)
                    i = 0
                    for th in prev_th:
                        if 'rowspan' in th.attrs and int(th['rowspan']) > count:
                            rowspan[i] = 1
                        if 'colspan' in th.attrs:
                            i += _try_convert_int(th['colspan'], 1)
                        else:
                            i += 1
                prev = prev.previous_sibling
                count += 1
        # modify text for rowspan
        text = text.split('|')
        for i, row in enumerate(rowspan):
            if row:
                text.insert(i, ' ')
        text = '|'.join(text)
=======
        length_of_cells = self._compute_num_cols(el)
        text = self._adjust_for_rowspan(el, text, length_of_cells)
>>>>>>> 51bd702f

        overline = ''
        underline = ''
        if is_headrow and not el.previous_sibling:
            # first row and is headline: print headline underline
            underline += '| ' + ' | '.join(['---'] * length_of_cells) + ' |' + '\n'
        elif (not el.previous_sibling
              and (el.parent.name == 'table'
                   or (el.parent.name == 'tbody'
                       and not el.parent.previous_sibling))):
            # first row, not headline, and:
            # - the parent is table or
            # - the parent is tbody at the beginning of a table.
            # print empty headline above this row
            overline += '| ' + ' | '.join([''] * length_of_cells) + ' |' + '\n'
            overline += '| ' + ' | '.join(['---'] * length_of_cells) + ' |' + '\n'
        return overline + '|' + text + '\n' + underline

    def indent(self, text, level):
        return markdownify.line_beginning_re.sub('    ' * level, text) if text else ''

    def process_tag(self, node, convert_as_inline, children_only=False):
        # skip aria-hidden elements
        if node.get('aria-hidden') == 'true':
            return ''
        text = ''

        # some sites use tables for layout, and so we need to 'inline' them. Our heuristic is that if the table
        # has block elements in it.
        if self._is_layout_table(node):
            return self._process_layout_table(node, convert_as_inline)

        # markdown headings or cells can't include
        # block elements (elements w/newlines)
        isHeading = markdownify.html_heading_re.match(node.name) is not None
        isEmphasisLike = node.name in ['em', 'strong', 'b', 'i', 'u', 's', 'del', 'ins']
        isCell = node.name in ['td', 'th']
        convert_children_as_inline = convert_as_inline

        if not children_only and (isHeading or isCell or isEmphasisLike):
            convert_children_as_inline = True

        # Remove whitespace-only textnodes in purely nested nodes
        def is_nested_node(el):
            return el and el.name in ['ol', 'ul', 'li',
                                      'table', 'thead', 'tbody', 'tfoot',
                                      'tr', 'td', 'th']

        def is_in_preformatted(el):
            return el.name == 'pre' or el.find_parent('pre')

        if is_nested_node(node):
            for el in node.children:
                # Only extract (remove) whitespace-only text node if any of the
                # conditions is true:
                # - el is the first element in its parent
                # - el is the last element in its parent
                # - el is adjacent to an nested node
                can_extract = (not el.previous_sibling
                               or not el.next_sibling
                               or is_nested_node(el.previous_sibling)
                               or is_nested_node(el.next_sibling))
                if (isinstance(el, NavigableString)
                        and six.text_type(el).strip() == ''
                        and can_extract):
                    el.extract()

        # Convert the children first
        is_in_pre = is_in_preformatted(node)

        for el in node.children:
            if isinstance(el, Comment) or isinstance(el, Doctype):
                continue
            elif isinstance(el, NavigableString):
                next_text = self.process_text(el)
                text = self.join_text(text, next_text, is_in_pre)
            else:
                text = self.join_text(text, self.process_tag(el, convert_children_as_inline), is_in_pre)

        if not children_only:
            convert_fn = getattr(self, 'convert_%s' % node.name, None)
            if convert_fn and self.should_convert_tag(node.name):
                text = convert_fn(node, text, convert_as_inline)

        return text


    def _is_layout_table(self, table):
        # heuristic to determine if a table is for layout
        # for some reason readability-lxml will have trs inside of a div with no table
        if table.name not in ['table', 'tbody', 'tr']:
            return False

        # don't reprocess elements like tbody or tr if they are immediate children of a table
        if table.name != 'table' and (table.parent and table.parent.name in ['table', 'tbody']):
            return False

        # if the table has th, caption, thead, or summary, it's probably not for layout
        if table.select_one('th, caption, thead, summary'):
            return False

        # unlikely, but if it's aria role=presentation, it's for layout
        if table.get('role') == 'presentation':
            return True

        # if the table has exactly 1 td element (which happens after readability), then it's probably for layout
        if len(table.select('td')) == 1:
            return True

        # if there are block elements anywhere in the table, it's probably for layout
        if table.select_one('div, h1, h2, h3, h4, h5, h6, blockquote, pre, ul, ol, dl, table, video, address, hr, section, main, nav, aside'):
            return True

        # now we want to understand paragraphs. We want to look at each cell and see how many paragraphs are in it
        # if it's more than 1, it's probably for layout
        # Actually, we're fine with <p>'s. we'll convert them to <br>'s.
        # for td in table.select('td'):
        #     if len(td.select('p')) > 1:
        #         return True


        return False

    def _process_layout_table(self, table, convert_as_inline):
        # if the table is for layout, we want to inline it
        text = ''
        if table.name == 'table' or table.name == 'tbody':
            for row in table.find_all('tr', recursive=False):
                for cell in row.find_all(['td', 'th'], recursive=False):
                    text += self.process_tag(cell, convert_as_inline, children_only=True)
                text += '\n\n'
        elif table.name == 'tr':
            for cell in table.find_all(['td', 'th'], recursive=False):
                text += self.process_tag(cell, convert_as_inline, children_only=True)

        return text

    def convert_li(self, el, text, convert_as_inline):
        parent = el.parent
        if parent is not None and parent.name == 'ol':
            # TODO: upstream this
            # in theory this should always be an int, but in practice it might not be
            try:
                start = int(parent.get("start", 1))
            except (KeyError, ValueError):
                start = 1
            bullet = '%s.' % (start + parent.index(el))
        else:
            depth = -1
            while el:
                if el.name == 'ul':
                    depth += 1
                el = el.parent
            bullets = self.options['bullets']
            bullet = bullets[depth % len(bullets)]
        return '%s %s\n' % (bullet, (text or '').strip())

    def convert_td(self, el, text, convert_as_inline):
        if convert_as_inline:
            return text + ' '
        colspan = 1
        if 'colspan' in el.attrs:
            colspan = _try_convert_int(el['colspan'], 1)

        return ' ' + text.strip().replace("\n", " ") + ' |' * colspan

    def convert_svg(self, el, text, convert_as_inline):
        # ignore svg elements
        return ""

    def convert_th(self, el, text, convert_as_inline):
        if convert_as_inline:
            return text + ' '
        colspan = 1
        if 'colspan' in el.attrs:
            colspan = _try_convert_int(el['colspan'], 1)
        return ' ' + text.strip().replace("\n", " ") + ' |' * colspan

    def join_text(self, text1, text2, is_in_pre):
        if not is_in_pre:
            is_paragraph = text1.endswith('\n\n')
            is_br = text1.endswith('<br>') or text1.endswith('  \n')
            # if text1 is a paragraph or br, we can trim any leading spaces
            # however, we nede to
            if (is_paragraph or is_br):
                text2 = text2.lstrip()

            # mostly want to remove extra newlines
            # in MD, two newlines is a paragraph break, which is the most we want
            # so if text1 already has two newlines, we don't want to add another

            # more specifically we want to get the tail from text1 which is \n\s*$ and the head from text2 which is ^\n*
            # and replace it with at most two newlines
            tail1 = re.search(r'\n\s*$', text1)
            head2 = re.search(r'^([\n ]+|\n*)', text2)

            if tail1 and head2:
                text1 = text1[:tail1.start()]
                text2 = text2[head2.end():]
                newline_count = tail1.group().count('\n') + head2.group().count('\n')
                if newline_count > 2:
                    newline_count = 2
                if newline_count:
                    text2 = '\n' * newline_count + text2
            # elif rhs_is_string:
            #     # if instead we are joining spaces, only join if there's not already a space
            #     tail1 = re.search(r' +$', text1)
            #     head2 = re.search(r'^ +', text2)
            #     if tail1 and head2:
            #         text1 = text1[:tail1.start()]
            #         text2 = text2[head2.end():]
            #         text2 = ' ' + text2

        return text1 + text2


    def convert_math(self, el, text, convert_as_inline):
        try:
            x = mathml_to_markdown(el)
            return x
        except Exception as e:
            logger.exception(f"Error converting math: {e}")
            return text


    def convert_p(self, el, text, convert_as_inline):
        # no reason for leading whitespace in a paragraph
        if text:
            text = text.lstrip()

        if convert_as_inline:
            # if el has a sibling, add a <br> at the end
            if el.next_sibling and text:
                return text + '<br>'
            return text

        if self.options['wrap']:
            text = fill(text,
                        width=self.options['wrap_width'],
                        break_long_words=False,
                        break_on_hyphens=False)
        return '%s\n\n' % text if text else ''

    def process_text(self, el):
        text = six.text_type(el) or ''

        # normalize whitespace if we're not inside a preformatted element
        if not el.find_parent('pre'):
            text = whitespace_re.sub(' ', text)

        # escape special characters if we're not inside a preformatted or code element
        if not el.find_parent(['pre', 'code', 'kbd', 'samp']):
            text = self.escape(text)

            # text = text.replace(' *\n', ' ')
            text = re.sub('\s+', ' ', text, flags=re.MULTILINE)



        # remove trailing whitespaces if any of the following condition is true:
        # - current text node is the last node in li
        # - current text node is followed by an embedded list
        if (el.parent.name == 'li'
                and (not el.next_sibling
                     or el.next_sibling.name in ['ul', 'ol'])):
            text = text.rstrip()

        return text



_xslt_mml = None

_xslt_mml_path = os.path.join(os.path.dirname(__file__), "xsl_yarosh/mmltex.xsl")



# cf https://github.com/oerpub/mathconverter/blob/master/converter.py#L14
# (we've modified the xslt to output simpler markdown when possible
def mathml_to_markdown(mathml_node):
    global _xslt_mml
    if _xslt_mml is None:
        _xslt_mml = ET.parse(_xslt_mml_path)

    # mathml_node is a bs4 element. we need to convert it to an lxml element
    mml_str = str(mathml_node)
    # often times, the mathml doesn't have the xmlns, which lxml needs
    # need to also handle display being present or not
    # this is hacky but probably enough
    if 'xmlns' not in mml_str:
        if 'display' in mml_str:
            mml_str = mml_str.replace('<math', '<math xmlns="http://www.w3.org/1998/Math/MathML"')
        else:
            # default is inline
            mml_str = mml_str.replace('<math', '<math xmlns="http://www.w3.org/1998/Math/MathML" display="inline"')

    mml_dom = ET.fromstring(mml_str)

    transform = ET.XSLT(_xslt_mml)
    try:
        mml_dom = transform(mml_dom)
    except Exception as e:
        print(transform.error_log)
        raise e
    return str(mml_dom)<|MERGE_RESOLUTION|>--- conflicted
+++ resolved
@@ -156,11 +156,7 @@
         hashes = '#' * n
         if style == markdownify.ATX_CLOSED:
             return '%s %s %s\n\n' % (hashes, text, hashes)
-<<<<<<< HEAD
-        return '\n%s %s\n' % (hashes, text)
-=======
         return '%s %s\n\n' % (hashes, text)
->>>>>>> 51bd702f
     
     def convert_a(self, el, text, convert_as_inline):
         prefix, suffix, text = markdownify.chomp(text)
@@ -342,70 +338,8 @@
                     is_headrow = True
 
         # rowspan check
-<<<<<<< HEAD
-        length_of_cells = 0
-        prev_td = el.findAll('td', recursive=False)
-        prev_th = el.findAll('th', recursive=False)
-        length = len(prev_td) + len(prev_th)
-        for td in prev_td:
-            if 'colspan' in td.attrs:
-                length += _try_convert_int(td['colspan'], 1) - 1
-        for th in prev_th:
-            if 'colspan' in th.attrs:
-                length += _try_convert_int(th['colspan'], 1) - 1
-        length_of_cells = max(length_of_cells, length)
-        if el.previous_sibling:
-            prev = el.previous_sibling
-            count = 1
-            while prev:
-                if prev.name == 'tr':
-                    prev_td = prev.findAll('td', recursive=False)
-                    prev_th = prev.findAll('th', recursive=False)
-                    length = len(prev_td) + len(prev_th)
-                    for td in prev_td:
-                        if 'colspan' in td.attrs:
-                            length += _try_convert_int(td['colspan'], 1) - 1
-                    for th in prev_th:
-                        if 'colspan' in th.attrs:
-                            length += _try_convert_int(th['colspan'], 1) - 1
-                    length_of_cells = max(length_of_cells, length)
-                prev = prev.previous_sibling
-        rowspan = [0 for _ in range(length_of_cells)]
-        if el.previous_sibling:
-            prev = el.previous_sibling
-            count = 1
-            while prev:
-                if prev.name == 'tr':
-                    prev_td = prev.findAll('td', recursive=False)
-                    i = 0
-                    for td in prev_td:
-                        if 'rowspan' in td.attrs and int(td['rowspan']) > count:
-                            rowspan[i] = 1
-                        if 'colspan' in td.attrs:
-                            i += _try_convert_int(td['colspan'], 1)
-                        else:
-                            i += 1
-                    prev_th = prev.findAll('th', recursive=False)
-                    i = 0
-                    for th in prev_th:
-                        if 'rowspan' in th.attrs and int(th['rowspan']) > count:
-                            rowspan[i] = 1
-                        if 'colspan' in th.attrs:
-                            i += _try_convert_int(th['colspan'], 1)
-                        else:
-                            i += 1
-                prev = prev.previous_sibling
-                count += 1
-        # modify text for rowspan
-        text = text.split('|')
-        for i, row in enumerate(rowspan):
-            if row:
-                text.insert(i, ' ')
-        text = '|'.join(text)
-=======
         length_of_cells = self._compute_num_cols(el)
         text = self._adjust_for_rowspan(el, text, length_of_cells)
->>>>>>> 51bd702f
 
         overline = ''
         underline = ''
