"""A minimal *hello-world* environment for Marin RL.

The environment pings the inference server once per second with a trivial
prompt ("Hello, world") and records a single-turn rollout containing the
response.  Rewards are dummy zeros.  This serves as an integration test for the
actor, config, and rollout plumbing.
"""

import logging
import time

import ray
from levanter.utils.ray_utils import RayResources
from ray.actor import ActorHandle

from ..config import AbstractEnvConfig
from ..env import SimpleEnv
from ..types import (
    InferenceEndpoint,
    Rollout,
    RolloutGroup,
    RolloutSink,
    Turn,
)

logger = logging.getLogger(__name__)


class HelloWorldEnv(SimpleEnv):
    """Simple environment that produces deterministic dummy rollouts."""

    def do_rollout(self) -> list[RolloutGroup]:
        if not hasattr(self, "_counter"):
            self._counter = 0

        # Simulate calling the inference server (here we just echo text)
        response_text = f"Hello #{self._counter} from {self._inference.address}"

        turn = Turn(
            message=response_text,
            role="assistant",
            logprobs=None,
            reward=0.0,
            inference_metadata={"model": "dummy"},
        )
        rollout = Rollout(turns=[turn], metadata={"iteration": self._counter})
        group = RolloutGroup(
            id=f"hello-{self._counter}",
            source="hello_env",
            created=time.time(),
            rollouts=[rollout],
            metadata={},
        )

        self._counter += 1
        time.sleep(1.0)  # pace output without async knowledge
        return [group]

    async def shutdown(self) -> None:
        # Example clean-up
        logger.info("HelloWorldEnv closed")


class HelloEnvConfig(AbstractEnvConfig):
    """Config that spawns :class:`HelloWorldEnv`."""

    def resources(self) -> RayResources:
        return RayResources(cpu=1)

<<<<<<< HEAD
    def build(self, inference: InferenceEndpoint, rollout_sink: RolloutSink, seed: int) -> ray.actor.ActorHandle:
=======
    def build(self, inference: InferenceEndpoint, rollout_sink: RolloutSink, seed: int) -> ActorHandle:
>>>>>>> a0ab1aef
        ActorCls = ray.remote(num_cpus=1)(HelloWorldEnv)
        actor = ActorCls.remote(inference, rollout_sink)
        actor.run.remote()  # kick off event loop
        return actor<|MERGE_RESOLUTION|>--- conflicted
+++ resolved
@@ -67,11 +67,7 @@
     def resources(self) -> RayResources:
         return RayResources(cpu=1)
 
-<<<<<<< HEAD
-    def build(self, inference: InferenceEndpoint, rollout_sink: RolloutSink, seed: int) -> ray.actor.ActorHandle:
-=======
     def build(self, inference: InferenceEndpoint, rollout_sink: RolloutSink, seed: int) -> ActorHandle:
->>>>>>> a0ab1aef
         ActorCls = ray.remote(num_cpus=1)(HelloWorldEnv)
         actor = ActorCls.remote(inference, rollout_sink)
         actor.run.remote()  # kick off event loop
