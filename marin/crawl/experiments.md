--- conflicted
+++ resolved
@@ -698,9 +698,8 @@
 Results:
 
 ```
-<<<<<<< HEAD
-Total number of tokens: 574,590,766
-Total number of documents: 171,665
+Total number of tokens: 574,916,478
+Total number of documents: 171,516
 ```
 
 ### open-web-math-100M
@@ -815,8 +814,4 @@
 Results:
 
 ```
-=======
-Total number of tokens: 574,916,478
-Total number of documents: 171,516
->>>>>>> b0ede342
 ```