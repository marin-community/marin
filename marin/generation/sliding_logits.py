from __future__ import annotations

import logging
import os
import time
from dataclasses import dataclass
from enum import Enum, auto
from typing import Any

import fsspec
import numpy as np
import ray
from transformers import AutoModelForCausalLM, AutoTokenizer

from marin.utils import fsspec_mkdirs, remove_tpu_lockfile_on_exit


def chunk_text_to_sliding_window_token_chunks(
    text: str,
    tokenizer,
    *,
    chunk_size: int = 100,
    slice_length: int = 2000,
    cursor_inc: int = 10,
) -> list[dict[str, Any]]:
    """Tokenise *text* into overlapping `chunk_size`-token windows.

    Replicates the logic in ``careless.py`` almost verbatim but drops the
    torch-specific bits.  Returns a list of dictionaries with keys:

    ``input_ids``          - *list[int]* of length ``chunk_size``
    ``start_idx``          - start character index in *text*
    ``end_idx``            - end character index (inclusive) in *text*
    ``text``               - decoded chunk text (useful for debugging)
    ``attention_mask``     - list[int] same length as ``input_ids``
    ``text_len``           - length of decoded text in characters
    """

    all_chunks: list[dict[str, Any]] = []
    text_cursor = 0
    text_len = len(text)

    progress_markers = {i for i in range(10, 101, 10)}

    while text_cursor < text_len:
        start_idx = text_cursor
        end_idx_plus_one = min(text_cursor + slice_length, text_len)
        text_slice = text[start_idx:end_idx_plus_one]

        enc = tokenizer(text_slice, add_special_tokens=False, return_attention_mask=True)
        input_ids: list[int] = enc["input_ids"][:chunk_size]
        attention_mask: list[int] = enc.get("attention_mask", [1] * len(input_ids))[:chunk_size]

        if len(input_ids) == chunk_size:
            decoded_chunk = tokenizer.decode(input_ids, skip_special_tokens=True)
            decoded_len = len(decoded_chunk)
            all_chunks.append(
                {
                    "input_ids": input_ids,
                    "attention_mask": attention_mask,
                    "start_idx": start_idx,
                    "end_idx": start_idx + decoded_len - 1,
                    "text_len": decoded_len,
                    "text": decoded_chunk,
                }
            )

        text_cursor += cursor_inc
        pct_complete = int(100 * text_cursor / text_len)
        if pct_complete in progress_markers:
            logging.getLogger(__name__).info("Sliding-window progress: %s%%", pct_complete)
            progress_markers.remove(pct_complete)

    return all_chunks


# ---------------------------------------------------------------------------
# Logging & Enums
# ---------------------------------------------------------------------------
logger = logging.getLogger("ray")


class Precision(Enum):
    FLOAT16 = auto()
    FLOAT32 = auto()


@dataclass
class SlidingLogitsConfig:
    """Configuration for sliding-window forward-pass logging."""

    model_name: str
    input_path: str  # path to raw txt (local or gs://)
<<<<<<< HEAD
    output_dir: str  # directory where npz shards + plot will be written
=======
    output_dir: str  # directory where output shards (.npz/.npy) and plot will be written
>>>>>>> bd7fb7d0

    # Runtime / batching --------------------------------------------------
    batch_size: int = 8
    memory_gb: int = 10

    # Chunk parameters ----------------------------------------------------
    chunk_size: int = 100
    slice_length: int = 2000
    cursor_inc: int = 10

    # Tokeniser / model ---------------------------------------------------
    max_length: int = 100  # ensure model input not longer than chunk

    # Prompt / suffix split ----------------------------------------------
    # Number of tokens treated as the prompt; if None, defaults to
    # `chunk_size // 2` (50/50 split).
    prompt_tokens: int | None = None

    # Numerical precision for model weights + saved logits.
    precision: Precision = Precision.FLOAT32

    # TPU device count (set TPU_NUM_DEVICES). If None, use all visible cores.
    num_devices: int | None = None

    # If True, write uncompressed .npy files with np.save instead of
    # compressed .npz archives. Allows faster writes at the cost of larger
    # output files.
    uncompress: bool = False

    # Block size for fsspec writes in bytes. This controls the chunk size
    # used when streaming data to remote filesystems (e.g., GCS).
    block_size: int = 4 * 1024 * 1024

    # Number of batches to accumulate in memory before writing to disk.
    # Larger values reduce write overhead but increase peak memory usage.
    batches_per_save: int = 10


# Decorator to ensure TPU lockfile cleanup in case of errors
@remove_tpu_lockfile_on_exit
def compute_sliding_logits(cfg: SlidingLogitsConfig) -> None:
    """Run causal-LM forward pass over sliding windows and save outputs."""

    logger.info(
        "Computing sliding-window logits for %s using %s",
        cfg.input_path,
        cfg.model_name,
    )

    # Ensure output directory exists (works for GCS/local)
    fsspec_mkdirs(cfg.output_dir)

    # ------------------------------------------------------------------
    # Configure TPU device visibility *before* importing torch_xla.
    # ------------------------------------------------------------------
    if cfg.num_devices is not None:
        os.environ["TPU_NUM_DEVICES"] = str(cfg.num_devices)
        os.environ["PJRT_DEVICE_COUNT"] = str(cfg.num_devices)
        os.environ.pop("X_NUM_DEVICES", None)
        logger.info("Set TPU_NUM_DEVICES=%s", cfg.num_devices)
    else:
        # Default: expose all chips on the host.  Overwrite any preset value
        # (cluster base image often sets TPU_NUM_DEVICES=1).
        os.environ.pop("X_NUM_DEVICES", None)
        if "TPU_NUM_DEVICES" in os.environ:
            logger.info("Clearing pre-existing TPU_NUM_DEVICES=%s", os.environ["TPU_NUM_DEVICES"])
        os.environ.pop("TPU_NUM_DEVICES", None)
        os.environ.pop("PJRT_DEVICE_COUNT", None)

    # Lazy import AFTER env vars are settled -----------------------------------
    import torch_xla.distributed.xla_multiprocessing as xmp
    import torch_xla.runtime as xr

    # Force PJRT runtime to initialise now so that xr.world_size() reflects
    # the topology.  This *must* happen after we set TPU_NUM_DEVICES.
    world_size = xr.world_size()  # triggers runtime init if not yet initialised
    logger.info("Parent process sees XR world_size=%d", world_size)

    # ------------------------------------------------------------------
    # All heavy lifting happens in _sliding_logits_worker defined at module
    # scope (so it is picklable by multiprocessing).
    # ------------------------------------------------------------------
    xmp.spawn(_sliding_logits_worker, args=(cfg,), nprocs=world_size, start_method="fork")


# ---------------------------------------------------------------------------
# Low-level worker -----------------------------------------------------------
# ---------------------------------------------------------------------------


def _sliding_logits_worker(index: int, cfg: SlidingLogitsConfig) -> None:  # type: ignore
    """Per-XLA-core worker. Runs inside torch-xla xmp.spawn process."""

    # Import torch_xla *inside* worker process, after PJRT runtime decided on
    # device topology.
    import torch
    import torch_xla.core.xla_model as xm
    import torch_xla.runtime as xr

    # ------------------------------------------------------------------
    # 1. Load raw text --------------------------------------------------
    # ------------------------------------------------------------------
    fs_file = fsspec.open(cfg.input_path, "r")
    with fs_file as f:
        full_text: str = f.read()

    tokenizer = AutoTokenizer.from_pretrained(cfg.model_name)
    tokenizer.pad_token = tokenizer.eos_token

    chunks = chunk_text_to_sliding_window_token_chunks(
        full_text,
        tokenizer,
        chunk_size=cfg.chunk_size,
        slice_length=cfg.slice_length,
        cursor_inc=cfg.cursor_inc,
    )
    logger.info("[Core %d] Total generated windows: %d", index, len(chunks))

    desired_dtype = torch.float16 if cfg.precision == Precision.FLOAT16 else torch.float32
    model = AutoModelForCausalLM.from_pretrained(cfg.model_name, torch_dtype=desired_dtype)

    # Shard across world size so each XLA core gets a slice.
    world_size = xr.world_size()
    chunks_shard = chunks[index::world_size]
    logger.info("[Core %d] Shard size: %d windows", index, len(chunks_shard))

    device = xm.xla_device()
    model.to(device)
    model.eval()

    shard_path_prefix = os.path.join(cfg.output_dir, f"sliding_logits_{index}")

    prompt_len = cfg.prompt_tokens if cfg.prompt_tokens is not None else cfg.chunk_size // 2

    # Per-core character-level max-prob array
    text_len = len(full_text)
    char_max_local = np.zeros(text_len, dtype=np.float32)

    total_batches = (len(chunks_shard) + cfg.batch_size - 1) // cfg.batch_size
    start_time = time.time()

    save_counter = 0
    accum_batches = 0

    accum_logits: list[np.ndarray] = []
    accum_input_ids: list[np.ndarray] = []
    accum_start_idx: list[np.ndarray] = []
    accum_end_idx: list[np.ndarray] = []
    accum_text_len: list[np.ndarray] = []
    accum_text: list[np.ndarray] = []
    accum_pz: list[np.ndarray] = []

    for batch_idx, batch_start in enumerate(range(0, len(chunks_shard), cfg.batch_size)):
        batch_start_time = time.time()

        batch_chunks = chunks_shard[batch_start : batch_start + cfg.batch_size]
        texts = [c["text"] for c in batch_chunks]

        # Calculate progress and timing estimates
        progress_percent = (batch_idx + 1) / total_batches * 100
        elapsed_time = time.time() - start_time

        if batch_idx > 0:  # Skip time estimate for first batch
            avg_time_per_batch = elapsed_time / batch_idx
            remaining_batches = total_batches - batch_idx - 1
            eta_seconds = avg_time_per_batch * remaining_batches

            # Format time estimates
            if eta_seconds < 60:
                eta_str = f"{eta_seconds:.0f}s"
            elif eta_seconds < 3600:
                eta_str = f"{eta_seconds/60:.1f}m"
            else:
                eta_str = f"{eta_seconds/3600:.1f}h"

            print(
                f"[Core {index}] Processing batch {batch_idx + 1}/{total_batches} "
                f"({progress_percent:.1f}%) - ETA: {eta_str}",
                flush=True,
            )
        else:
            print(
                f"[Core {index}] Processing batch {batch_idx + 1}/{total_batches} " f"({progress_percent:.1f}%)",
                flush=True,
            )

        # Tokenization timing
        tokenize_start = time.time()
        tokens = tokenizer(
            texts,
            truncation=True,
            padding="max_length",
            max_length=cfg.max_length,
            return_tensors="pt",
        )
        tokens = {k: v.to(device) for k, v in tokens.items()}
        tokenize_time = time.time() - tokenize_start
        print(f"[Core {index}] Tokenization: {tokenize_time:.2f}s", flush=True)

        # Forward pass timing
        forward_start = time.time()
        with torch.no_grad():
            outputs = model(**tokens)
        forward_time = time.time() - forward_start
        print(f"[Core {index}] Forward pass: {forward_time:.2f}s", flush=True)

        # Logits processing timing
        logits_start = time.time()
        logits = outputs.logits.to(desired_dtype)
        logits_time = time.time() - logits_start
        print(f"[Core {index}] Logits processing: {logits_time:.2f}s", flush=True)

        # P(z) computation timing (keep on device for speed)
        pz_start = time.time()

        shift_logits = logits[:, :-1, :]
        shift_labels = tokens["input_ids"][:, 1:]
        log_probs = torch.log_softmax(shift_logits, dim=-1)
        token_lp = log_probs.gather(-1, shift_labels.unsqueeze(-1)).squeeze(-1)

        suffix_start = max(0, prompt_len - 1)
        if suffix_start < token_lp.size(1):
            suffix_lp = token_lp[:, suffix_start:].sum(dim=-1)
            pz_batch = torch.exp(suffix_lp).cpu().tolist()
        else:
            pz_batch = [0.0] * len(batch_chunks)
        pz_time = time.time() - pz_start
        print(f"[Core {index}] P(z) computation: {pz_time:.2f}s", flush=True)

        # Data preparation timing
        prep_start = time.time()

        logits_np = logits.cpu().numpy()

        batch_input_ids = np.array([ch["input_ids"] for ch in batch_chunks], dtype=np.int32)
        batch_start_idx = np.array([ch["start_idx"] for ch in batch_chunks], dtype=np.int32)
        batch_end_idx = np.array([ch["end_idx"] for ch in batch_chunks], dtype=np.int32)
        batch_text_len = np.array([ch["text_len"] for ch in batch_chunks], dtype=np.int32)
        batch_text = np.array([ch["text"] for ch in batch_chunks], dtype=object)
        batch_pz = np.array(pz_batch, dtype=np.float32)

        for i, ch in enumerate(batch_chunks):
            c0, c1 = ch["start_idx"], ch["end_idx"]
            char_max_local[c0 : c1 + 1] = np.maximum(char_max_local[c0 : c1 + 1], batch_pz[i])

        prep_time = time.time() - prep_start
        print(f"[Core {index}] Data preparation: {prep_time:.2f}s", flush=True)

<<<<<<< HEAD
        table_start = time.time()
        batch_path = f"{shard_path_prefix}_batch{batch_idx}.npz"
        with fsspec.open(batch_path, "wb") as fo:
            np.savez_compressed(
                fo,
                input_ids=batch_input_ids,
                start_idx=batch_start_idx,
                end_idx=batch_end_idx,
                text_len=batch_text_len,
                text=batch_text,
                logits=logits_np,
                pz=batch_pz,
            )
        table_time = time.time() - table_start
        print(f"[Core {index}] Table build/write: {table_time:.2f}s", flush=True)
=======
        accum_logits.append(logits_np)
        accum_input_ids.append(batch_input_ids)
        accum_start_idx.append(batch_start_idx)
        accum_end_idx.append(batch_end_idx)
        accum_text_len.append(batch_text_len)
        accum_text.append(batch_text)
        accum_pz.append(batch_pz)
        accum_batches += 1

        table_time = 0.0
        if accum_batches >= cfg.batches_per_save:
            table_start = time.time()
            out_logits = np.concatenate(accum_logits, axis=0)
            out_input_ids = np.concatenate(accum_input_ids, axis=0)
            out_start_idx = np.concatenate(accum_start_idx, axis=0)
            out_end_idx = np.concatenate(accum_end_idx, axis=0)
            out_text_len = np.concatenate(accum_text_len, axis=0)
            out_text = np.concatenate(accum_text, axis=0)
            out_pz = np.concatenate(accum_pz, axis=0)

            ext = "npy" if cfg.uncompress else "npz"
            batch_path = f"{shard_path_prefix}_part{save_counter}.{ext}"
            with fsspec.open(batch_path, "wb", block_size=cfg.block_size) as fo:
                if cfg.uncompress:
                    np.save(
                        fo,
                        {
                            "input_ids": out_input_ids,
                            "start_idx": out_start_idx,
                            "end_idx": out_end_idx,
                            "text_len": out_text_len,
                            "text": out_text,
                            "logits": out_logits,
                            "pz": out_pz,
                        },
                    )
                else:
                    np.savez_compressed(
                        fo,
                        input_ids=out_input_ids,
                        start_idx=out_start_idx,
                        end_idx=out_end_idx,
                        text_len=out_text_len,
                        text=out_text,
                        logits=out_logits,
                        pz=out_pz,
                    )
            table_time = time.time() - table_start
            print(f"[Core {index}] Table build/write: {table_time:.2f}s", flush=True)
            save_counter += 1
            accum_batches = 0
            accum_logits.clear()
            accum_input_ids.clear()
            accum_start_idx.clear()
            accum_end_idx.clear()
            accum_text_len.clear()
            accum_text.clear()
            accum_pz.clear()
>>>>>>> bd7fb7d0

        # Cleanup timing
        cleanup_start = time.time()
        del logits, tokens, outputs
        torch.cuda.empty_cache() if torch.cuda.is_available() else None
        xm.mark_step()
        cleanup_time = time.time() - cleanup_start
        print(f"[Core {index}] Cleanup: {cleanup_time:.2f}s", flush=True)

        # Total batch time
        batch_total_time = time.time() - batch_start_time
        print(f"[Core {index}] Total batch time: {batch_total_time:.2f}s", flush=True)
        print("---", flush=True)

    if accum_batches > 0:
        table_start = time.time()
        out_logits = np.concatenate(accum_logits, axis=0)
        out_input_ids = np.concatenate(accum_input_ids, axis=0)
        out_start_idx = np.concatenate(accum_start_idx, axis=0)
        out_end_idx = np.concatenate(accum_end_idx, axis=0)
        out_text_len = np.concatenate(accum_text_len, axis=0)
        out_text = np.concatenate(accum_text, axis=0)
        out_pz = np.concatenate(accum_pz, axis=0)

        ext = "npy" if cfg.uncompress else "npz"
        batch_path = f"{shard_path_prefix}_part{save_counter}.{ext}"
        with fsspec.open(batch_path, "wb", block_size=cfg.block_size) as fo:
            if cfg.uncompress:
                np.save(
                    fo,
                    {
                        "input_ids": out_input_ids,
                        "start_idx": out_start_idx,
                        "end_idx": out_end_idx,
                        "text_len": out_text_len,
                        "text": out_text,
                        "logits": out_logits,
                        "pz": out_pz,
                    },
                )
            else:
                np.savez_compressed(
                    fo,
                    input_ids=out_input_ids,
                    start_idx=out_start_idx,
                    end_idx=out_end_idx,
                    text_len=out_text_len,
                    text=out_text,
                    logits=out_logits,
                    pz=out_pz,
                )
        table_time = time.time() - table_start
        print(f"[Core {index}] Table build/write: {table_time:.2f}s", flush=True)

    # Final timing summary
    total_time = time.time() - start_time
    avg_time_per_batch = total_time / total_batches

    if total_time < 60:
        total_time_str = f"{total_time:.1f}s"
    elif total_time < 3600:
        total_time_str = f"{total_time/60:.1f}m"
    else:
        total_time_str = f"{total_time/3600:.1f}h"

    if avg_time_per_batch < 60:
        avg_time_str = f"{avg_time_per_batch:.1f}s"
    elif avg_time_per_batch < 3600:
        avg_time_str = f"{avg_time_per_batch/60:.1f}m"
    else:
        avg_time_str = f"{avg_time_per_batch/3600:.1f}h"

    print(
        f"[Core {index}] Completed {total_batches} batches in {total_time_str} " f"(avg: {avg_time_str}/batch)",
        flush=True,
    )

    logger.info("[Core %d] Finished writing shard files with prefix %s", index, shard_path_prefix)

    # Write per-core char_max array directly to GCS
    cm_part_path = os.path.join(cfg.output_dir, f"char_max_part_{index}.npy")
    with fsspec.open(cm_part_path, "wb") as fo:
        np.save(fo, char_max_local)
    logger.info("[Core %d] Wrote char_max part to %s", index, cm_part_path)


# ---------------------------------------------------------------------------
# Ray remote wrapper ---------------------------------------------------------
# ---------------------------------------------------------------------------
# When running under the Marin Executor, the step function is executed in a
# generic Ray task that does **not** request TPU resources.  We provide an
# explicit remote version that _does_ request the TPU so that the scheduler
# places the work on the TPU host and libtpu is visible.
#
# Usage from client code / experiment:
#   from marin.generation.sliding_logits import compute_sliding_logits_remote as compute_sliding_logits
#   ExecutorStep(fn=compute_sliding_logits_remote, ...)

compute_sliding_logits_remote = ray.remote(
    # Rough memory estimate (adjust if OOM)
    memory=16 * 1024 * 1024 * 1024,  # 16 GB
    resources={"TPU": 4, "TPU-v4-8-head": 1},
)(compute_sliding_logits)


if __name__ == "__main__":
    import draccus

    @draccus.wrap()
    def main(cfg: SlidingLogitsConfig):  # pragma: no cover
        compute_sliding_logits(cfg)

    main()<|MERGE_RESOLUTION|>--- conflicted
+++ resolved
@@ -91,11 +91,7 @@
 
     model_name: str
     input_path: str  # path to raw txt (local or gs://)
-<<<<<<< HEAD
-    output_dir: str  # directory where npz shards + plot will be written
-=======
     output_dir: str  # directory where output shards (.npz/.npy) and plot will be written
->>>>>>> bd7fb7d0
 
     # Runtime / batching --------------------------------------------------
     batch_size: int = 8
@@ -344,23 +340,6 @@
         prep_time = time.time() - prep_start
         print(f"[Core {index}] Data preparation: {prep_time:.2f}s", flush=True)
 
-<<<<<<< HEAD
-        table_start = time.time()
-        batch_path = f"{shard_path_prefix}_batch{batch_idx}.npz"
-        with fsspec.open(batch_path, "wb") as fo:
-            np.savez_compressed(
-                fo,
-                input_ids=batch_input_ids,
-                start_idx=batch_start_idx,
-                end_idx=batch_end_idx,
-                text_len=batch_text_len,
-                text=batch_text,
-                logits=logits_np,
-                pz=batch_pz,
-            )
-        table_time = time.time() - table_start
-        print(f"[Core {index}] Table build/write: {table_time:.2f}s", flush=True)
-=======
         accum_logits.append(logits_np)
         accum_input_ids.append(batch_input_ids)
         accum_start_idx.append(batch_start_idx)
@@ -419,7 +398,6 @@
             accum_text_len.clear()
             accum_text.clear()
             accum_pz.clear()
->>>>>>> bd7fb7d0
 
         # Cleanup timing
         cleanup_start = time.time()
