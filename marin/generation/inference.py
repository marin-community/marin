--- conflicted
+++ resolved
@@ -9,11 +9,7 @@
 
 from experiments.evals.resource_configs import TPU_V6E_8_STRICT_PACK, ResourceConfig
 from marin.generation.pipeline import vLLMTextGeneration
-<<<<<<< HEAD
-from marin.generation.ray_utils import get_scheduling_strategy_fn
-=======
 from marin.generation.ray_utils import get_ray_remote_args_scheduling_strategy_fn
->>>>>>> 08d1cca2
 from marin.utils import fsspec_glob
 
 
@@ -29,12 +25,8 @@
     generation_kwargs: dict[str, Any]
 
     # Prompting specific
-<<<<<<< HEAD
-    template: str
-=======
     template: str | None = None
     template_path: str | None = None
->>>>>>> 08d1cca2
     apply_chat_template: bool = True
     save_templated_prompt: bool = False
 
@@ -42,11 +34,7 @@
     num_instances: tuple[int, int] = (1, 4)
     batch_size: int = 32
     tensor_parallel_size: int = 1
-<<<<<<< HEAD
-    preserve_order: bool = True
-=======
     preserve_order: bool = False
->>>>>>> 08d1cca2
     one_to_one_input_output_mapping: bool = False
 
     # File specific
@@ -96,11 +84,6 @@
 
 def ray_resources_kwarg(config: TextGenerationInferenceConfig):
     if config.tensor_parallel_size == 1:
-<<<<<<< HEAD
-        return {"resources": {"TPU": 1, "TPU-v6e-8-head": 1}}
-    else:
-        return {"ray_remote_args_fn": get_scheduling_strategy_fn(config.tensor_parallel_size)}
-=======
         return {"resources": {"TPU": 1, f"{config.resource_config.tpu_type}-head": 1}}
     else:
         return {
@@ -108,7 +91,6 @@
                 config.resource_config.num_tpu, config.resource_config.strategy
             )
         }
->>>>>>> 08d1cca2
 
 
 def get_ray_data_read_kwargs(config: TextGenerationInferenceConfig):
