--- conflicted
+++ resolved
@@ -30,7 +30,6 @@
 import ray
 from tqdm import tqdm
 
-<<<<<<< HEAD
 from marin.utils import fsspec_exists, fsspec_glob, fsspec_isdir, fsspec_mkdirs, fsspec_rm, fsspec_size, rebase_file_path
 
 logger = logging.getLogger(__name__)
@@ -197,10 +196,6 @@
     DECONTAMINATE = "decontaminate"
     DEDUPLICATE = "deduplicate"
     TRAIN_TEST_OVERLAP = "train_test_overlap"
-=======
-from marin.core.runtime import cached_or_construct_output
-from marin.utils import fsspec_exists, fsspec_glob, fsspec_mkdirs, fsspec_rm, rebase_file_path
->>>>>>> f0f8c285
 
 
 @dataclass
@@ -270,7 +265,6 @@
     false_positive_rate: float = 0.001
     ngram: NGramConfig | None = None  # use ngram matching if ngram settings provided
     processes: int = 1
-<<<<<<< HEAD
     # mode switch between decontamination (build filter) and regular deduplication
     mode: DedupMode = DedupMode.DEDUPLICATE
     # source to seed bloom filter when decontaminating
@@ -359,19 +353,12 @@
             copy_files_in(path, local_base_dir)
     else:
         copy_files_in(input_paths, local_base_dir)
-=======
-    decontaminate: bool = False
-    decontaminate_path: str | None = None
-    input_filetype: str = "jsonl.gz"
-    bloom_filter_path: str = None
->>>>>>> f0f8c285
 
 
 def copy_files_in(input_path, local_base_dir, input_filetype):
     # Ensure input_path doesn't end with a slash
     input_path = input_path.rstrip("/")
 
-<<<<<<< HEAD
     # Auto-convert Parquet inputs into .jsonl.gz under documents/
     parquet_pattern = f"{input_path}/**/*.parquet"
     if input_path.endswith(".parquet") or fsspec_glob(parquet_pattern):
@@ -396,12 +383,6 @@
         with fsspec.open(input_path, "rb", compression="infer") as f_remote:
             with fsspec.open(output_file, "wb", compression="gzip") as f_local:
                 f_local.write(f_remote.read())
-=======
-    # Get all .jsonl.gz files in the input directory
-    glob_path = f"{input_path}/**/*.{input_filetype}"
-    print(f"glob_path: {glob_path}")
-    input_files = fsspec_glob(glob_path)
->>>>>>> f0f8c285
 
         print(f"Copied 1 file from {input_path} to {output_file}", flush=True)
         return
@@ -562,24 +543,14 @@
     return process.returncode
 
 
-<<<<<<< HEAD
 def copy_files_out(local_base_dir, output_path, attribute_name):
-=======
-@cached_or_construct_output(success_suffix="SUCCESS")
-def copy_files_out(local_base_dir, output_path, attribute_name, input_filetype):
->>>>>>> f0f8c285
     # Ensure output_path doesn't end with a slash
     output_path = output_path.rstrip("/")
 
     local_attribute_dir = os.path.join(local_base_dir, "attributes", attribute_name)
 
-<<<<<<< HEAD
     # Get all .jsonl.gz files in the local attribute directory (recursive)
     glob_path = f"{local_attribute_dir}/**/*.jsonl.gz"
-=======
-    # Get all .jsonl.gz files in the local attribute directory
-    glob_path = f"{local_attribute_dir}/**/*.{input_filetype}"
->>>>>>> f0f8c285
     local_files = fsspec_glob(glob_path)
     # Fallback to shallow glob if no files found
     if not local_files:
@@ -605,9 +576,6 @@
     print(f"Uploaded {files_uploaded} files to {output_path}")
 
 
-<<<<<<< HEAD
-def delete_jsonl_files(dir_path):
-=======
 @cached_or_construct_output(success_suffix="SUCCESS")
 def copy_file_out(input_file_path, output_file_path):
 
@@ -623,8 +591,7 @@
     print(f"Uploaded file to {output_file_path}")
 
 
-def delete_jsonl_files(dir_path, input_filetype):
->>>>>>> f0f8c285
+def delete_jsonl_files(dir_path):
     """
     Delete all JSONL files (both .jsonl and .jsonl.gz) in the specified directory and its subdirectories.
 
@@ -651,7 +618,6 @@
     return files_deleted
 
 
-<<<<<<< HEAD
 # Fast estimate of total n-grams by sampling a subset of documents
 def estimate_total_ngrams_fast(local_base_dir, ngram_lengths: list[int], sample_lines: int = 1000) -> dict[int, int]:
     """
@@ -662,113 +628,6 @@
         local_base_dir: Base directory containing documents/ subdirectory
         ngram_lengths: List of n-gram lengths to estimate for
         sample_lines: Maximum number of lines to sample for estimation
-=======
-@ray.remote
-def dolma_dedup(
-    input_path,
-    output_path,
-    attribute_name,
-    min_length,
-    min_words,
-    bloom_filter_size,
-    estimated_doc_count,
-    false_positive_rate,
-    ngram,
-    processes,
-    decomtaminate_dir,
-    decontaminate,
-    input_filetype,
-    bloom_filter_path,
-):
-
-    dolma_dedupe_ray_remote_args = {
-        "scheduling_strategy": ray.util.scheduling_strategies.NodeAffinitySchedulingStrategy(
-            node_id=ray.get_runtime_context().get_node_id(),
-            soft=False,
-        ),
-        "runtime_env": {
-            "pip": ["dolma", "transformers==4.44.0"],
-        },
-    }
-    bloom_filter_file = "decontaminated_bloom_filter.bin"
-    remote_bloom_filter_path = os.path.join(bloom_filter_path, bloom_filter_file)
-    with tempfile.TemporaryDirectory() as tmpdir:
-        local_bloom_filter_path = os.path.join(tmpdir, bloom_filter_file)
-        try:
-            if decontaminate:
-                # First we copy the files to the temporary directory to get bloom filter
-                if not bloom_filter_path or not fsspec_exists(remote_bloom_filter_path):
-                    copy_files_in(decomtaminate_dir, tmpdir, input_filetype)
-                    ray.get(
-                        do_dedup.options(**dolma_dedupe_ray_remote_args).remote(
-                            tmpdir,
-                            attribute_name,
-                            min_length,
-                            min_words,
-                            bloom_filter_size,
-                            estimated_doc_count,
-                            false_positive_rate,
-                            ngram,
-                            processes,
-                            input_filetype,
-                            read_only=False,
-                            bloom_filter_file=bloom_filter_file,
-                        )
-                    )
-
-                    # Delete all JSONL files in the temporary directory since we have bloom filter
-                    delete_jsonl_files(tmpdir, input_filetype)
-                    copy_file_out(local_bloom_filter_path, remote_bloom_filter_path)
-                else:
-                    copy_files_in(bloom_filter_path, tmpdir, bloom_filter_file)
-                # Then copy files of interest and apply bloom filter read only
-                copy_files_in(input_path, tmpdir, input_filetype)
-                ray.get(
-                    do_dedup.options(**dolma_dedupe_ray_remote_args).remote(
-                        tmpdir,
-                        attribute_name,
-                        min_length,
-                        min_words,
-                        bloom_filter_size,
-                        estimated_doc_count,
-                        false_positive_rate,
-                        ngram,
-                        processes,
-                        input_filetype,
-                        read_only=True,
-                        bloom_filter_file=bloom_filter_file,
-                    )
-                )
-            else:
-                copy_files_in(input_path, tmpdir, input_filetype)
-                ray.get(
-                    do_dedup.options(**dolma_dedupe_ray_remote_args).remote(
-                        tmpdir,
-                        attribute_name,
-                        min_length,
-                        min_words,
-                        bloom_filter_size,
-                        estimated_doc_count,
-                        false_positive_rate,
-                        ngram,
-                        processes,
-                        input_filetype,
-                    )
-                )
-
-            # copy files out stays the same.
-            # Ensure output_path doesn't end with a slash
-            output_path = output_path.rstrip("/")
-
-            local_attribute_dir = os.path.join(tmpdir, "attributes", attribute_name)
-
-            # Get all .jsonl.gz files in the local attribute directory
-            glob_path = f"{local_attribute_dir}/**/*.{input_filetype}"
-            local_files = fsspec_glob(glob_path)
-            for local_file in tqdm(local_files, desc="Uploading files"):
-                output_file = rebase_file_path(local_attribute_dir, local_file, output_path)
-                copy_file_out(local_file, output_file)
->>>>>>> f0f8c285
 
     Returns:
         Dict mapping ngram_length -> estimated_doc_count
@@ -940,17 +799,10 @@
             config.false_positive_rate,
             config.ngram,
             config.processes,
-<<<<<<< HEAD
             read_only=False,
             bloom_filter_file=config.bloom_filter_path,
             train_test_overlap=False,
             pre_estimated_counts=None,
-=======
-            config.decontaminate_path,
-            config.decontaminate,
-            config.input_filetype,
-            config.bloom_filter_path,
->>>>>>> f0f8c285
         )
         # 2) clear out JSONLs
         delete_jsonl_files(tmpdir)
