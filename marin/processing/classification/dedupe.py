--- conflicted
+++ resolved
@@ -1,14 +1,12 @@
-<<<<<<< HEAD
 import functools
 import gzip
 import json
 import logging
-=======
 """
 Major problems with getting dedupe to work currently.
 
 Dolma requires some pretty old dependencies:
-1. tokenizers <=0.19.1 means that no modern transformers can be used hence why we have to use
+1. tokenizers <=0.19.1 means that no modern transsformers can be used hence why we have to use
 transformers==4.44.0.
 2. s3fs==2023.06 means that a pretty old version of s3fs needs to be used which means
 an old fsspec needs to be used. This is a problem because this version will not recognize
@@ -19,7 +17,6 @@
 copy the files in to make sure there is data locality.
 """
 
->>>>>>> f5263e92
 import os
 import subprocess
 import tempfile
@@ -612,7 +609,6 @@
     Estimate *unique* n-gram count quickly by reading at most `sample_lines`
     JSONL lines across all `<documents_dir>/**/*.jsonl.gz`.
 
-<<<<<<< HEAD
     Args:
         local_base_dir: Base directory containing documents/ subdirectory
         ngram_lengths: List of n-gram lengths to estimate for
@@ -780,101 +776,6 @@
         copy_files_in(config.decontaminate_source, tmpdir)
         do_dedup(
             tmpdir,
-=======
-    with tempfile.TemporaryDirectory() as tmpdir:
-        try:
-            if decontaminate:
-                # First we copy the files to the temporary directory to get bloom filter
-                copy_files_in(decomtaminate_dir, tmpdir)
-                do_dedup(
-                    tmpdir,
-                    attribute_name,
-                    min_length,
-                    min_words,
-                    bloom_filter_size,
-                    estimated_doc_count,
-                    false_positive_rate,
-                    ngram,
-                    processes,
-                    read_only=False,
-                    bloom_filter_file="decontaminated_bloom_filter.bin",
-                )
-
-                # Delete all JSONL files in the temporary directory since we have bloom filter
-                delete_jsonl_files(tmpdir)
-                # Then copy files of interest and apply bloom filter read only
-                copy_files_in(input_path, tmpdir)
-                do_dedup(
-                    tmpdir,
-                    attribute_name,
-                    min_length,
-                    min_words,
-                    bloom_filter_size,
-                    estimated_doc_count,
-                    false_positive_rate,
-                    ngram,
-                    processes,
-                    read_only=True,
-                    bloom_filter_file="decontaminated_bloom_filter.bin",
-                )
-            else:
-                copy_files_in(input_path, tmpdir)
-                ray.get(
-                    do_dedup.options(
-                        scheduling_strategy=ray.util.scheduling_strategies.NodeAffinitySchedulingStrategy(
-                            node_id=ray.get_runtime_context().get_node_id(),
-                            soft=False,
-                        ),
-                        runtime_env={
-                            "pip": [
-                                "dolma",
-                                "transformers==4.44.0",
-                            ]
-                        },
-                    ).remote(
-                        tmpdir,
-                        attribute_name,
-                        min_length,
-                        min_words,
-                        bloom_filter_size,
-                        estimated_doc_count,
-                        false_positive_rate,
-                        ngram,
-                        processes,
-                    )
-                )
-
-            # copy files out stays the same.
-            # Ensure output_path doesn't end with a slash
-            output_path = output_path.rstrip("/")
-
-            local_attribute_dir = os.path.join(tmpdir, "attributes", attribute_name)
-
-            # Get all .jsonl.gz files in the local attribute directory
-            glob_path = f"{local_attribute_dir}/**/*.jsonl.gz"
-            local_files = fsspec_glob(glob_path)
-            for local_file in tqdm(local_files, desc="Uploading files"):
-                output_file = rebase_file_path(local_attribute_dir, local_file, output_path)
-                copy_file_out(local_file, output_file)
-
-        except Exception as e:
-            raise RuntimeError("An error has occurred during deduplication") from e
-    return "Deduplication process completed"
-
-
-@ray.remote
-def dedupe(config: DedupeConfig):
-    # require directory if decontaminate is set
-    if config.decontaminate and config.decontaminate_path is None:
-        raise ValueError("decontaminate_path is required if decontaminate is set")
-
-    input_path = config.input_path
-    output_path = config.output_path
-    result = ray.get(
-        dolma_dedup.remote(
-            input_path,
-            output_path,
->>>>>>> f5263e92
             config.attribute_name,
             config.min_length,
             config.min_words,
