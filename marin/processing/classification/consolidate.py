--- conflicted
+++ resolved
@@ -79,15 +79,11 @@
     """The memory limit for the task in GB."""
 
 
-<<<<<<< HEAD
-CORPUS_TYPE_TO_ID_COLUMN = {"dolma": "id", "dclm": "metadata/WARC-Record-ID"}
-=======
 # Dictionary-based navigation guide for extracting IDs from different corpus types
 CORPUS_TYPE_TO_ID_GUIDE = {
     "dolma": {"key": "id"},  # Direct key access
     "dclm": {"key": "metadata", "nested": {"key": "WARC-Record-ID"}},  # Nested dictionary access
 }
->>>>>>> 08d1cca2
 
 
 def remove_spans(text: str, spans: list[list[int]]) -> str:
@@ -122,16 +118,6 @@
 
 def apply_filter_classify(input_data: dict, doc_filter: FilterConfig, id_to_attributes: dict[str, Any]) -> bool:
     attributes = id_to_attributes[input_data["id"]]
-<<<<<<< HEAD
-    # Check attribute >= threshold?
-    filter_attribute = attributes[doc_filter.name]
-
-    if doc_filter.label is None:
-        return filter_attribute >= doc_filter.threshold
-
-    score = filter_attribute[doc_filter.label]
-=======
->>>>>>> 08d1cca2
 
     # Get value from attributes
     attribute_value = attributes[doc_filter.name]
@@ -213,44 +199,6 @@
         current_guide = current_guide["nested"]
 
     row["id"] = current_value
-    return row
-
-
-def get_corpus_type(filename: str) -> str:
-    if "dclm" in filename:
-        return "dclm"
-    else:  # Assume it's in dolma format
-        return "dolma"
-
-
-def get_id_column_name(corpus_type: str) -> str:
-    if corpus_type == "dclm":
-        return CORPUS_TYPE_TO_ID_COLUMN[corpus_type].split("/")[0]
-    else:  # Assume it's in dolma format
-        return "id"
-
-
-def get_nested_id_object(row: dict, corpus_type: str) -> str:
-    """The guide gives a path to the actual id value. We need this traversal when the id value is nested.
-    For example, the id value for the DCLM dataset is nested within the "metadata" column.
-
-    {"metadata": {"WARC-Record-ID": "1234567890"}}
-
-    Our guide would be "metadata/WARC-Record-ID". The id_value that gets passed into this function
-    would be {"WARC-Record-ID": "1234567890"}. So, when we create the guide, it will have two elemnts
-    in the list: ["metadata", "WARC-Record-ID"]. We start traversing from the second element
-    and grab the value of "WARC-Record-ID" from the id_value.
-    """
-    id_column_guide = CORPUS_TYPE_TO_ID_COLUMN[corpus_type].split("/")
-
-    if len(id_column_guide) == 1:
-        return row[id_column_guide[0]]
-
-    final_id_value = row[id_column_guide[0]]
-    for column_name in id_column_guide[1:]:
-        final_id_value = final_id_value[column_name]
-
-    row["id"] = final_id_value
     return row
 
 
