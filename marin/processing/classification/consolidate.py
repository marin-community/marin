--- conflicted
+++ resolved
@@ -11,15 +11,6 @@
 
 from marin.core.runtime import cached_or_construct_output
 from marin.utils import (
-<<<<<<< HEAD
-    fsspec_get_atomic_directories,
-    fsspec_glob,
-    rebase_file_path,
-    fsspec_mkdirs,
-    fsspec_exists,
-    validate_marin_gcp_path,
-    fsspec_isdir,
-=======
     fsspec_exists,
     fsspec_get_atomic_directories,
     fsspec_glob,
@@ -27,7 +18,6 @@
     fsspec_mkdirs,
     rebase_file_path,
     validate_marin_gcp_path,
->>>>>>> e014d9a9
 )
 
 
@@ -46,11 +36,11 @@
     def __post_init__(self):
         if not (self.min_score < self.threshold < self.max_score):
             raise ValueError(
-<<<<<<< HEAD
-                f"Scores must satisfy: min_score ({self.min_score}) < threshold ({self.threshold}) < max_score ({self.max_score})"
-=======
-                f"Scores must satisfy: ({self.min_score = }) < ({self.threshold = }) < ({self.max_score = })"
->>>>>>> e014d9a9
+                f"""
+                Scores must satisfy: \
+                    min_score ({self.min_score}) < threshold ({self.threshold}) \
+                    < max_score ({self.max_score})
+                """
             )
 
         if "dedupe" in self.type:
@@ -67,21 +57,13 @@
 
     input_path: str  # The input path to the Marin data
     output_path: str  # The output path to save the consolidated data
-<<<<<<< HEAD
-    filters: List[FilterConfig]  # The list of filters to apply
-=======
     filters: list[FilterConfig]  # The list of filters to apply
->>>>>>> e014d9a9
 
     max_tasks_in_flight: int = 1000  # The maximum number of flights in a task
 
 
 def is_high_quality(
-<<<<<<< HEAD
-    attributes: Dict[str, Any], attribute_name: str, threshold: float, label: str, min_score: float, max_score: float
-=======
     attributes: dict[str, Any], attribute_name: str, threshold: float, label: str, min_score: float, max_score: float
->>>>>>> e014d9a9
 ) -> bool:
     if attribute_name in attributes:
         quality_scores = attributes[attribute_name]
@@ -93,11 +75,7 @@
         raise ValueError("No valid attribute found!")
 
 
-<<<<<<< HEAD
-def remove_duplicates(input_data: Dict[str, Any], duplicate_spans: List[List[int]]) -> Dict[str, Any]:
-=======
 def remove_duplicates(input_data: dict[str, Any], duplicate_spans: list[list[int]]) -> dict[str, Any]:
->>>>>>> e014d9a9
     text = input_data["text"]
     # Sort spans in reverse order to avoid index shifting
     sorted_spans = sorted(duplicate_spans, key=lambda x: x[1], reverse=True)
@@ -111,46 +89,28 @@
 
 
 def quality_filter_func(
-<<<<<<< HEAD
-    input_data: Dict[str, Any],
-    attributes_data: Dict[str, Any],
-=======
     input_data: dict[str, Any],
     attributes_data: dict[str, Any],
->>>>>>> e014d9a9
     attribute_name: str,
     threshold: float,
     label: str,
     min_score: float,
     max_score: float,
-<<<<<<< HEAD
-) -> Dict[str, Any]:
-=======
 ) -> dict[str, Any]:
->>>>>>> e014d9a9
     if is_high_quality(attributes_data, attribute_name, threshold, label, min_score, max_score):
         return input_data
     return None
 
 
 def dedupe_filter_func(
-<<<<<<< HEAD
-    input_data: Dict[str, Any],
-    attributes_data: Dict[str, Any],
-=======
     input_data: dict[str, Any],
     attributes_data: dict[str, Any],
->>>>>>> e014d9a9
     attribute_name: str,
     threshold: float,
     label: str,
     min_score: float,
     max_score: float,
-<<<<<<< HEAD
-) -> Dict[str, Any]:
-=======
 ) -> dict[str, Any]:
->>>>>>> e014d9a9
     # Dolma dedupe has a fixed attribute name and a binary decision
     # So there is no need to check the threshold
     duplicate_spans = attributes_data.get("attributes", {}).get(attribute_name, [])
@@ -168,11 +128,7 @@
         raise ValueError(f"Unknown attribute name: {filter_type}")
 
 
-<<<<<<< HEAD
-def load_all_attributes(attribute_filenames: List[str]) -> Dict[str, Dict[str, Any]]:
-=======
 def load_all_attributes(attribute_filenames: list[str]) -> dict[str, dict[str, Any]]:
->>>>>>> e014d9a9
 
     all_attributes = {}
     for filename in attribute_filenames:
@@ -202,19 +158,12 @@
 
 
 @cached_or_construct_output(success_suffix="SUCCESS")
-<<<<<<< HEAD
-def process_file(input_filename: str, output_filename: str, filters: List[FilterConfig]):
-    filter_filenames = [filter.attribute_path for filter in filters]
-    all_attributes = load_all_attributes(filter_filenames)
-
-=======
 def process_file(
     input_filename: str,
     output_filename: str,
     all_attributes: dict[str, dict[str, Any]],
     filters: list[tuple[str, float, Callable]],
 ):
->>>>>>> e014d9a9
     with (
         fsspec.open(input_filename, "rt", compression="gzip") as input_file,
         fsspec.open(output_filename, "wt", compression="gzip") as output_file,
@@ -231,9 +180,8 @@
             attributes = all_attributes[doc_id]
             filtered_data = input_data
 
-<<<<<<< HEAD
-            for filter in filters:
-                filtered_data = filter.filter_func(
+            for doc_filter in filters:
+                filtered_data = doc_filter.filter_func(
                     filtered_data,
                     attributes,
                     filter.name,
@@ -242,10 +190,6 @@
                     filter.min_score,
                     filter.max_score,
                 )
-=======
-            for attr_name, threshold, filter_func, label, min_score, max_score in filters:
-                filtered_data = filter_func(filtered_data, attributes, attr_name, threshold, label, min_score, max_score)
->>>>>>> e014d9a9
                 if filtered_data is None:
                     break
 
@@ -254,55 +198,31 @@
                 output_file.write(output_line)
 
 
-<<<<<<< HEAD
-def rebase_filter_filepath(input_subdir: str, input_path: str, filter: FilterConfig) -> FilterConfig:
+def rebase_filter_filepath(input_subdir: str, input_path: str, doc_filter: FilterConfig) -> FilterConfig:
     """Changes the attribute path of a filter to point to a more specific file/subdirectory
 
     Similar to how we rebase_file_path to get the output path from the input path and the subdirectory
     we are processing, we need to rebase the attribute path to get the attribute subdirectory from the
     input path and the subdirectory we are processing.
     """
-    attribute_path = rebase_file_path(input_subdir, input_path, filter.attribute_path)
+    attribute_path = rebase_file_path(input_subdir, input_path, doc_filter.attribute_path)
     assert fsspec_exists(attribute_path), f"Warning: Attribute path {attribute_path} does not exist."
 
-    sub_filter = copy.deepcopy(filter)
+    sub_filter = copy.deepcopy(doc_filter)
     sub_filter.attribute_path = attribute_path
     return sub_filter
 
 
 @ray.remote
-def process_directory(input_subdir: str, output_subdir: str, filters: List[FilterConfig]):
-=======
-@ray.remote
-def process_directory(
-    input_subdir: str,
-    output_subdir: str,
-    all_attributes: dict[str, dict[str, Any]],
-    filters: list[tuple[str, float, Callable]],
-):
->>>>>>> e014d9a9
+def process_directory(input_subdir: str, output_subdir: str, filters: list[FilterConfig]):
     files = fsspec_glob(os.path.join(input_subdir, "**/*.jsonl.gz"))
     for input_filename in files:
         output_filename = rebase_file_path(input_subdir, input_filename, output_subdir)
-        file_filters = [rebase_filter_filepath(input_subdir, input_filename, filter) for filter in filters]
+        file_filters = [rebase_filter_filepath(input_subdir, input_filename, doc_filter) for doc_filter in filters]
         process_file(input_filename, output_filename, file_filters)
 
-<<<<<<< HEAD
-
-def apply_filters(input_path: str, output_path: str, filters: List[FilterConfig], max_tasks_in_flight: int):
-=======
-
-def apply_filters(
-    input_path: str,
-    output_path: str,
-    attribute_files: list[str],
-    filters: list[tuple[str, float, Callable]],
-    max_tasks_in_flight: int,
-):
-
-    all_attributes = load_all_attributes(attribute_files)
-
->>>>>>> e014d9a9
+
+def apply_filters(input_path: str, output_path: str, filters: list[FilterConfig], max_tasks_in_flight: int):
     subdirectories = fsspec_get_atomic_directories(input_path)
     print(f"subdirectories: {subdirectories}")
 
@@ -315,7 +235,7 @@
 
         print(f"Processing {input_subdir}")
         output_subdir = rebase_file_path(input_path, input_subdir, output_path)
-        subdir_filters = [rebase_filter_filepath(input_path, input_subdir, filter) for filter in filters]
+        subdir_filters = [rebase_filter_filepath(input_path, input_subdir, doc_filter) for doc_filter in filters]
         fsspec_mkdirs(output_subdir)
 
         task = process_directory.remote(input_subdir, output_subdir, subdir_filters)
@@ -329,50 +249,23 @@
     return output_path
 
 
-<<<<<<< HEAD
-@draccus.wrap()
-def main(cfg: ConsolidateConfig):
-    input_path = validate_marin_gcp_path(cfg.input_path)
-    output_path = validate_marin_gcp_path(cfg.output_path)
-
-    for filter in cfg.filters:
-        print(f"Filter enabled: {filter.name} with threshold {filter.threshold})")
-=======
 @ray.remote
 def main_ray(cfg: ConsolidateConfig):
     input_path = validate_marin_gcp_path(cfg.input_path)
     output_path = validate_marin_gcp_path(cfg.output_path)
 
-    attribute_files = []
-    filters = []
-
-    for filter_fn in cfg.filters:
-        attribute_files.append(filter_fn.attribute_path)
-        filters.append(
-            (
-                filter_fn.name,
-                filter_fn.threshold,
-                get_filter_func(filter_fn.type),
-                filter_fn.label,
-                filter_fn.min_score,
-                filter_fn.max_score,
-            )
-        )
-        print(f"Filter enabled: {filter_fn.name} with threshold {filter_fn.threshold})")
->>>>>>> e014d9a9
+    for doc_filter in cfg.filters:
+        print(f"Filter enabled: {doc_filter.name} with threshold {doc_filter.threshold})")
 
     output_path = apply_filters(input_path, output_path, cfg.filters, cfg.max_tasks_in_flight)
     print(f"Processing complete. Final output path: {output_path}")
 
 
-<<<<<<< HEAD
-=======
 @draccus.wrap()
 def main(cfg: ConsolidateConfig):
     ray.init()
     ray.get(main_ray.remote(cfg))
 
 
->>>>>>> e014d9a9
 if __name__ == "__main__":
     main()