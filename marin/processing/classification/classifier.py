--- conflicted
+++ resolved
@@ -11,11 +11,7 @@
 try:
     import torch_xla.core.xla_model as xm
 except ImportError:
-<<<<<<< HEAD
-    pass
-=======
     xm = None
->>>>>>> 08d1cca2
 
 import fsspec
 import lz4.frame
@@ -205,27 +201,16 @@
 
 
 class GTEClassifier(FinewebEduClassifier):
-<<<<<<< HEAD
-=======
     """Classifier that uses the Alibaba-NLP/gte-base-en-v1.5 model to classify documents"""
 
->>>>>>> 08d1cca2
     def __init__(self, model_name: str, attribute_name: str, max_length: int, *args, **kwargs):
         from transformers import AutoModelForSequenceClassification, AutoTokenizer
 
         device = xm.xla_device()
-<<<<<<< HEAD
-        # torch._dynamo.config.cache_size_limit = 128
-=======
->>>>>>> 08d1cca2
 
         self.model = AutoModelForSequenceClassification.from_pretrained(
             model_name, trust_remote_code=True, output_hidden_states=False
         ).to(device)
-<<<<<<< HEAD
-        # self.model = torch.compile(self.model, backend="openxla", fullgraph=True, dynamic=False)
-=======
->>>>>>> 08d1cca2
         self.tokenizer = AutoTokenizer.from_pretrained(model_name)
         self.attribute_name = attribute_name
         self.max_length = max_length
@@ -241,7 +226,6 @@
         return logits.tolist()
 
 
-<<<<<<< HEAD
 class PerplexityClassifier(BaseClassifier):
     def __init__(self, model_name: str, attribute_name: str, max_length: int, *args, **kwargs):
         import subprocess
@@ -339,7 +323,8 @@
 
         batch.update({"attributes": [{self.attribute_name: score} for score in scores]})
         return batch
-=======
+
+
 class CompressionClassifier(BaseClassifier):
     """A classifier that calculates LZ4 compression ratios for text documents.
 
@@ -365,7 +350,6 @@
 
             compression_ratios.append({self.attribute_name: ratio})
         return {"attributes": compression_ratios}
->>>>>>> 08d1cca2
 
 
 class AutoClassifier(BaseClassifier):
@@ -373,11 +357,8 @@
         "fasttext": FasttextClassifier,
         "fineweb": FinewebEduClassifier,
         "gte": GTEClassifier,
-<<<<<<< HEAD
         "perplexity": PerplexityClassifier,
-=======
         "compression": CompressionClassifier,
->>>>>>> 08d1cca2
     }
 
     def __init__(self, model_name: str, attribute_name: str, model_type: str | None, *args, **kwargs):
