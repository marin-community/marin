--- conflicted
+++ resolved
@@ -30,16 +30,9 @@
 from levanter.data.text import (
     LmDatasetFormatBase,
     LMDatasetSourceConfig,
-<<<<<<< HEAD
     TextLmDatasetFormat,
     UrlDatasetSourceConfig,
     preprocessor_for_format,
-=======
-    LMSupervisedDatasetConfig,
-    UrlDatasetSourceConfig,
-    mk_chat_sft_dataset,
-    mk_supervised_dataset,
->>>>>>> 2798c8b4
 )
 from levanter.store.cache import CacheOptions
 from ray.runtime_env import RuntimeEnv
@@ -58,28 +51,11 @@
     tokenizer: str  # tokenizer name. Should be the same as you intend to use in the tokenizer spec for the training run
     tags: list[str] = dataclasses.field(default_factory=list)  # tags to be added to config
     cache_options: CacheOptions | None = None
-<<<<<<< HEAD
     format: LmDatasetFormatBase = TextLmDatasetFormat()  # noqa
     """
     The format of the dataset. This is used to determine how to tokenize the data.
     See Levanter's documentation for more details.
     """
-=======
-    input_field: str = ""
-    output_field: str = ""
-    text_key: str = "text"
-
-    def train_source(self) -> ShardedDataSource | None:
-        if len(self.train_paths) == 0:
-            return None
-        # return _create_source(self.train_paths, self.text_key)
-        return self.as_lm_dataset_source_config(self.cache_path).get_shard_source("train")
-
-    def validation_source(self) -> ShardedDataSource | None:
-        if len(self.validation_paths) == 0:
-            return None
-        return self.as_lm_dataset_source_config(self.cache_path).get_shard_source("validation")
->>>>>>> 2798c8b4
 
     def as_lm_dataset_source_config(
         self, actual_output_path: str | InputName | None, *, include_raw_paths=True
