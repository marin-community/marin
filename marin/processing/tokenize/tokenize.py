"""
Main for running Levanter's tokenizer infrastructure on a dataset using an existing Ray cluster.

Usage:
    ray job submit --working-dir . --no-wait -- python -m marin.processing.tokenize \
        --train_paths '[<input-dir>]' --cache_path <cache-path> --tokenizer <tokenizer_name>
        --validation_paths null

    train_paths: The input directory containing the jsonl files for training, or null/None
    validation_paths: The input directory containing jsonl files for validation, or null/None
    cache_path: The base directory to save the tokenized files
    tokenizer: The name of the tokenizer to use. This must be the same as the tokenizer used in the Levanter
               training run

    The data will be tokenized to $cache_path
"""

import dataclasses
import logging
import os

import draccus
import fsspec
import levanter
import ray
import transformers
from levanter.data.sharded_datasource import ShardedDataSource, TextUrlDataSource
from levanter.data.text import BatchTokenizer, LMDatasetSourceConfig
from levanter.store.cache import CacheOptions
from ray.runtime_env import RuntimeEnv

from marin.execution.executor import InputName
from marin.processing.tokenize.independent_tokenize import tokenize_and_concatenate_shards
from marin.utils import fsspec_glob, fsspec_isdir

logger = logging.getLogger(__name__)


@dataclasses.dataclass(frozen=True)
class TokenizeConfig:
    train_paths: list[str]  # path to training data
    validation_paths: list[str]  # path to validation data
    cache_path: str  # base path to save the tokenized files
    tokenizer: str  # tokenizer name. Should be the same as you intend to use in the tokenizer spec for the training run
    tags: list[str] = dataclasses.field(default_factory=list)  # tags to be added to config
    cache_options: CacheOptions = CacheOptions(num_shard_groups=1024)  # noqa: RUF009
    text_key: str = "text"

    def train_source(self) -> ShardedDataSource | None:
        if len(self.train_paths) == 0:
            return None
        return _create_source(self.train_paths, self.text_key)

    def validation_source(self) -> ShardedDataSource | None:
        if len(self.validation_paths) == 0:
            return None
        return _create_source(self.validation_paths, self.text_key)

    def as_lm_dataset_source_config(self, actual_output_path: str | InputName) -> LMDatasetSourceConfig:
        """
        For use in Levanter training runs with mixtures of datasets.
        """
        return LMDatasetSourceConfig(
            tags=self.tags,
            train_urls=self.train_paths,
            validation_urls=self.validation_paths,
            cache_dir=actual_output_path,
        )


def tokenize(config: TokenizeConfig):
    if len(config.train_paths) == 0 and len(config.validation_paths) == 0:
        raise ValueError("No input files specified. Nothing to do.")

    tokenizer = transformers.AutoTokenizer.from_pretrained(config.tokenizer)
    batch_tokenizer = BatchTokenizer(tokenizer, enforce_eos=True)

    train_source = config.train_source()
    if train_source is not None:
        train_ledger = (
            ray.remote(tokenize_and_concatenate_shards)
            .options(
                name=f"tokenize::{config.cache_path}",
                runtime_env=RuntimeEnv(env_vars={"JAX_PLATFORM_NAME": "cpu", "GCE_METADATA_TIMEOUT": "120"}),
            )
            .remote(
                train_source,
                batch_tokenizer,
                os.path.join(config.cache_path, "train"),
                config.cache_options,
            )
        )
    else:
        train_ledger = None

    validation_source = config.validation_source()

    if validation_source is not None:
        validation_ledger = (
            ray.remote(tokenize_and_concatenate_shards)
            .options(
                name=f"tokenize::{config.cache_path}", runtime_env=RuntimeEnv(env_vars={"JAX_PLATFORM_NAME": "cpu"})
            )
            .remote(
                validation_source,
                batch_tokenizer,
                os.path.join(config.cache_path, "validation"),
                config.cache_options,
            )
        )
    else:
        validation_ledger = None

    if train_ledger is not None:
        ray.get(train_ledger)
    if validation_ledger is not None:
        ray.get(validation_ledger)


@ray.remote(runtime_env=RuntimeEnv(env_vars={"JAX_PLATFORM_NAME": "cpu"}))
def levanter_tokenize(input_paths: list[str] | str, tokenizer_name: str, output_path: str):
    from levanter.data.metrics_monitor import LoggerMetricsMonitor
    from levanter.data.text import BatchTokenizer
    from levanter.store.cache import build_or_load_cache

    if len(input_paths) == 0:
        logger.warning("No input files found. Nothing to do.")
        return

    logging.basicConfig(level=logging.INFO)

    logger.info(f"Caching {input_paths} to {output_path}.")

    source = _create_source(input_paths)
    tokenizer = transformers.AutoTokenizer.from_pretrained(tokenizer_name)
    batch_tokenizer = BatchTokenizer(tokenizer, enforce_eos=True)

    cache = build_or_load_cache(
        cache_dir=output_path,
        input_shards=source,
        processor=batch_tokenizer,
        await_finished=False,
        monitors=[LoggerMetricsMonitor("ray")],
    )

    cache.await_finished()
    logger.info(f"Finished caching {input_paths} to {output_path}.")


def _create_source(input_paths: str | list[str], text_key) -> ShardedDataSource:
    if isinstance(input_paths, str) and not _is_probably_path(input_paths):
        source = levanter.data.datasource_from_hf(input_paths, split="train")
        source = source.map(lambda d: d["text"])
    else:
        if isinstance(input_paths, str):
            input_paths = [input_paths]

        filepaths_to_tokenize = _get_filepaths_to_tokenize(input_paths)

        if len(filepaths_to_tokenize) == 0:
            raise ValueError(f"No valid jsonl/parquet files found to tokenize in {input_paths}")

        logger.info(f"Found {len(filepaths_to_tokenize)} files to tokenize.")
        source = TextUrlDataSource(filepaths_to_tokenize, text_key=text_key)

    return source


<<<<<<< HEAD
TokenizerStep = ExecutorStep[TokenizeConfig]


def step_to_lm_mixture_component(step: TokenizerStep) -> LMDatasetSourceConfig:
    """
    Converts a tokenizer step to a Levanter dataset source config. This is useful for creating
    data mixture configs.
    """
    return step.config.as_lm_dataset_source_config(output_path_of(step))


def step_to_lm_training_config(step: TokenizerStep) -> LMDatasetConfig:
    """
    Converts a tokenizer step to a Levanter dataset config. This is useful for creating
    data mixture configs.
    """
    return step.config.as_lm_dataset_task_config(output_path_of(step))


def lm_data_config(
    training_set: TokenizerStep,
    validation_sets: Sequence[TokenizerStep] = (),
    shuffle: bool | int = True,
) -> LMDatasetConfig | LMMixtureDatasetConfig:
    """
    Creates a dataset config suitable for Levanter's TrainLMConfig from a single training set

    Args:
        training_set: The training set to use
        validation_sets: A sequence of validation sets to use
        shuffle: Whether to shuffle the data. If int, uses era shuffling.
    """
    tokenizer = training_set.config.tokenizer

    if len(validation_sets) == 0:
        return dataclasses.replace(step_to_lm_training_config(training_set), shuffle=shuffle)

    for step in validation_sets:
        if step.config.tokenizer != tokenizer:
            raise ValueError(
                f"Validation set {step.name} must have same tokenizer as training set's,"
                f" but got: {step.config.tokenizer} vs {tokenizer}"
            )

    prefix = os.path.commonprefix([training_set.name, *(dset.name for dset in validation_sets)])

    def _strip_prefix(name):
        return name[len(prefix) :]

    weights = {_strip_prefix(training_set.name): 1.0, **{_strip_prefix(step.name): 0.0 for step in validation_sets}}

    components = {
        _strip_prefix(training_set.name): step_to_lm_mixture_component(training_set),
        **{_strip_prefix(step.name): step_to_lm_mixture_component(step) for step in validation_sets},
    }

    return LMMixtureDatasetConfig(
        configs=components, train_weights=weights, tokenizer=tokenizer, cache_dir=None, shuffle=shuffle
    )


def lm_mixture_data_config(
    components: dict[str, TokenizerStep],
    weights: dict[str, float],
    *,
    shuffle: bool | int = True,
    missing_weights_are_validation: bool = True,
):
    """
    Creates a training config from a mixture of datasources.

    Args:
        components: dict from names of datasets to the steps that produced them.
        weights: dict from names of datasets to their weights.
        shuffle: shuffling policy. int means era shuffling (~shuffle buffer).
        missing_weights_are_validation: whether to pad out missing weights with 0's, indicating validation-only sets
    """
    configs = {name: step_to_lm_mixture_component(step) for name, step in components.items()}

    if missing_weights_are_validation:
        missing_keys = {k: 0.0 for k in components if k not in weights}
        weights = {**weights, **missing_keys}

    first_name, first_step = next(iter(components.items()))
    tokenizer = first_step.config.tokenizer
    for name, step in components.items():
        if step.config.tokenizer != tokenizer:
            raise ValueError(
                "All components must have the same tokenizer, but got:"
                f" {step.config.tokenizer} ({name}) vs {tokenizer} ({name})"
            )

    return LMMixtureDatasetConfig(
        configs=configs,
        train_weights=weights,
        tokenizer=tokenizer,
        cache_dir=None,
        shuffle=shuffle,
    )


def _get_files_by_extension(input_paths: list[str], extension: str) -> list[str]:
=======
def _get_files_by_extensions(input_paths: list[str], extensions: list[str]) -> list[str]:
>>>>>>> 579adea8
    """
    Get a list of all filepaths with the specified extension from the input paths.
    """
    output_paths = []
    for path in input_paths:
        if fsspec_isdir(path) or path.endswith("/"):
            logger.info(f"Getting all {extensions} files in {path}")
            for ex in extensions:
                output_paths.extend(fsspec_glob(os.path.join(path, f"**/*.{ex}")))
        else:
            output_paths.extend(fsspec_glob(path))

    return output_paths


def _get_filepaths_to_tokenize(input_paths: list[str]) -> list[str]:
    """
    Get all file paths to tokenize from the input paths.
    Handles jsonl.{gz,zst,zstd}, and parquet.
    """
    if len(input_paths) == 0:
        return []

    # we're only going to have one or the other, but might as well return both
    return _get_files_by_extensions(input_paths, ["jsonl.{gz,zst,zstd}", "parquet"])


def _is_probably_path(path: str) -> bool:
    """see if looks like a real path or not, in which case it might be an hf dataset"""

    protocol, _ = fsspec.core.split_protocol(path)

    if protocol is not None:
        return False

    if fsspec_isdir(path):
        return False

    return True


@draccus.wrap()
def main(config: TokenizeConfig):
    tokenize(config)


if __name__ == "__main__":
    main()<|MERGE_RESOLUTION|>--- conflicted
+++ resolved
@@ -166,112 +166,7 @@
     return source
 
 
-<<<<<<< HEAD
-TokenizerStep = ExecutorStep[TokenizeConfig]
-
-
-def step_to_lm_mixture_component(step: TokenizerStep) -> LMDatasetSourceConfig:
-    """
-    Converts a tokenizer step to a Levanter dataset source config. This is useful for creating
-    data mixture configs.
-    """
-    return step.config.as_lm_dataset_source_config(output_path_of(step))
-
-
-def step_to_lm_training_config(step: TokenizerStep) -> LMDatasetConfig:
-    """
-    Converts a tokenizer step to a Levanter dataset config. This is useful for creating
-    data mixture configs.
-    """
-    return step.config.as_lm_dataset_task_config(output_path_of(step))
-
-
-def lm_data_config(
-    training_set: TokenizerStep,
-    validation_sets: Sequence[TokenizerStep] = (),
-    shuffle: bool | int = True,
-) -> LMDatasetConfig | LMMixtureDatasetConfig:
-    """
-    Creates a dataset config suitable for Levanter's TrainLMConfig from a single training set
-
-    Args:
-        training_set: The training set to use
-        validation_sets: A sequence of validation sets to use
-        shuffle: Whether to shuffle the data. If int, uses era shuffling.
-    """
-    tokenizer = training_set.config.tokenizer
-
-    if len(validation_sets) == 0:
-        return dataclasses.replace(step_to_lm_training_config(training_set), shuffle=shuffle)
-
-    for step in validation_sets:
-        if step.config.tokenizer != tokenizer:
-            raise ValueError(
-                f"Validation set {step.name} must have same tokenizer as training set's,"
-                f" but got: {step.config.tokenizer} vs {tokenizer}"
-            )
-
-    prefix = os.path.commonprefix([training_set.name, *(dset.name for dset in validation_sets)])
-
-    def _strip_prefix(name):
-        return name[len(prefix) :]
-
-    weights = {_strip_prefix(training_set.name): 1.0, **{_strip_prefix(step.name): 0.0 for step in validation_sets}}
-
-    components = {
-        _strip_prefix(training_set.name): step_to_lm_mixture_component(training_set),
-        **{_strip_prefix(step.name): step_to_lm_mixture_component(step) for step in validation_sets},
-    }
-
-    return LMMixtureDatasetConfig(
-        configs=components, train_weights=weights, tokenizer=tokenizer, cache_dir=None, shuffle=shuffle
-    )
-
-
-def lm_mixture_data_config(
-    components: dict[str, TokenizerStep],
-    weights: dict[str, float],
-    *,
-    shuffle: bool | int = True,
-    missing_weights_are_validation: bool = True,
-):
-    """
-    Creates a training config from a mixture of datasources.
-
-    Args:
-        components: dict from names of datasets to the steps that produced them.
-        weights: dict from names of datasets to their weights.
-        shuffle: shuffling policy. int means era shuffling (~shuffle buffer).
-        missing_weights_are_validation: whether to pad out missing weights with 0's, indicating validation-only sets
-    """
-    configs = {name: step_to_lm_mixture_component(step) for name, step in components.items()}
-
-    if missing_weights_are_validation:
-        missing_keys = {k: 0.0 for k in components if k not in weights}
-        weights = {**weights, **missing_keys}
-
-    first_name, first_step = next(iter(components.items()))
-    tokenizer = first_step.config.tokenizer
-    for name, step in components.items():
-        if step.config.tokenizer != tokenizer:
-            raise ValueError(
-                "All components must have the same tokenizer, but got:"
-                f" {step.config.tokenizer} ({name}) vs {tokenizer} ({name})"
-            )
-
-    return LMMixtureDatasetConfig(
-        configs=configs,
-        train_weights=weights,
-        tokenizer=tokenizer,
-        cache_dir=None,
-        shuffle=shuffle,
-    )
-
-
-def _get_files_by_extension(input_paths: list[str], extension: str) -> list[str]:
-=======
 def _get_files_by_extensions(input_paths: list[str], extensions: list[str]) -> list[str]:
->>>>>>> 579adea8
     """
     Get a list of all filepaths with the specified extension from the input paths.
     """
