"""
Main for running Levanter's tokenizer infrastructure on a dataset using an existing Ray cluster.

Usage:
    ray job submit --working-dir . --no-wait -- python -m marin.processing.tokenize \
        --train_paths '[<input-dir>]' --cache_path <cache-path> --tokenizer <tokenizer_name>
        --validation_paths null

    train_paths: The input directory containing the jsonl files for training, or null/None
    validation_paths: The input directory containing jsonl files for validation, or null/None
    cache_path: The base directory to save the tokenized files
    tokenizer: The name of the tokenizer to use. This must be the same as the tokenizer used in the Levanter
               training run

    The data will be tokenized to $cache_path
"""

import dataclasses
import logging
import os

import draccus
import fsspec
import levanter
import ray
import transformers
from levanter.data.sharded_datasource import ShardedDataSource, TextUrlDataSource
from levanter.data.text import BatchTokenizer, LMDatasetSourceConfig, LMSupervisedDatasetConfig, mk_supervised_dataset
from levanter.store.cache import CacheOptions
from ray.runtime_env import RuntimeEnv

from marin.execution.executor import InputName
from marin.processing.tokenize.independent_tokenize import tokenize_and_concatenate_shards
from marin.utils import fsspec_glob, fsspec_isdir

logger = logging.getLogger(__name__)


@dataclasses.dataclass(frozen=True)
class TokenizeConfig:
    train_paths: list[str]  # path to training data
    validation_paths: list[str]  # path to validation data
    cache_path: str  # base path to save the tokenized files
    tokenizer: str  # tokenizer name. Should be the same as you intend to use in the tokenizer spec for the training run
    tags: list[str] = dataclasses.field(default_factory=list)  # tags to be added to config
    cache_options: CacheOptions = CacheOptions(num_shard_groups=1024)  # noqa: RUF009
<<<<<<< HEAD
    input_field: str = ""
    output_field: str = ""
=======
    text_key: str = "text"
>>>>>>> f3c6f44d

    def train_source(self) -> ShardedDataSource | None:
        if len(self.train_paths) == 0:
            return None
        return _create_source(self.train_paths, self.text_key)

    def validation_source(self) -> ShardedDataSource | None:
        if len(self.validation_paths) == 0:
            return None
        return _create_source(self.validation_paths, self.text_key)

    def as_lm_dataset_source_config(self, actual_output_path: str | InputName) -> LMDatasetSourceConfig:
        """
        For use in Levanter training runs with mixtures of datasets.
        """
        return LMDatasetSourceConfig(
            tags=self.tags,
            train_urls=self.train_paths,
            validation_urls=self.validation_paths,
            cache_dir=actual_output_path,
        )


def tokenize(config: TokenizeConfig):
    if len(config.train_paths) == 0 and len(config.validation_paths) == 0:
        raise ValueError("No input files specified. Nothing to do.")

    tokenizer = transformers.AutoTokenizer.from_pretrained(config.tokenizer)
    batch_tokenizer = BatchTokenizer(tokenizer, enforce_eos=True)

    train_source = config.train_source()
    if train_source is not None:
        train_ledger = (
            ray.remote(tokenize_and_concatenate_shards)
            .options(name=f"tokenize::{config.cache_path}", runtime_env=RuntimeEnv(env_vars={"JAX_PLATFORMS": "cpu"}))
            .remote(
                train_source,
                batch_tokenizer,
                os.path.join(config.cache_path, "train"),
                config.cache_options,
            )
        )
    else:
        train_ledger = None

    validation_source = config.validation_source()

    if validation_source is not None:
        validation_ledger = (
            ray.remote(tokenize_and_concatenate_shards)
            .options(name=f"tokenize::{config.cache_path}", runtime_env=RuntimeEnv(env_vars={"JAX_PLATFORMS": "cpu"}))
            .remote(
                validation_source,
                batch_tokenizer,
                os.path.join(config.cache_path, "validation"),
                config.cache_options,
            )
        )
    else:
        validation_ledger = None

    if train_ledger is not None:
        ray.get(train_ledger)
    if validation_ledger is not None:
        ray.get(validation_ledger)


@ray.remote(runtime_env=RuntimeEnv(env_vars={"JAX_PLATFORM_NAME": "cpu"}))
def levanter_tokenize_supervised(config: TokenizeConfig):
    supervised_config = LMSupervisedDatasetConfig(validation_urls=config.validation_paths,
                                                  cache_dir=config.cache_path,
                                                  input_field=config.input_field,
                                                  output_field=config.output_field)
    logging.basicConfig(level=logging.INFO)

    logger.info(f"Caching {config.validation_paths} to {config.cache_path}.")

    tokenizer = transformers.AutoTokenizer.from_pretrained(config.tokenizer)

    mk_supervised_dataset(supervised_config, tokenizer)
    logger.info(f"Finished caching supervised dataset to {config.cache_path}.")


@ray.remote(runtime_env=RuntimeEnv(env_vars={"JAX_PLATFORM_NAME": "cpu"}))
def levanter_tokenize(input_paths: list[str] | str, tokenizer_name: str, output_path: str):
    from levanter.data.metrics_monitor import LoggerMetricsMonitor
    from levanter.data.text import BatchTokenizer
    from levanter.store.cache import build_or_load_cache

    if len(input_paths) == 0:
        logger.warning("No input files found. Nothing to do.")
        return

    logging.basicConfig(level=logging.INFO)

    logger.info(f"Caching {input_paths} to {output_path}.")

    source = _create_source(input_paths, "text")
    tokenizer = transformers.AutoTokenizer.from_pretrained(tokenizer_name)
    batch_tokenizer = BatchTokenizer(tokenizer, enforce_eos=True)

    cache = build_or_load_cache(
        cache_dir=output_path,
        input_shards=source,
        processor=batch_tokenizer,
        await_finished=False,
        monitors=[LoggerMetricsMonitor("ray")],
    )

    cache.await_finished()
    logger.info(f"Finished caching {input_paths} to {output_path}.")


def _create_source(input_paths: str | list[str], text_key) -> ShardedDataSource:
    if isinstance(input_paths, str) and not _is_probably_path(input_paths):
        source = levanter.data.datasource_from_hf(input_paths, split="train")
        source = source.map(lambda d: d["text"])
    else:
        if isinstance(input_paths, str):
            input_paths = [input_paths]

        filepaths_to_tokenize = _get_filepaths_to_tokenize(input_paths)

        if len(filepaths_to_tokenize) == 0:
            raise ValueError(f"No valid jsonl/parquet files found to tokenize in {input_paths}")

        logger.info(f"Found {len(filepaths_to_tokenize)} files to tokenize.")
        source = TextUrlDataSource(filepaths_to_tokenize, text_key=text_key)

    return source


def _get_files_by_extensions(input_paths: list[str], extensions: list[str]) -> list[str]:
    """
    Get a list of all filepaths with the specified extension from the input paths.
    """
    output_paths = []
    for path in input_paths:
        if fsspec_isdir(path) or path.endswith("/"):
            logger.info(f"Getting all {extensions} files in {path}")
            for ex in extensions:
                output_paths.extend(fsspec_glob(os.path.join(path, f"**/*.{ex}")))
        else:
            output_paths.extend(fsspec_glob(path))

    return output_paths


def _get_filepaths_to_tokenize(input_paths: list[str]) -> list[str]:
    """
    Get all file paths to tokenize from the input paths.
    Handles jsonl.{gz,zst,zstd}, and parquet.
    """
    if len(input_paths) == 0:
        return []

    # we're only going to have one or the other, but might as well return both
    return _get_files_by_extensions(input_paths, ["jsonl.{gz,zst,zstd}", "parquet"])


def _is_probably_path(path: str) -> bool:
    """see if looks like a real path or not, in which case it might be an hf dataset"""

    protocol, _ = fsspec.core.split_protocol(path)

    if protocol is not None:
        return True

    if fsspec_isdir(path):
        return True

    return False


@draccus.wrap()
def main(config: TokenizeConfig):
    tokenize(config)


if __name__ == "__main__":
    main()<|MERGE_RESOLUTION|>--- conflicted
+++ resolved
@@ -44,12 +44,9 @@
     tokenizer: str  # tokenizer name. Should be the same as you intend to use in the tokenizer spec for the training run
     tags: list[str] = dataclasses.field(default_factory=list)  # tags to be added to config
     cache_options: CacheOptions = CacheOptions(num_shard_groups=1024)  # noqa: RUF009
-<<<<<<< HEAD
     input_field: str = ""
     output_field: str = ""
-=======
     text_key: str = "text"
->>>>>>> f3c6f44d
 
     def train_source(self) -> ShardedDataSource | None:
         if len(self.train_paths) == 0:
