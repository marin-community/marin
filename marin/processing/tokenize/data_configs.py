import dataclasses
import logging
import os
from typing import Optional
from levanter.data.text import LMDatasetSourceConfig, LMMixtureDatasetConfig

from marin.execution.executor import ExecutorStep, InputName, output_path_of
from marin.processing.tokenize.tokenize import TokenizeConfig

TokenizerStep = ExecutorStep[TokenizeConfig]

logger = logging.getLogger(__name__)


def step_to_lm_mixture_component(step: TokenizerStep | TokenizeConfig, include_raw_paths: bool) -> LMDatasetSourceConfig:
    """
    Converts a tokenizer step to a Levanter dataset source config. This is useful for creating
    data mixture configs.
    """

    if isinstance(step, TokenizeConfig):
        return step.as_lm_dataset_source_config(step.cache_path, include_raw_paths=include_raw_paths)
    else:
        return step.config.as_lm_dataset_source_config(output_path_of(step), include_raw_paths=include_raw_paths)


def lm_data_config(
    training_set: TokenizerStep | InputName,
    validation_sets: dict[str, TokenizerStep] | None = None,
    shuffle: bool | int = True,
) -> LMMixtureDatasetConfig:
    """
    Creates a dataset config suitable for Levanter's TrainLMConfig from a single training set

    Args:
        training_set: The training set to use
        validation_sets: A sequence of validation sets to use
        shuffle: Whether to shuffle the data. If int, uses era shuffling.
    """
    tokenizer = training_set.config.tokenizer

    if validation_sets is not None:
        for name, step in validation_sets.items():
            if step.config.tokenizer != tokenizer:
                raise ValueError(
                    f"Validation set {name} ({step.name}) must have same tokenizer as training set's,"
                    f" but got: {step.config.tokenizer} vs {tokenizer}"
                )

    train_set_name = os.path.basename(training_set.name)

    return lm_mixture_data_config(
        {train_set_name: training_set, **(validation_sets or {})},
        {train_set_name: 1.0},
        shuffle=shuffle,
        missing_weights_are_validation=True,
    )


def lm_mixture_data_config(
    components: dict[str, TokenizerStep | TokenizeConfig],
    weights: dict[str, float],
    *,
    shuffle: bool | int = True,
    missing_weights_are_validation: bool = True,
    include_raw_paths: bool = True,
) -> LMMixtureDatasetConfig:
    """
    Creates a training config from a mixture of datasources.

    Args:
        components: dict from names of datasets to the steps that produced them.
        weights: dict from names of datasets to their weights.
        shuffle: shuffling policy. int means era shuffling (~shuffle buffer).
        missing_weights_are_validation: whether to pad out missing weights with 0's, indicating validation-only sets
        include_raw_paths: whether to include raw paths in the dataset config. This is mostly for logging purposes.
    """
    configs = {
        name: step_to_lm_mixture_component(step, include_raw_paths=include_raw_paths)
        for name, step in components.items()
    }

    if missing_weights_are_validation:
        missing_keys = {k: 0.0 for k in components if k not in weights}
        weights = {**weights, **missing_keys}

    first_name, first_step = next(iter(components.items()))
    tokenizer = first_step.config.tokenizer
    for name, step in components.items():
        if step.config.tokenizer != tokenizer:
            raise ValueError(
                "All components must have the same tokenizer, but got:"
                f" {step.config.tokenizer} ({name}) vs {tokenizer} ({name})"
            )

    return LMMixtureDatasetConfig(
        configs=configs, train_weights=weights, tokenizer=tokenizer, cache_dir=None, shuffle=shuffle
    )


def lm_varying_mixture_data_config(
    components: dict[str, TokenizerStep],
    weights_list: list[tuple[int, dict[str, float]]],
    *,
    shuffle: bool | int = True,
    missing_weights_are_validation: bool = True,
    include_raw_paths: bool = True,
<<<<<<< HEAD
    max_sequences_dict: Optional[dict[str, int]] = None,
    num_validation_sequences_dict: Optional[dict[str, int]] = None,
=======
>>>>>>> ef58c02c
) -> LMMixtureDatasetConfig:
    """
    Creates a training config from a mixture of datasources with varying weights.

    Args:
        components: dict from names of datasets to the steps that produced them.
        weights_list: list of tuples of (start_seq_index, weights_dict)
            weights_dict maps dataset names to their weights.
            The weights will change at each start_seq_index. start_seq_index's must be sorted in ascending order.
            Note that start_seq_index should be the index of the sequence (not batch) where the transition should occur.
        shuffle: shuffling policy. int means era shuffling (~shuffle buffer).
        missing_weights_are_validation: whether to pad out missing weights with 0's, indicating validation-only sets

    Returns:
        LMMixtureDatasetConfig configured with the varying weights
    """
<<<<<<< HEAD
    configs = {name: step_to_lm_mixture_component(step, include_raw_paths=include_raw_paths) for name, step in components.items()}
=======
    configs = {
        name: step_to_lm_mixture_component(step, include_raw_paths=include_raw_paths)
        for name, step in components.items()
    }
>>>>>>> ef58c02c

    # Validate and normalize weights
    if not weights_list:
        raise ValueError("weights_list cannot be empty")

    if weights_list[0][0] != 0:
        raise ValueError("First weight stage must start at index 0")

    # If missing_weights_are_validation, pad out weights with zeros
    if missing_weights_are_validation:
        padded_weights_list = []
        for step_idx, weights in weights_list:
            missing_keys = {k: 0.0 for k in components if k not in weights}
            padded_weights_list.append((step_idx, {**weights, **missing_keys}))
        weights_list = padded_weights_list

    # Validate tokenizer consistency
    first_name, first_step = next(iter(components.items()))
    tokenizer = first_step.config.tokenizer
    for name, step in components.items():
        if step.config.tokenizer != tokenizer:
            raise ValueError(
                "All components must have the same tokenizer, but got:"
                f" {step.config.tokenizer} ({name}) vs {tokenizer} ({first_name})"
            )

    return LMMixtureDatasetConfig(
        configs=configs,
        train_weights=weights_list,
        tokenizer=tokenizer,
        cache_dir=None,
        shuffle=shuffle,
        max_sequences_dict=max_sequences_dict,
        num_validation_sequences_dict=num_validation_sequences_dict,
    )

def add_validation_sets_to_mixture(
    config: LMMixtureDatasetConfig, validation_sets: dict[str, TokenizerStep]
) -> LMMixtureDatasetConfig:
    """
    Adds validation sets to a mixture config. Works with both fixed and varying mixture weights.
    """
    valid_configs = {
        name: step.config.as_lm_dataset_source_config(output_path_of(step)) for name, step in validation_sets.items()
    }
    new_configs = {
        **config.configs,
        **{name: source for name, source in valid_configs.items() if name not in config.configs},
    }

    if isinstance(config.train_weights, dict):
        # Handle fixed weights case
        if any(name in config.train_weights for name in validation_sets):
            overlap = set(config.train_weights) & set(validation_sets)
            logger.warning(f"Validation sets {overlap} already present in mixture. Skipping.")

        new_weights = {
            **config.train_weights,
            **{name: 0.0 for name in validation_sets if name not in config.train_weights},
        }
    elif isinstance(config.train_weights, list):
        for step_idx, weights_dict in config.train_weights:
            assert isinstance(step_idx, int)
            assert isinstance(weights_dict, dict)

        # Handle varying weights case
        overlap_sets = set()
        for _, weights_dict in config.train_weights:
            overlap_sets.update(set(weights_dict) & set(validation_sets))

        if overlap_sets:
            logger.warning(f"Validation sets {overlap_sets} already present in mixture. Skipping.")

        new_weights = []
        for step_idx, weights_dict in config.train_weights:
            new_weights_dict = {**weights_dict, **{name: 0.0 for name in validation_sets if name not in weights_dict}}
            new_weights.append((step_idx, new_weights_dict))
    else:
        raise ValueError(f"Invalid train_weights type: {type(config.train_weights)}")

    return dataclasses.replace(config, configs=new_configs, train_weights=new_weights)<|MERGE_RESOLUTION|>--- conflicted
+++ resolved
@@ -105,11 +105,8 @@
     shuffle: bool | int = True,
     missing_weights_are_validation: bool = True,
     include_raw_paths: bool = True,
-<<<<<<< HEAD
     max_sequences_dict: Optional[dict[str, int]] = None,
     num_validation_sequences_dict: Optional[dict[str, int]] = None,
-=======
->>>>>>> ef58c02c
 ) -> LMMixtureDatasetConfig:
     """
     Creates a training config from a mixture of datasources with varying weights.
@@ -126,14 +123,7 @@
     Returns:
         LMMixtureDatasetConfig configured with the varying weights
     """
-<<<<<<< HEAD
     configs = {name: step_to_lm_mixture_component(step, include_raw_paths=include_raw_paths) for name, step in components.items()}
-=======
-    configs = {
-        name: step_to_lm_mixture_component(step, include_raw_paths=include_raw_paths)
-        for name, step in components.items()
-    }
->>>>>>> ef58c02c
 
     # Validate and normalize weights
     if not weights_list:
