--- conflicted
+++ resolved
@@ -3,19 +3,11 @@
 
 Usage:
     ray job submit --working-dir . --no-wait -- python -m marin.processing.tokenize \
-<<<<<<< HEAD
-        --train_urls '[<input-dir>]' --cache_path <cache-path> --tokenizer <tokenizer_name>
-        --validation_urls null
-
-    train_urls: The input directory containing the jsonl files for training, or null/None
-    validation_urls: The input directory containing jsonl files for validation, or null/None
-=======
         --train_paths '[<input-dir>]' --cache_path <cache-path> --tokenizer <tokenizer_name>
         --validation_paths null
 
     train_paths: The input directory containing the jsonl files for training, or null/None
     validation_paths: The input directory containing jsonl files for validation, or null/None
->>>>>>> 03bee8fc
     cache_path: The base directory to save the tokenized files
     tokenizer: The name of the tokenizer to use. This must be the same as the tokenizer used in the Levanter
                training run
@@ -32,9 +24,9 @@
 import fsspec
 import ray
 import transformers
+
 from levanter.data.sharded_datasource import TextUrlDataSource
 from levanter.data.text import LMDatasetConfig, LMDatasetSourceConfig, LMMixtureDatasetConfig
-
 from marin.execution.executor import ExecutorStep, output_path_of
 from marin.utils import fsspec_glob, fsspec_isdir
 
@@ -42,41 +34,18 @@
 
 
 @ray.remote
-<<<<<<< HEAD
-def levanter_tokenize(input_urls: list[str] | str, tokenizer_name: str, output_path: str):
-=======
 def levanter_tokenize(input_paths: list[str] | str, tokenizer_name: str, output_path: str):
->>>>>>> 03bee8fc
     import levanter
     from levanter.data.metrics_monitor import LoggerMetricsMonitor
     from levanter.data.text import BatchTokenizer
     from levanter.store.cache import build_or_load_cache
 
-<<<<<<< HEAD
-    if len(input_urls) == 0:
-=======
     if len(input_paths) == 0:
->>>>>>> 03bee8fc
         logger.warning("No input files found. Nothing to do.")
         return
 
     logging.basicConfig(level=logging.INFO)
 
-<<<<<<< HEAD
-    logger.info(f"Caching {input_urls} to {output_path}.")
-    tokenizer = transformers.AutoTokenizer.from_pretrained(tokenizer_name)
-    batch_tokenizer = BatchTokenizer(tokenizer, enforce_eos=True)
-
-    if isinstance(input_urls, str) and is_hf_dataset(input_urls):
-        source = levanter.data.datasource_from_hf(input_urls, split="train")
-        source = source.map(lambda d: d["text"])
-    else:
-        if isinstance(input_urls, str):
-            input_urls = [input_urls]
-        jsonls = _get_jsonls(input_urls)
-        if len(jsonls) == 0:
-            raise ValueError(f"No jsonl files found in {input_urls}")
-=======
     logger.info(f"Caching {input_paths} to {output_path}.")
     tokenizer = transformers.AutoTokenizer.from_pretrained(tokenizer_name)
     batch_tokenizer = BatchTokenizer(tokenizer, enforce_eos=True)
@@ -90,7 +59,6 @@
         jsonls = _get_jsonls(input_paths)
         if len(jsonls) == 0:
             raise ValueError(f"No jsonl files found in {input_paths}")
->>>>>>> 03bee8fc
         logger.info(f"Found {len(jsonls)} jsonl files.")
         source = TextUrlDataSource(jsonls)
 
@@ -103,53 +71,23 @@
     )
 
     cache.await_finished()
-<<<<<<< HEAD
-    logger.info(f"Finished caching {input_urls} to {output_path}.")
-=======
     logger.info(f"Finished caching {input_paths} to {output_path}.")
->>>>>>> 03bee8fc
 
 
 @dataclasses.dataclass(frozen=True)
 class TokenizeConfig:
-<<<<<<< HEAD
-    train_urls: list[str]  # path to training data in jsonl format
-    validation_urls: list[str]  # path to validation data in jsonl format
-=======
     train_paths: list[str]  # path to training data in jsonl format
     validation_paths: list[str]  # path to validation data in jsonl format
->>>>>>> 03bee8fc
     cache_path: str  # base path to save the tokenized files
     tokenizer: str  # tokenizer name. Should be the same as you intend to use in the tokenizer spec for the training run
     tags: list[str] = dataclasses.field(default_factory=list)  # tags to be added to config
 
-<<<<<<< HEAD
-    def as_lm_dataset_source_config(self, actual_output_dir) -> LMDatasetSourceConfig:
-=======
     def as_lm_dataset_source_config(self, actual_output_path: str) -> LMDatasetSourceConfig:
->>>>>>> 03bee8fc
         """
         For use in Levanter training runs with mixtures of datasets.
         """
         return LMDatasetSourceConfig(
             tags=self.tags,
-<<<<<<< HEAD
-            train_urls=(self.train_urls),
-            validation_urls=(self.validation_urls),
-            cache_dir=actual_output_dir,
-        )
-
-    def as_lm_dataset_task_config(self, actual_output_dir) -> LMDatasetConfig:
-        """
-        For use in Levanter training runs with a single dataset.
-        """
-        train_urls = self.train_urls
-        validation_urls = self.validation_urls
-        return LMDatasetConfig(
-            cache_dir=actual_output_dir,
-            train_urls=train_urls,
-            validation_urls=validation_urls,
-=======
             train_urls=self.train_paths,
             validation_urls=self.validation_paths,
             cache_dir=actual_output_path,
@@ -163,7 +101,6 @@
             cache_dir=actual_output_path,
             train_urls=self.train_paths,
             validation_urls=self.validation_paths,
->>>>>>> 03bee8fc
             tags=self.tags,
             tokenizer=self.tokenizer,
         )
@@ -205,32 +142,6 @@
 
     if len(validation_sets) == 0:
         return dataclasses.replace(step_to_lm_training_config(training_set), shuffle=shuffle)
-<<<<<<< HEAD
-    else:
-
-        for step in validation_sets:
-            if step.config.tokenizer != tokenizer:
-                raise ValueError(
-                    f"Validation set {step.name} must have same tokenizer as training set's,"
-                    f" but got: {step.config.tokenizer} vs {tokenizer}"
-                )
-
-        prefix = os.path.commonprefix([training_set.name, *(dset.name for dset in validation_sets)])
-
-        def _strip_prefix(name):
-            return name[len(prefix) :]
-
-        weights = {_strip_prefix(training_set.name): 1.0, **{_strip_prefix(step.name): 0.0 for step in validation_sets}}
-
-        components = {
-            _strip_prefix(training_set.name): step_to_lm_mixture_component(training_set),
-            **{_strip_prefix(step.name): step_to_lm_mixture_component(step) for step in validation_sets},
-        }
-
-        return LMMixtureDatasetConfig(
-            configs=components, train_weights=weights, tokenizer=tokenizer, cache_dir=None, shuffle=shuffle
-        )
-=======
 
     for step in validation_sets:
         if step.config.tokenizer != tokenizer:
@@ -254,7 +165,6 @@
     return LMMixtureDatasetConfig(
         configs=components, train_weights=weights, tokenizer=tokenizer, cache_dir=None, shuffle=shuffle
     )
->>>>>>> 03bee8fc
 
 
 def lm_mixture_training_config(
@@ -294,21 +204,12 @@
 
 
 def tokenize(config: TokenizeConfig):
-<<<<<<< HEAD
-    if len(config.train_urls) == 0 and len(config.validation_urls) == 0:
-        raise ValueError("No input files specified. Nothing to do.")
-    output_path = os.path.join(config.cache_path, "train")
-    response_train = levanter_tokenize.remote(config.train_urls, config.tokenizer, output_path)
-    validation_out = os.path.join(config.cache_path, "validation")
-    response_validation = levanter_tokenize.remote(config.validation_urls, config.tokenizer, validation_out)
-=======
     if len(config.train_paths) == 0 and len(config.validation_paths) == 0:
         raise ValueError("No input files specified. Nothing to do.")
     output_path = os.path.join(config.cache_path, "train")
     response_train = levanter_tokenize.remote(config.train_paths, config.tokenizer, output_path)
     validation_out = os.path.join(config.cache_path, "validation")
     response_validation = levanter_tokenize.remote(config.validation_paths, config.tokenizer, validation_out)
->>>>>>> 03bee8fc
     return ray.get([response_train, response_validation])[0]
 
 
@@ -324,14 +225,8 @@
     return output_paths
 
 
-<<<<<<< HEAD
-def is_hf_dataset(path):
-    # see if looks like an hf dataset or not.
-    import fsspec
-=======
 def is_probably_path(path: str) -> bool:
     """see if looks like a real path or not, in which case it might be an hf dataset"""
->>>>>>> 03bee8fc
 
     protocol, _ = fsspec.core.split_protocol(path)
 
