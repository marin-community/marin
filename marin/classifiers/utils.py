--- conflicted
+++ resolved
@@ -153,7 +153,6 @@
 
     return True
 
-<<<<<<< HEAD
 def attributes_to_dataset(
         experiment_path: str, 
         doc_path: str, 
@@ -162,18 +161,6 @@
         seed: int, 
         get_label: Callable[[dict,dict], str] = lambda data,attribs : attribs["attributes"]["label"]
     ) -> bool:
-=======
-
-def attribute_to_dataset(
-    output_base_path: str,
-    experiment: str,
-    doc_path: str,
-    attr_path: str,
-    sampling_rate: float,
-    seed: int,
-    get_label: Callable[[dict, dict], str] = lambda data, attribs: attribs["attributes"]["label"],
-) -> bool:
->>>>>>> 8208066f
     """
     Converts documents and attributes to quality classifier training data (text,label) pairs.
 
@@ -198,20 +185,12 @@
         return write_examples(input_file_path, output_file_path, attr_file_path, sampling_rate, seed, get_label)
 
     # HACK: ok to keep?
-<<<<<<< HEAD
     doc_path_prefix = doc_path.split('/documents')[0]
     output_path = rebase_file_path(f'{doc_path_prefix}/documents', 
                                     doc_path, 
                                     f'{experiment_path}/data'
                                     )
     
-=======
-    doc_path_prefix = doc_path.split("/documents")[0]
-    output_path = rebase_file_path(
-        f"{doc_path_prefix}/documents", doc_path, f"{output_base_path}/classifiers/{experiment}/data"
-    )
-
->>>>>>> 8208066f
     responses = map_files_in_directory(processing_func.remote, doc_path, "**/*.jsonl.gz", output_path)
     try:
         ray.get(responses)
