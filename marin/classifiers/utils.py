"""
utils.py

Utility functions for building quality classifiers.
"""

import json
import logging
import os
from collections.abc import Callable
from pathlib import Path

import fsspec
import numpy as np
import ray

from marin.core.runtime import cached_or_construct_output, map_files_in_directory
from marin.processing.classification.types import DatasetFormat, Example
from marin.utils import fsspec_glob, fsspec_isdir


@cached_or_construct_output(success_suffix="SUCCESS")
def write_label_attribute(input_file_path: str, output_file_path: str, label: str) -> bool:
    """
    Creates an attribute "label" from input label for each document.

    Args:
        input_file_path (str): Path to the input JSONL file (gzip compressed).
        output_file_path (str): Path to the output attribute JSONL file (gzip compressed).
        label (str): Quality classifier label.

    Returns:
        bool: True if the process is successful.
    """
    with (
        fsspec.open(input_file_path, "rt", compression="gzip") as f_in,
        fsspec.open(output_file_path, "wt", compression="gzip") as f_out,
    ):
        for line in f_in:
            json_obj = json.loads(line)
            attributes = {"label": label}
            f_out.write(
                json.dumps({"id": json_obj["id"], "source": json_obj["source"], "attributes": attributes}) + "\n"
            )

    return True


def get_example_from_input_line(input_line: str, label: str, file_format: DatasetFormat) -> Example:
    """Converts a single line of input from a jsonl file or fasttext formatted file to a training example

    Args:
        input_line (str): A single line of input.
        label (str): The label for the example.
        file_format (DatasetFormat): The format of the input line (e.g. DOLMA_FORMATTED_JSONL)

    Returns:
        dict: An example with the format {"text": <text>, "label": <label>}.
    """
    import re

    text = None
    if file_format == DatasetFormat.DOLMA_FORMATTED_JSONL:
        data = json.loads(input_line)
        text = data["text"]
    elif file_format == DatasetFormat.FASTTEXT:
        line = input_line.strip()
        match = re.match(r"__label__(\S+)\s+(.*)", line, re.DOTALL)
        if match:
            text = match.group(2).strip()
    else:
        raise ValueError(f"File format not supported: {file_format}")

    if not text:
        logging.warning("Document has no text field.")
        return None
    else:
        return Example(text=text, label=label)


@cached_or_construct_output(success_suffix="SUCCESS")
def write_examples(
    input_file_path: str,
    output_file_path: str,
    sampling_rate: float,
    seed: int,
    label: str,
    file_format: DatasetFormat,
) -> bool:
    """
    Writes training examples to an output file.
    Only a fraction of the examples, determined by the sampling rate, are written to the output file (eg, to control size
    of training dataset and/or weight different domains).

    Args:
        input_file_path (str): Path to the input JSONL file (gzip compressed).
        output_file_path (str): Path to the output file (gzip compressed).
        attr_file_path (str): Path to the attribute JSONL file (gzip compressed).
        sampling_rate (float): Fraction of lines to be written to the output file.
        seed (int): Seed for random number generator to ensure reproducibility.
        get_label (Callable[[dict,dict], str]): Function to extract label from documents and attributes.

    Returns:
        bool: True if the process is successful.
    """
    rng = np.random.default_rng(seed=seed)
    with (
        fsspec.open(input_file_path, "rt", compression="infer") as f_in,
        fsspec.open(output_file_path, "wt", compression="gzip") as f_out,
    ):
        for input_line in f_in:
            if rng.random() > sampling_rate:
                continue

            example = get_example_from_input_line(input_line, label, file_format)
            if example is not None:
                f_out.write(json.dumps({"text": example.text, "label": example.label}) + "\n")
    return True


def merge_shards_and_split(
    shard_paths: list[str],
    train_path: str,
    val_path: str,
    val_frac: float,
    seed: int,
    format_example: Callable[[dict], str],
) -> bool:
    """
    Merges multiple shard files into training and validation datasets.

    Args:
        shard_paths (List[str]): List of paths to shard files.
        train_path (str): Path to the output training dataset file.
        val_path (str): Path to the output validation dataset file.
        val_frac (float): Fraction of data to be used for validation.
        seed (int): Seed for random number generator to ensure reproducibility.
        format_example (Callable[[dict],str]): Function to format example into correct training
                                               format (e.g., BERT, fastText, etc.).

    Returns:
        bool: True if the process is successful.
    """
    rng = np.random.default_rng(seed=seed)
    with fsspec.open(train_path, "wt") as f_train, fsspec.open(val_path, "wt") as f_val:
        for shard_path in shard_paths:
            with fsspec.open(shard_path, "rt", compression="gzip") as f_in:
                for input_line in f_in:
                    data = json.loads(input_line)
                    output_line = format_example(data)

                    if rng.random() < val_frac:
                        f_val.write(output_line + "\n")
                    else:
                        f_train.write(output_line + "\n")

    return True


def create_label_attribute(input_doc_path: str, output_attr_path: str, label: str) -> bool:
    """
    Create attribute for quality classifier label.

    Args:
        input_doc_path (str): Path to documents (i.e., gs://$BUCKET/documents/...).
        output_attr_path (str): Path to write attributes (i.e., gs://$BUCKET/attributes/.../<experiment>).
        label (str): Quality classifier label to write as attribute.

    Returns:
        bool: True if the process is successful.
    """

    # curry write_label so that we can pass it to map_files_in_directory
    @ray.remote(memory=1 * 1024 * 1024 * 1024, runtime_env={"pip": ["s3fs"]}, num_cpus=1)  # 1 GB
    def processing_func(input_file_path, output_file_path):
        return write_label_attribute(input_file_path, output_file_path, label)

    responses = map_files_in_directory(processing_func.remote, input_doc_path, "**/*.jsonl.gz", output_attr_path)
    try:
        ray.get(responses)
    except Exception as e:
        print(f"Error processing {input_doc_path}: {e}")

    return True


def get_output_path_for_input_doc_path(output_path: str, input_doc_path: str) -> str:
    """Converts an input document path to an output dataset path

    Examples:
        [A] (output_path, /documents/hello_world_fw/) ->
            [B] /output_path/data/documents/hello_world_fw.jsonl.gz
        [A] (output_path, /documents/hello_world_fw/file.jsonl.gz) ->
            [B] /output_path/data/documents/hello_world_fw/file.jsonl.gz
        [A] (output_path, /documents/hello_world_fw/file.txt) ->
            [B] /output_path/data/documents/hello_world_fw/file.jsonl.gz
    """
    _, doc_fs_path = fsspec.core.url_to_fs(input_doc_path)
    path = Path(doc_fs_path)

    # Remove all files extensions from the input path and replace with .jsonl.gz
    while path.suffix:
        path = path.with_suffix("")
    path = str(path) + ".jsonl.gz"

    return os.path.join(output_path, "data", path)


@cached_or_construct_output(success_suffix="SUCCESS")
@ray.remote(memory=16 * 1024 * 1024 * 1024, runtime_env={"pip": ["s3fs"]}, num_cpus=1)
def reservoir_sample_and_write_examples(
    doc_path: str,
    output_dataset_path: str,
    sampling_rate: int,
    seed: int,
    label: str,
    file_format: DatasetFormat,
):
    """Sample a fixed number of examples K from any dataset of size N where K < N

    We use the reservoir sampling algorithm to sample K examples from the dataset of size N where
    each row in the dataset has a uniform probability of 1/N of being sampled.
    The dataset can be sharded across multiple files in the directory which we glob together and
    sample from.

    Args:
        doc_path (str): Path to the input dataset which can be a directory or a file.
        output_dataset_path (str): Path to the output dataset.
        sampling_rate (int): Number of examples to sample from the dataset.
        seed (int): Seed for random number generator to ensure reproducibility.
        label (str): Label for the dataset.
        file_format (DatasetFormat): Format of the dataset.

    Returns:
        bool: True if the process is successful.
    """

    rng = np.random.default_rng(seed=seed)
    files = fsspec_glob(os.path.join(doc_path, "**/*.jsonl.gz"))
    reservoir = []
    reservoir_size = sampling_rate

    for input_file in files:
        with fsspec.open(input_file, "rt", compression="gzip") as f_in:
            for line in f_in:
                if len(reservoir) < reservoir_size:
                    reservoir.append(line)
                else:
                    reservoir[rng.integers(reservoir_size)] = line

    with fsspec.open(output_dataset_path, "wt", compression="gzip") as f_out:
        for line in reservoir:
            example = get_example_from_input_line(line, label, file_format)
            if example is not None:
                f_out.write(json.dumps({"text": example.text, "label": example.label}) + "\n")

    return True


def attributes_to_dataset(
    output_path: str,
    doc_path: str,
    sampling_rate: float,
    seed: int,
    label: str,
    file_format: DatasetFormat,
) -> bool:
    """
    Converts documents and attributes to quality classifier training data (text,label) pairs.

    Args:
        output_path (str): Path for output data (i.e., gs://$BUCKET/classifiers/$EXPERIMENT).
        doc_path (str): Path to input documents (i.e., gs://$BUCKET/documents/reddit/v0/<doc_experiment>).
        sampling_rate (float): Fraction of documents from the dataset to add to fastText training dataset.
        seed (int): Seed for random number generator to ensure reproducibility.
        label (str): Label for the dataset.
        file_format (DatasetFormat): Format of the dataset.

    Returns:
        bool: True if the process is successful.
    """
    logger = logging.getLogger("ray")

    # curry write_fasttext_lines so that we can pass it to map_files_in_directory
    @ray.remote(memory=1 * 1024 * 1024 * 1024, runtime_env={"pip": ["s3fs"]}, num_cpus=1)  # 1 GB
    def processing_func(input_file_path: str, output_file_path: str) -> bool:
        return write_examples(input_file_path, output_file_path, sampling_rate, seed, label, file_format)

<<<<<<< HEAD
    output_dataset_path = get_output_path_for_input_doc_path(output_path, doc_path)

    if fsspec_isdir(doc_path):
        if sampling_rate <= 1.0:
            responses = map_files_in_directory(processing_func.remote, doc_path, "**/*.jsonl.gz", output_dataset_path)
        else:
            responses = reservoir_sample_and_write_examples.remote(
                doc_path, output_dataset_path, sampling_rate, seed, label, file_format
            )
    else:
        responses = processing_func.remote(doc_path, output_dataset_path)
=======
    _, doc_fs_path = fsspec.core.url_to_fs(doc_path)
    output_dataset_path = os.path.join(output_path, "data")
>>>>>>> 725f8077

    try:
        ray.get(responses)
    except Exception as e:
        logger.exception(f"Error processing {doc_path}: {e}")
        raise

    return True


def shuffle(input_file_path: str, output_file_path: str, seed: int) -> bool:
    """
    Shuffles the lines of a file.

    Args:
        input_file_path (str): Path to the input file.
        output_file_path (str): Path to the output file.
        seed (int): Seed for random number generator to ensure reproducibility.

    Returns:
        bool: True if the process is successful.
    """
    rng = np.random.default_rng(seed=seed)
    with fsspec.open(input_file_path, "rt", compression="infer") as f_in:
        lines = f_in.readlines()
    rng.shuffle(lines)
    with fsspec.open(output_file_path, "wt", compression="infer") as f_out:
        f_out.writelines(lines)

    return True<|MERGE_RESOLUTION|>--- conflicted
+++ resolved
@@ -184,19 +184,24 @@
     return True
 
 
-def get_output_path_for_input_doc_path(output_path: str, input_doc_path: str) -> str:
+def get_output_path_for_input_doc_path(output_path: str, input_doc_path: str, output_path_is_dir: bool) -> str:
     """Converts an input document path to an output dataset path
 
     Examples:
-        [A] (output_path, /documents/hello_world_fw/) ->
+        [A] (output_path, /documents/hello_world_fw/, False) ->
             [B] /output_path/data/documents/hello_world_fw.jsonl.gz
-        [A] (output_path, /documents/hello_world_fw/file.jsonl.gz) ->
+        [A] (output_path, /documents/hello_world_fw/file.jsonl.gz, False) ->
             [B] /output_path/data/documents/hello_world_fw/file.jsonl.gz
-        [A] (output_path, /documents/hello_world_fw/file.txt) ->
+        [A] (output_path, /documents/hello_world_fw/file.txt, False) ->
             [B] /output_path/data/documents/hello_world_fw/file.jsonl.gz
+        [A] (output_path, /documents/hello_world_fw/, True) ->
+            [B] /output_path/data/documents/hello_world_fw/
     """
     _, doc_fs_path = fsspec.core.url_to_fs(input_doc_path)
     path = Path(doc_fs_path)
+
+    if output_path_is_dir:
+        return os.path.join(output_path, "data")
 
     # Remove all files extensions from the input path and replace with .jsonl.gz
     while path.suffix:
@@ -286,22 +291,27 @@
     def processing_func(input_file_path: str, output_file_path: str) -> bool:
         return write_examples(input_file_path, output_file_path, sampling_rate, seed, label, file_format)
 
-<<<<<<< HEAD
-    output_dataset_path = get_output_path_for_input_doc_path(output_path, doc_path)
-
     if fsspec_isdir(doc_path):
         if sampling_rate <= 1.0:
-            responses = map_files_in_directory(processing_func.remote, doc_path, "**/*.jsonl.gz", output_dataset_path)
+            responses = map_files_in_directory(
+                processing_func.remote,
+                doc_path,
+                "**/*.jsonl.gz",
+                get_output_path_for_input_doc_path(output_path, doc_path, output_path_is_dir=True),
+            )
         else:
             responses = reservoir_sample_and_write_examples.remote(
-                doc_path, output_dataset_path, sampling_rate, seed, label, file_format
+                doc_path,
+                get_output_path_for_input_doc_path(output_path, doc_path, output_path_is_dir=False),
+                sampling_rate,
+                seed,
+                label,
+                file_format,
             )
     else:
-        responses = processing_func.remote(doc_path, output_dataset_path)
-=======
-    _, doc_fs_path = fsspec.core.url_to_fs(doc_path)
-    output_dataset_path = os.path.join(output_path, "data")
->>>>>>> 725f8077
+        responses = processing_func.remote(
+            doc_path, get_output_path_for_input_doc_path(output_path, doc_path, output_path_is_dir=False)
+        )
 
     try:
         ray.get(responses)
