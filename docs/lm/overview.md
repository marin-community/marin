--- conflicted
+++ resolved
@@ -23,13 +23,8 @@
 
 Where possible, we use the same data formats as [Dolma](https://github.com/allenai/dolma). Where not possible, we try to use "natural" extensions that stick to the spirit of the format.
 
-<<<<<<< HEAD
-The [quickstart experiment](../../experiments/quickstart.py) provides a mini-version of
-all the steps.  To run the quickstart (which should finish in less than 10
-=======
 The [Integration test](tests/integration_test.py) provides a mini-version of
 all the steps.  To run the integration test (which should finish in less than 10
->>>>>>> 80c2c144
 minutes, and doesn't require a GPU/TPU), run:
 
 ```bash
