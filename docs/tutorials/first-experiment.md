# First Experiment: Train a Tiny Model on TinyStories

This is a tutorial for running your first Marin experiment.
In it, we will train a tiny model on the TinyStories dataset.
This model will not be good: our goal is just to run something.

In this tutorial, we will cover the following:

1. Creating an experiment script
2. Creating the steps to train a very tiny model on CPU
3. Running the experiment

We assume you've already gone through the [getting started](getting-started.md) tutorial
to install Marin and set up your environment.

For this tutorial, we recommend running with WandB in offline mode.

```bash
wandb offline
```

## Creating an Experiment Script

Experiments scripts live in the `experiments` directory. For instance, the script for this tutorial is in
`experiments/tutorial/train_tiny_model_cpu.py` or `experiments/tutorial/train_tiny_model_gpu.py` if you want to test on a GPU machine.

By convention, experiments are usually named `exp{GITHUB_ISSUE_NUMBER}_{DESCRIPTOR}.py`, where `GITHUB_ISSUE_NUMBER` is the issue number for your experiment and `DESCRIPTOR` is a brief description.
But, to follow along with this tutorial, you can name it whatever you want.

To train a model, we need to:

1. Choose a dataset
2. Tokenize the dataset
3. Define training configuration
4. Train the model

Let's do that step by step.

### 1. Choose a Dataset

For this tutorial, we will use the [TinyStories](https://huggingface.co/datasets/roneneldan/TinyStories) dataset.
This dataset is a collection of synthetic short stories, each about 100 tokens long.

We'll just reference it by its Hugging Face name:

```python
tinystories_hf_id = "roneneldan/TinyStories"
```

### 2. Tokenize the Dataset

To tokenize the dataset, we use the `default_tokenize` function from `experiments.defaults`.
This function takes a dataset and a tokenizer and returns a step that produces a tokenized dataset.
The tokenized dataset is a directory containing one file per shard of the dataset.

```python
tinystories_tokenized = default_tokenize(
    name=tinystories_hf_id,  # path to write tokenized files (tokenized/ will be prepended)
    dataset=tinystories_hf_id,  # HF dataset id
    tokenizer=llama3_tokenizer,
)
```

[Steps](../explanation/executor.md#steps) are the basic unit of work in Marin.
A step defines a piece of work to be done, such as tokenizing a dataset or training a model.
Each step has a name, a function to execute, and a configuration object.
The function takes the configuration object and produces some output.
The output of a step can be used as the input to another step.

By convention, we name steps based on what they produce. The `tinystories_tokenized` step produces a tokenized dataset,
and you can use that step anywhere a path to a tokenized dataset is expected.

### 3. Define Training Configuration

For this tutorial, we will use the `SimpleTrainConfig` class from `experiments.simple_train_config`.
This class defines basic training configuration that is sufficient for most experiments.

!!! info "Training Configuration for Different Accelerators"
    You need to provide the appropriate resource configuration based on your hardware setup. Marin supports different accelerator types through various [resource configuration](../reference/resource-config.md). The `CpuOnlyConfig` is one such resource configuration that requests a certain number of CPUs. Other resource configurations include `GpuConfig` for requesting GPUs and `TpuPodConfig` for requesting TPUs.

    === "CPU"
        ```python
        nano_train_config = SimpleTrainConfig(
            # Here we define the hardware resources we need.
            resources=CpuOnlyConfig(num_cpus=1),
            train_batch_size=4,
            num_train_steps=100,
            # set hyperparameters
            learning_rate=6e-4,
            weight_decay=0.1,
            # keep eval quick for tutorial
            max_eval_batches=4,
        )
        ```

    === "GPU"
        ```python
        nano_train_config = SimpleTrainConfig(
            # Here we define the hardware resources we need.
            resources=GpuConfig(gpu_count=1),
            train_batch_size=4,
            num_train_steps=100,
            # set hyperparameters
            learning_rate=6e-4,
            weight_decay=0.1,
            # keep eval quick for tutorial
            max_eval_batches=4,
        )
        ```

    === "TPU"
        ```python
        nano_train_config = SimpleTrainConfig(
            # Here we define the hardware resources we need.
            resources=TpuPodConfig(tpu_type="v4-8"),
            train_batch_size=4,
            num_train_steps=100,
            # set hyperparameters
            learning_rate=6e-4,
            weight_decay=0.1,
            # keep eval quick for tutorial
            max_eval_batches=4,
        )
        ```

The `CpuOnlyConfig` is a [resource configuration](../reference/resource-config.md) that requests a certain number of CPUs.
Other resource configurations include `GpuConfig` for requesting GPUs and `TpuPodConfig` for requesting TPUs.

### 4. Train the Model

To train the model, we use the `default_train` function from `experiments.defaults`.
This function takes a tokenized dataset, a model configuration, and a training configuration and returns a step that trains the model.

```python
nano_tinystories_model = default_train(
    name="marin-tutorial-nano-tinystories",
    tokenized=tinystories_tokenized,
    model_config=llama_nano,
    train_config=nano_train_config,
    tags=["llama", "nano", "tinystories", "tutorial"],
    eval_harness_tasks=[],
    use_default_validation=False,
)
```

Let's break this down:

- `name`: The name of the training run. This is used to form the output path for the executor step.
- `tokenized`: The tokenized dataset to train on. Here, we're passing the `tinystories_tokenized` step we defined earlier.
- `model_config`: The model configuration to use. This is a `LmConfig` from [Levanter](https://github.com/stanford-crfm/levanter).
   We use the `llama_nano` configuration from `experiments.llama`.
- `train_config`: The training configuration to use, which we just defined.
- `tags`: Tags to add to the WanDB tracker. This is useful for filtering runs in the Wandb UI.
- `eval_harness_tasks`: A list of evaluation harness tasks to run during training. We pass an empty list here because we don't want to run any evals on this tiny model.
- `use_default_validation`: Whether to use the default validation sets. We pass `False` here because we just want to evaluate on TinyStories' validation set.

### Invoking the Executor

Finally, we need to invoke the executor to run our experiment.
We do this by calling `executor_main` from `marin.execution.executor`.
We put this in a `if __name__ == "__main__":`:

```python
if __name__ == "__main__":
    executor_main(
        steps=[
            nano_tinystories_model,
        ]
    )
```

This invokes the executor with our training step.
The executor will automatically run any dependencies of the training step, such as tokenization,
so we don't need to explicitly list them.

## Running the Experiment

<<<<<<< HEAD
To run the experiment locally on CPU, we can run the script directly.
=======
To run the experiment, locally, we can run the script directly:

=== "CPU"
    ```bash
    python experiments/tutorial/train_tiny_model_cpu.py --prefix /tmp/marin-tutorial
    ```

=== "GPU"
    ```bash
    python experiments/tutorial/train_tiny_model_gpu.py --prefix /tmp/marin-tutorial
    ```
>>>>>>> 8b035b60


The `--prefix` argument specifies the output directory for the experiment. It can be a local directory or anything [fsspec](https://filesystem-spec.readthedocs.io/en/latest/) supports,
such as `s3://` or `gs://`.

This will take a few minutes to run. (Marin isn't optimized for low latency and Ray can take a while to schedule tasks initially...)

At the end, you should see a message like this:

```
2025-05-07 23:00:24,099	INFO executor.py:1036 -- Executor run took 263.37s
2025-05-07 23:00:24,099	INFO executor.py:1037 -- Experiment info written to /tmp/marin-tutorial/experiments/train_tiny_model_cpu-0b39f4.json
2025-05-07 23:00:24,099	INFO executor.py:1038 -- View the experiment at https://localhost:5000/experiment?path=gs%3A%2F%2Fmarin-us-central2%2Fexperiments%2Ftrain_tiny_model_cpu-0b39f4.json
```

The json file contains a record of the experiment, including the steps and dependencies.
(Note that this link won't work unless you [start the data browser](../tutorials/data-browser.md).)

If you were to rerun this experiment, the executor would detect that the training step has already been run and skip it.

### Inspecting the Output

You can look at the artifacts logged to the output directory. Typically, for training jobs, most
interesting logging goes to WandB, which you likely disabled.

```
$ ls /tmp/marin-tutorial/*
/tmp/marin-tutorial/checkpoints:
marin-nano-tinystories-b4157e

/tmp/marin-tutorial/experiments:
train_tiny_model_cpu-0b39f4.json

/tmp/marin-tutorial/tokenized:
roneneldan
```

The `experiments` directory contains the experiment JSON file (which tracks all the steps and their dependencies).
The `checkpoints` directory contains the trained model.
The `tokenized` directory contains the tokenized dataset.


## Next Steps

- Train a real [1B or 8B parameter language model](../how-to-guides/train-an-lm.md) using Marin.
- Read about Marin's key concepts and principles in [Concepts](../explanation/concepts.md)
- Learn about the [Executor framework](../explanation/executor.md).
- Read more about our [language modeling efforts](../lm/overview.md)

## Troubleshooting

### The job failed, how do I rerun it?

By default, the Marin executor won't rerun steps that failed.
To force it to rerun a step, you can use the `--force_run_failed true` flag.

=== "CPU"
    ```bash
    python experiments/tutorial/train_tiny_model_cpu.py --prefix /tmp/marin-tutorial --force_run_failed true
    ```

=== "GPU"
    ```bash
    python experiments/tutorial/train_tiny_model_gpu.py --prefix /tmp/marin-tutorial --force_run_failed true
    ```

### I want to rerun the step after it succeeded, how do I do that?

By default, the Marin executor won't rerun steps that succeeded either.
The easiest way to do this is to remove the output directory for the step.
For instance, if the step is named `marin-nano-tinystories-b4157e`, you can remove the output directory with:

```bash
rm -rf /tmp/marin-tutorial/marin-tutorial-nano-tinystories-b4157e
```

Note, however, that WandB does not like reusing the same run ID, so you may need to change the `name` argument to `default_train` to a new value.
(If you're using WandB in offline mode, this isn't an issue.)

### I don't want to use WandB, how do I disable it?

`wandb offline` will disable WandB in your current directory.<|MERGE_RESOLUTION|>--- conflicted
+++ resolved
@@ -175,10 +175,7 @@
 
 ## Running the Experiment
 
-<<<<<<< HEAD
-To run the experiment locally on CPU, we can run the script directly.
-=======
-To run the experiment, locally, we can run the script directly:
+To run the experiment locally, we can run the script directly:
 
 === "CPU"
     ```bash
@@ -189,7 +186,6 @@
     ```bash
     python experiments/tutorial/train_tiny_model_gpu.py --prefix /tmp/marin-tutorial
     ```
->>>>>>> 8b035b60
 
 
 The `--prefix` argument specifies the output directory for the experiment. It can be a local directory or anything [fsspec](https://filesystem-spec.readthedocs.io/en/latest/) supports,
