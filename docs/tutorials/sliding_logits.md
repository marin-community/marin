--- conflicted
+++ resolved
@@ -245,15 +245,11 @@
 
  python marin/run/ray_run.py  --env_vars XLA_USE_F16 1 --env_vars XLA_USE_BF16 0 --env_vars XLA_DOWNCAST_BF16 0  --env_vars HF_TOKEN $HF_TOKEN   --env_vars WANDB_API_KEY $WANDB_API_KEY  -- python experiments/tutorials/exp1353_sliding_logits_tp_70b.py --force_run_failed True 
 
-<<<<<<< HEAD
+
 The FP32 variant below demonstrates multi-host tensor parallelism on a
 v6e‑16 slice.  We use a Ray placement group to allocate 16 TPU devices
 across both hosts.
 
-Run the FP32 variant with:
-=======
-For multi-host slices such as a v6e-16, use the FP32 variant:
->>>>>>> b6008a52
 
 ```bash
 python marin/run/ray_run.py \
