# Submitting a Speedrun to the Leaderboard

<<<<<<< HEAD

Marin Speedrun is a community-driven model training framework and contest that promotes collaborative language model development. By focusing on small-scale prototyping, it allows researchers to iterate quickly, test new ideas efficiently, and contribute to a shared leaderboard.
=======
Marin Speedrun is a community-driven model training framework and contest that promotes collaborative language model development. By focusing on small-scale prototyping, it allows researchers to iterate quickly, test new ideas efficiently, and contribute to a shared leaderboard. This guide will walk you through the process of creating and submitting your own speedrun entry to the Marin Speedrun leaderboard.
>>>>>>> 7792f7bd

Submitting a speedrun consists of the following steps:
- defining a configuration for training a model
- training it on your hardware; both GPUs and TPUs are supported
- submitting the configuration and the generated results file to Marin via a pull request, and having it appear on the leaderboard!

This guide will walk you through the process of creating and submitting your own speedrun to the Marin Speedrun leaderboard. For an example, see [llama_75m_fineweb_edu.py](marin/experiments/speedrun/llama_75m_fineweb_edu.py)- we will also use this as a reference as we go through this guide.

## Motivation for Marin Speedrun

Training large language models (LLMs) is compute-intensive, expensive, and time-consuming. Marin Speedrun offers a lightweight alternative: experiment with smaller-scale models and training recipes to validate ideas before scaling up. With speedrun, the goal is to make it easier to prototype ideas via smaller, focused experiments, and compare them to other models' performance and efficiency.

## Framework

We use the [FineWeb-Edu dataset](https://huggingface.co/datasets/HuggingFaceFW/fineweb-edu) by default. You can experiment with any model architecture, optimizers, learning rate schedules, or hyperparameters.
[TODO (Nikil): The tokenized, shuffled dataset is also available on HF [link] to make speedrun more accessible]. We track the following key metrics:

- **C4-EN BPB (Bits per Byte)**: Bits-per-byte on the `c4-en` (English portion of the C4) dataset; lower values are better.
- **FLOPs Used**: Floating point operations used in training the model.


While tracking performance on `c4-en` helps us understand model performance/capability, we opt to track a Pareto frontier to highlight trade-offs between model performance and scale. The Pareto frontier represents the set of models that are not outperformed in both metrics by any other submission. In other words, a model is Pareto-optimal if no other model achieves better BPB and uses fewer FLOPs.

This approach encourages creative and efficient experimentation. For example:

- A large model with very low BPB but needing a lot of compute to train may be Pareto-optimal.
- A smaller or more efficient model with worse BPB but dramatically lower compute may also make the frontier.

The Pareto frontier should provide a clearer picture of what's achievable with different model scales and approaches, both in terms of model performance/capability, and the amount of compute it requires.


## Prerequisites

The rest of this guide assumes you have already:
1. Cloned the codebase and set up the environment for Marin by following the instructions in [the setup instructions](../../README.md). If you are using a local GPU, follow [local-gpu](../../docs/how-to-guides/local-gpu.md) for setup instructions.
2. Set up [Weights and Biases](https://wandb.ai) for tracking your runs. You can sign up for a free account [here](https://wandb.ai). You will need a W&B API key to track metrics and submit your run.

## Creating Your Speedrun

1. Create a new directory for your run, and create a file for your speedrun code:
   ```bash
   mkdir -p experiments/speedrun/<your_run_name>
   cd experiments/speedrun/<your_speedrun_filename>.py
   touch <yourscript_name>.py
   ```

   In the reference example we're using, this would look like:

    ```
    mkdir -p experiments/speedrun/llama_75m_fineweb_edu/
    cd experiments/speedrun/llama_75m_fineweb_edu/
    touch llama_75m_fineweb_edu.py
    ```

   The folder and `.py` file names can be different, but should be descriptive of the configuration you use eg. something like `llama_75m_fineweb_edu`. Note that in principle, you could organize your directory experiments/speedrun/<your_run_name> however you like (multiple python files, etc) if you'd like to; in this guide, we'll go with one file to keep things simple.


2. Create your training script in this directory; here's a reference speedrun file `llama_75m_fineweb_edu.py`:

   ```python
    """
    Sample speedrun with a 75M model that uses the Llama architecture.
    """

    import logging

    from experiments.exp72_baselines import fineweb_edu_tokenized
    from experiments.llama import llama_75m
    from experiments.simple_train_config import SimpleTrainConfig
    from marin.execution.executor import executor_main
    from marin.resources import TpuPodConfig
    from marin.speedrun.speedrun import HardwareConfig, SpeedrunConfig, default_speedrun

    logger = logging.getLogger("ray")

    speedrun_config = SpeedrunConfig(
        model_config=llama_75m,
        train_config=SimpleTrainConfig(
            TpuPodConfig(tpu_type="v4-128"),
            train_batch_size=512,
            num_train_steps=3000,
            learning_rate=3e-3,
            weight_decay=0.1,
            steps_per_eval=1000,
        ),
        tokenized_dataset=fineweb_edu_tokenized,
        hardware_config=HardwareConfig(
            device_type="v4-128",
            num_devices=64,
            device_flops=275e12,
        ),
    )

    if __name__ == "__main__":
        executor_main(steps=default_speedrun("75M_llama_fineweb_edu", speedrun_config))

3. Set relevant environment variables needed for the run:

    ```
    export WANDB_API_KEY=...
    export MARIN_PREFIX=...
    export HF_TOKEN=...
    ```

    `MARIN_PREFIX` tells Marin where to put artifacts generated during the execution of any steps. For examples, training checkpoints usually will be written to `${MARIN_PREFIX}/checkpoints/`. You can set this to
    an fsspec-recognizable path eg. a GCS bucket, or a directory on your machine.

    A more detailed description of these can be found in [docs/<TODO>](../../docs/<TODO>).

3. Train your model:
   ```bash
   python marin/run/ray_run.py --env_vars WANDB_API_KEY ${WANDB_API_KEY} -- python experiments/speedrun/llama_75m_fineweb_edu/llama_75m_fineweb_edu.py
   ```

## Submitting Your Run

1. Add your `speedrun_results.json` file to your run directory:
   ```bash
   cp ${MARIN_PREFIX}/speedrun_results.json experiments/speedrun/llama_75m_fineweb_edu/
   ```

2. Create a pull request including:
   - Your run directory (training script and results file)
   - A brief explanation of your approach (model architecture, training strategy, optimizations)

<<<<<<< HEAD
3. Once reviewed and merged, the leaderboard gets updated, and your run will appear on the public leaderboard at https://crfm.stanford.edu/marin/speedrun/.
=======
3. Once reviewed and merged, the leaderboard gets updated, and your run will appear on the public leaderboard at https://crfm.stanford.edu/marin/speedrun/!

TODO (Nikil): add some details about what happens afterwards (pic of leaderboard, scaling up to larger models, etc.)
>>>>>>> 7792f7bd
<|MERGE_RESOLUTION|>--- conflicted
+++ resolved
@@ -1,11 +1,7 @@
 # Submitting a Speedrun to the Leaderboard
 
-<<<<<<< HEAD
 
 Marin Speedrun is a community-driven model training framework and contest that promotes collaborative language model development. By focusing on small-scale prototyping, it allows researchers to iterate quickly, test new ideas efficiently, and contribute to a shared leaderboard.
-=======
-Marin Speedrun is a community-driven model training framework and contest that promotes collaborative language model development. By focusing on small-scale prototyping, it allows researchers to iterate quickly, test new ideas efficiently, and contribute to a shared leaderboard. This guide will walk you through the process of creating and submitting your own speedrun entry to the Marin Speedrun leaderboard.
->>>>>>> 7792f7bd
 
 Submitting a speedrun consists of the following steps:
 - defining a configuration for training a model
@@ -131,10 +127,7 @@
    - Your run directory (training script and results file)
    - A brief explanation of your approach (model architecture, training strategy, optimizations)
 
-<<<<<<< HEAD
 3. Once reviewed and merged, the leaderboard gets updated, and your run will appear on the public leaderboard at https://crfm.stanford.edu/marin/speedrun/.
-=======
 3. Once reviewed and merged, the leaderboard gets updated, and your run will appear on the public leaderboard at https://crfm.stanford.edu/marin/speedrun/!
 
-TODO (Nikil): add some details about what happens afterwards (pic of leaderboard, scaling up to larger models, etc.)
->>>>>>> 7792f7bd
+TODO (Nikil): add some details about what happens afterwards (pic of leaderboard, scaling up to larger models, etc.)