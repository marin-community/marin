<<<<<<< HEAD
# FROM anyscale/ray:2.46.0-slim-py311-cpu
FROM rayproject/ray:2.44.1-py311-cpu
ARG VLLM_VERSION=v0.9.0
=======
FROM rayproject/ray:2.45.0-py311-cpu
ARG VLLM_VERSION=0.6.6.post1
>>>>>>> 242f909f

# For some reason, ray destroys the apt sources list, so we need to restore it
RUN sudo rm -rf /var/lib/apt/lists/* \
 && sudo apt-get update \
 && sudo apt-get install -y --no-install-recommends \
      apt-transport-https \
      ca-certificates \
      gnupg \
      ubuntu-keyring \
 && sudo apt-get update \
 && sudo apt-get install -y --no-install-recommends \
      clang \
      curl \
      g++ \
      vim \
      libpython3.11 \
      libpython3.11-dev \
      docker.io \
      cmake \
 && sudo rm -rf /var/lib/apt/lists/*

# Install general dependencies
RUN sudo apt-get update && sudo apt-get install -y clang curl g++ vim libpython3.11 libpython3.11-dev docker.io cmake gnupg

# Setup gcsfuse
RUN sudo apt install lsb-release -y
RUN export GCSFUSE_REPO=gcsfuse-`lsb_release -c -s` && echo "deb https://packages.cloud.google.com/apt $GCSFUSE_REPO main" | sudo tee /etc/apt/sources.list.d/gcsfuse.list
RUN curl https://packages.cloud.google.com/apt/doc/apt-key.gpg | sudo apt-key add -
RUN sudo apt-get update && sudo apt-get install fuse gcsfuse -y
RUN sudo mkdir /opt/gcsfuse_mount
RUN sudo chown -R $(whoami) /opt/gcsfuse_mount

# Install resiliparse build dependencies (requires libre2-dev>=2022-04-01)
RUN sudo apt-get install -y build-essential zlib1g-dev liblz4-dev libuchardet-dev libre2-dev
# Install lexbor from source, since the apt package for jammy is corrupted
RUN set && curl -Lf https://github.com/lexbor/lexbor/archive/refs/tags/v2.3.0.tar.gz > lexbor.tar.gz \
    && tar -xf lexbor.tar.gz \
    && (cd lexbor-* && mkdir build \
        && cmake \
            -DCMAKE_BUILD_TYPE=Release \
            -DCMAKE_INSTALL_PREFIX=/usr \
            -DLEXBOR_BUILD_SHARED=ON \
            -DLEXBOR_BUILD_STATIC=OFF \
            -DLEXBOR_OPTIMIZATION_LEVEL=-O3 \
            -B build \
        && sudo cmake --build build -j$(nproc) --target install) \
    && rm -rf lexbor*


RUN sudo mkdir -p /opt/marin/
RUN sudo chown -R $(whoami) /opt/marin/
# Ray uses conda
ENV PATH=/home/ray/anaconda3/bin:/home/ray/anaconda3/bin:/home/ray/anaconda3/condabin:$PATH

# gcloud
RUN conda install conda-forge::google-cloud-sdk -y
RUN gcloud components install alpha

RUN conda install -c conda-forge ncurses -y

<<<<<<< HEAD
# Install Jax for TPU usage, fsspec for GCS access, and transformers for OLMO

# Installing all the core dependencies
# ['draccus>=0.8.0', 'google-api-python-client~=2.0', 'ray', 'gcsfs', 'google-cloud-storage',
# 'google-cloud-storage-transfer', 's3fs', 'regex', 'requests', 'numpy', 'torch', 'braceexpand', 'deepdiff', 'tqdm',
# 'tqdm-loggable', 'toml', 'pandas', 'pyarrow', 'jax==0.4.35', 'multiprocess==0.70.16', 'levanter>=1.2.dev1163']
# RUN pip install --no-cache-dir -U draccus==0.11.5 google-api-python-client~=2.0 gcsfs google-cloud-storage google-cloud-storage-transfer s3fs regex requests numpy braceexpand deepdiff tqdm tqdm-loggable toml pandas pyarrow "levanter>=1.2.dev1361" "haliax>=1.4dev348"

# Install vLLM to try
RUN sudo apt update && \
    sudo mkdir -p /opt/vllm && \
    sudo chown -R $(whoami) /opt/vllm && \
    cd /opt/vllm && \
    git clone https://github.com/vllm-project/vllm.git && \
    cd vllm && \
    git checkout ${VLLM_VERSION} && \
    pip uninstall torch torch-xla -y && \
    pip install --no-cache-dir -r requirements/tpu.txt && \
    sudo apt-get install libopenblas-base libopenmpi-dev libomp-dev -y && \
    VLLM_TARGET_DEVICE="tpu" python3 -m pip install -e .

# RUN pip install --no-cache-dir -U pip && \
#     pip install --no-cache-dir fsspec>=2024.9.0 draccus==0.11.5 google-api-python-client~=2.0 gcsfs google-cloud-storage google-cloud-storage-transfer regex requests numpy braceexpand deepdiff tqdm tqdm-loggable toml pandas pyarrow "levanter>=1.2.dev1361" "haliax>=1.4dev348"

# Supress TPU XLA logs
RUN echo "export TF_CPP_MIN_LOG_LEVEL=1" >> /home/ray/.bashrc
# NOTE: Try to keep as much "heavy" stuff as possible before this line to avoid re-installing
=======
# install rust
RUN curl --proto '=https' --tlsv1.2 -sSf https://sh.rustup.rs | sh -s -- -y
ENV PATH=$HOME/.cargo/bin:$PATH

WORKDIR /tmp/marin
COPY pyproject.toml /tmp/marin
RUN mkdir -p src/marin && touch src/marin/__init__.py && touch README.md && touch LICENSE
RUN uv pip install -e .[dev,tpu,gcp] --system --torch-backend=cpu
WORKDIR /opt/marin
RUN rm -rf /tmp/marin
>>>>>>> 242f909f

# (not installing pyproject.toml because it interferes with Ray's RuntimeEnv deps)
#WORKDIR /tmp/
#ADD pyproject.toml /tmp/
#RUN pip install --no-cache-dir . --extra-index-url https://download.pytorch.org/whl/cpu

# copy in the autoscaler hacks
# ENV VENV_PATH=/home/ray/anaconda3/
# RUN sudo mkdir /opt/abhi-ray
# RUN sudo chown -R $(whoami) /opt/abhi-ray
# WORKDIR /opt/abhi-ray
# RUN git clone --branch abhi-2.34.0 --single-branch --depth 1 https://github.com/abhinavg4/ray.git
# RUN rm -rf $VENV_PATH/lib/python3.11/site-packages/ray/autoscaler
# RUN ln -s /opt/abhi-ray/ray/python/ray/autoscaler $VENV_PATH/lib/python3.11/site-packages/ray/autoscaler

# HACK until https://github.com/ray-project/ray/issues/47769 is resolved
# RUN git clone https://github.com/dlwh/ray.git ~/ray --branch tpu_docker_2.34 --depth 1
# RUN cp ~/ray/python/ray/autoscaler/_private/gcp/tpu_command_runner.py $VENV_PATH/lib/python3.11/site-packages/ray/autoscaler/_private/gcp/tpu_command_runner.py
# RUN rm -rf ~/ray

# Add /usr/lib/x86_64-linux-gnu/ to LD_LIBRARY_PATH so that bash prefers the systems
# libtinfo.so over the conda-provided version. Using the conda-provided libtinfo.so
# outputs a noisy warning because it doesn't include version information.
ENV LD_LIBRARY_PATH=$LD_LIBRARY_PATH:/usr/lib/x86_64-linux-gnu/
ENV LD_LIBRARY_PATH=$LD_LIBRARY_PATH:/home/ray/anaconda3/lib
ENV PATH=$PATH:/home/ray/anaconda3/bin

COPY docker/marin/preemptible-fix.patch .
# apply the patch to fix preemptible GCP in Ray in the installed ray package
RUN patch -d /home/ray/anaconda3/lib/python3.11/site-packages/ -p2 < preemptible-fix.patch


# to run docker containers, we need to be in the docker group
RUN sudo usermod -aG docker $(whoami)

WORKDIR /opt/marin<|MERGE_RESOLUTION|>--- conflicted
+++ resolved
@@ -1,11 +1,5 @@
-<<<<<<< HEAD
-# FROM anyscale/ray:2.46.0-slim-py311-cpu
-FROM rayproject/ray:2.44.1-py311-cpu
-ARG VLLM_VERSION=v0.9.0
-=======
 FROM rayproject/ray:2.45.0-py311-cpu
 ARG VLLM_VERSION=0.6.6.post1
->>>>>>> 242f909f
 
 # For some reason, ray destroys the apt sources list, so we need to restore it
 RUN sudo rm -rf /var/lib/apt/lists/* \
@@ -66,35 +60,6 @@
 
 RUN conda install -c conda-forge ncurses -y
 
-<<<<<<< HEAD
-# Install Jax for TPU usage, fsspec for GCS access, and transformers for OLMO
-
-# Installing all the core dependencies
-# ['draccus>=0.8.0', 'google-api-python-client~=2.0', 'ray', 'gcsfs', 'google-cloud-storage',
-# 'google-cloud-storage-transfer', 's3fs', 'regex', 'requests', 'numpy', 'torch', 'braceexpand', 'deepdiff', 'tqdm',
-# 'tqdm-loggable', 'toml', 'pandas', 'pyarrow', 'jax==0.4.35', 'multiprocess==0.70.16', 'levanter>=1.2.dev1163']
-# RUN pip install --no-cache-dir -U draccus==0.11.5 google-api-python-client~=2.0 gcsfs google-cloud-storage google-cloud-storage-transfer s3fs regex requests numpy braceexpand deepdiff tqdm tqdm-loggable toml pandas pyarrow "levanter>=1.2.dev1361" "haliax>=1.4dev348"
-
-# Install vLLM to try
-RUN sudo apt update && \
-    sudo mkdir -p /opt/vllm && \
-    sudo chown -R $(whoami) /opt/vllm && \
-    cd /opt/vllm && \
-    git clone https://github.com/vllm-project/vllm.git && \
-    cd vllm && \
-    git checkout ${VLLM_VERSION} && \
-    pip uninstall torch torch-xla -y && \
-    pip install --no-cache-dir -r requirements/tpu.txt && \
-    sudo apt-get install libopenblas-base libopenmpi-dev libomp-dev -y && \
-    VLLM_TARGET_DEVICE="tpu" python3 -m pip install -e .
-
-# RUN pip install --no-cache-dir -U pip && \
-#     pip install --no-cache-dir fsspec>=2024.9.0 draccus==0.11.5 google-api-python-client~=2.0 gcsfs google-cloud-storage google-cloud-storage-transfer regex requests numpy braceexpand deepdiff tqdm tqdm-loggable toml pandas pyarrow "levanter>=1.2.dev1361" "haliax>=1.4dev348"
-
-# Supress TPU XLA logs
-RUN echo "export TF_CPP_MIN_LOG_LEVEL=1" >> /home/ray/.bashrc
-# NOTE: Try to keep as much "heavy" stuff as possible before this line to avoid re-installing
-=======
 # install rust
 RUN curl --proto '=https' --tlsv1.2 -sSf https://sh.rustup.rs | sh -s -- -y
 ENV PATH=$HOME/.cargo/bin:$PATH
@@ -105,7 +70,6 @@
 RUN uv pip install -e .[dev,tpu,gcp] --system --torch-backend=cpu
 WORKDIR /opt/marin
 RUN rm -rf /tmp/marin
->>>>>>> 242f909f
 
 # (not installing pyproject.toml because it interferes with Ray's RuntimeEnv deps)
 #WORKDIR /tmp/
