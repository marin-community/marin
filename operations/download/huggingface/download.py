--- conflicted
+++ resolved
@@ -93,8 +93,4 @@
 
 
 if __name__ == "__main__":
-<<<<<<< HEAD
-    download_main()
-=======
-    main()
->>>>>>> 725bc348
+    main()