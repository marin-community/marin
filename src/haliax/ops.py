import typing
from typing import Mapping, Optional, Union

import jax
import jax.numpy as jnp
from jaxtyping import ArrayLike

import haliax

from .axis import Axis, AxisSelector, axis_name
from .core import NamedArray, NamedOrNumeric, broadcast_arrays, broadcast_arrays_and_return_axes, named
from .jax_utils import is_scalarish


def trace(array: NamedArray, axis1: AxisSelector, axis2: AxisSelector, offset=0, dtype=None) -> NamedArray:
    """Compute the trace of an array along two named axes."""
    a1_index = array.axis_indices(axis1)
    a2_index = array.axis_indices(axis2)

    if a1_index is None:
        raise ValueError(f"Axis {axis1} not found in array. Available axes: {array.axes}")
    if a2_index is None:
        raise ValueError(f"Axis {axis2} not found in array. Available axes: {array.axes}")

    if a1_index == a2_index:
        raise ValueError(f"Cannot trace along the same axis. Got {axis1} and {axis2}")

    inner = jnp.trace(array.array, offset=offset, axis1=a1_index, axis2=a2_index, dtype=dtype)
    # remove the two indices
    axes = tuple(a for i, a in enumerate(array.axes) if i not in (a1_index, a2_index))
    return NamedArray(inner, axes)


@typing.overload
def where(
    condition: NamedOrNumeric | bool,
    x: NamedOrNumeric,
    y: NamedOrNumeric,
) -> NamedArray:
    ...


@typing.overload
def where(
    condition: NamedArray,
    *,
    fill_value: int,
    new_axis: Axis,
) -> tuple[NamedArray, ...]:
    ...


def where(
    condition: Union[NamedOrNumeric, bool],
    x: Optional[NamedOrNumeric] = None,
    y: Optional[NamedOrNumeric] = None,
    fill_value: Optional[int] = None,
    new_axis: Optional[Axis] = None,
) -> NamedArray | tuple[NamedArray, ...]:
    """Like jnp.where, but with named axes."""

    if (x is None) != (y is None):
        raise ValueError("Must either specify both x and y, or neither")

    # one argument form
    if (x is None) and (y is None):
        if not isinstance(condition, NamedArray):
            raise ValueError(f"condition {condition} must be a NamedArray in single argument mode")
        if fill_value is None or new_axis is None:
            raise ValueError("Must specify both fill_value and new_axis")
        return tuple(
            NamedArray(idx, (new_axis,))
            for idx in jnp.where(condition.array, size=new_axis.size, fill_value=fill_value)
        )

    # if x or y is a NamedArray, the other must be as well. wrap as needed for scalars

    if is_scalarish(condition):
        if x is None or y is None:
            raise ValueError("Must specify x and y when condition is a scalar")

        if isinstance(x, NamedArray) and not isinstance(y, NamedArray):
            if not is_scalarish(y):
                raise ValueError("y must be a NamedArray or scalar if x is a NamedArray")
            y = named(y, ())
        elif isinstance(y, NamedArray) and not isinstance(x, NamedArray):
            if not is_scalarish(x):
                raise ValueError("x must be a NamedArray or scalar if y is a NamedArray")
            x = named(x, ())
        x, y = broadcast_arrays(x, y)
        if isinstance(condition, NamedArray):
            condition = condition.scalar()
        return jax.lax.cond(condition, lambda _: x, lambda _: y, None)

    condition, x, y = broadcast_arrays(condition, x, y)  # type: ignore

    assert isinstance(condition, NamedArray)

    def _array_if_named(x):
        if isinstance(x, NamedArray):
            return x.array
        return x

    raw = jnp.where(condition.array, _array_if_named(x), _array_if_named(y))
    return NamedArray(raw, condition.axes)


def clip(array: NamedOrNumeric, a_min: NamedOrNumeric, a_max: NamedOrNumeric) -> NamedArray:
    """Like jnp.clip, but with named axes. This version currently only accepts the three argument form."""
    (array, a_min, a_max), axes = broadcast_arrays_and_return_axes(array, a_min, a_max)
    array = raw_array_or_scalar(array)
    a_min = raw_array_or_scalar(a_min)
    a_max = raw_array_or_scalar(a_max)

    return NamedArray(jnp.clip(array, a_min, a_max), axes)


def tril(array: NamedArray, axis1: Axis, axis2: Axis, k=0) -> NamedArray:
    """Compute the lower triangular part of an array along two named axes."""
    array = array.rearrange((..., axis1, axis2))

    inner = jnp.tril(array.array, k=k)
    return NamedArray(inner, array.axes)


def triu(array: NamedArray, axis1: Axis, axis2: Axis, k=0) -> NamedArray:
    """Compute the upper triangular part of an array along two named axes."""
    array = array.rearrange((..., axis1, axis2))

    inner = jnp.triu(array.array, k=k)
    return NamedArray(inner, array.axes)


def isclose(a: NamedArray, b: NamedArray, rtol=1e-05, atol=1e-08, equal_nan=False) -> NamedArray:
    """Returns a boolean array where two arrays are element-wise equal within a tolerance."""
    a, b = broadcast_arrays(a, b)
    # TODO: numpy supports an array atol and rtol, but we don't yet
    return NamedArray(jnp.isclose(a.array, b.array, rtol=rtol, atol=atol, equal_nan=equal_nan), a.axes)


def pad_left(array: NamedArray, axis: Axis, new_axis: Axis, value=0) -> NamedArray:
    """Pad an array along named axes."""
    amount_to_pad_to = new_axis.size - axis.size
    if amount_to_pad_to < 0:
        raise ValueError(f"Cannot pad {axis} to {new_axis}")

    idx = array.axis_indices(axis)

    padding = [(0, 0)] * array.ndim
    if idx is None:
        raise ValueError(f"Axis {axis} not found in array. Available axes: {array.axes}")
    padding[idx] = (amount_to_pad_to, 0)

    padded = jnp.pad(array.array, padding, constant_values=value)
    return NamedArray(padded, array.axes[:idx] + (new_axis,) + array.axes[idx + 1 :])


def pad(
    array: NamedArray,
    pad_width: Mapping[AxisSelector, tuple[int, int]],
    *,
    mode: str = "constant",
    constant_values: NamedOrNumeric = 0,
    **kwargs,
) -> NamedArray:
    """Version of ``jax.numpy.pad`` that works with ``NamedArray``.

    ``pad_width`` should be a mapping from axis (or axis name) to a ``(before, after)``
    tuple specifying how much padding to add on each side of that axis. Any axis
    not present in ``pad_width`` will not be padded.
    """

    padding = []
    new_axes = []
    for ax in array.axes:
        left_right = pad_width.get(ax)
        if left_right is None:
            left_right = pad_width.get(axis_name(ax))  # type: ignore[arg-type]
        if left_right is None:
            left_right = (0, 0)
        left, right = left_right
        padding.append((left, right))
        new_axes.append(ax.resize(ax.size + left + right))

    result = jnp.pad(
        array.array,
        padding,
        mode=mode,
        constant_values=raw_array_or_scalar(constant_values),
        **kwargs,
    )

    return NamedArray(result, tuple(new_axes))


def raw_array_or_scalar(x: NamedOrNumeric):
    if isinstance(x, NamedArray):
        return x.array
    return x


<<<<<<< HEAD
@typing.overload
def unique(
    array: NamedArray, Unique: Axis, *, axis: AxisSelector | None = None, fill_value: ArrayLike | None = None
) -> NamedArray:
    ...


@typing.overload
def unique(
    array: NamedArray,
    Unique: Axis,
    *,
    return_index: typing.Literal[True],
    axis: AxisSelector | None = None,
    fill_value: ArrayLike | None = None,
) -> tuple[NamedArray, NamedArray]:
    ...


@typing.overload
def unique(
    array: NamedArray,
    Unique: Axis,
    *,
    return_inverse: typing.Literal[True],
    axis: AxisSelector | None = None,
    fill_value: ArrayLike | None = None,
) -> tuple[NamedArray, NamedArray]:
    ...


@typing.overload
def unique(
    array: NamedArray,
    Unique: Axis,
    *,
    return_counts: typing.Literal[True],
    axis: AxisSelector | None = None,
    fill_value: ArrayLike | None = None,
) -> tuple[NamedArray, NamedArray]:
    ...


@typing.overload
def unique(
    array: NamedArray,
    Unique: Axis,
    *,
    return_index: bool = False,
    return_inverse: bool = False,
    return_counts: bool = False,
    axis: AxisSelector | None = None,
    fill_value: ArrayLike | None = None,
) -> NamedArray | tuple[NamedArray, ...]:
    ...


def unique(
    array: NamedArray,
    Unique: Axis,
    *,
    return_index: bool = False,
    return_inverse: bool = False,
    return_counts: bool = False,
    axis: AxisSelector | None = None,
    fill_value: ArrayLike | None = None,
) -> NamedArray | tuple[NamedArray, ...]:
    """
    Like jnp.unique, but with named axes.

    Args:
        array: The input array.
        Unique: The name of the axis that will be created to hold the unique values.
        fill_value: The value to use for the fill_value argument of jnp.unique
        axis: The axis along which to find unique values.
        return_index: If True, return the indices of the unique values.
        return_inverse: If True, return the indices of the input array that would reconstruct the unique values.
    """
    size = Unique.size

    is_multireturn = return_index or return_inverse or return_counts

    kwargs = dict(
        size=size,
        fill_value=fill_value,
        return_index=return_index,
        return_inverse=return_inverse,
        return_counts=return_counts,
    )

    if axis is not None:
        axis_index = array._lookup_indices(axis)
        if axis_index is None:
            raise ValueError(f"Axis {axis} not found in array. Available axes: {array.axes}")
        out = jnp.unique(array.array, axis=axis_index, **kwargs)
    else:
        out = jnp.unique(array.array, **kwargs)

    if is_multireturn:
        unique = out[0]
        next_index = 1
        if return_index:
            index = out[next_index]
            next_index += 1
        if return_inverse:
            inverse = out[next_index]
            next_index += 1
        if return_counts:
            counts = out[next_index]
            next_index += 1
    else:
        unique = out

    ret = []

    if axis is not None:
        out_axes = haliax.axis.replace_axis(array.axes, axis, Unique)
    else:
        out_axes = (Unique,)

    unique_values = haliax.named(unique, out_axes)
    if not is_multireturn:
        return unique_values

    ret.append(unique_values)

    if return_index:
        ret.append(haliax.named(index, Unique))

    if return_inverse:
        if axis is not None:
            assert axis_index is not None
            inverse = haliax.named(inverse, array.axes[axis_index])
        else:
            inverse = haliax.named(inverse, array.axes)
        ret.append(inverse)

    if return_counts:
        ret.append(haliax.named(counts, Unique))

    return tuple(ret)


__all__ = ["trace", "where", "tril", "triu", "isclose", "pad_left", "clip", "unique"]
=======
__all__ = ["trace", "where", "tril", "triu", "isclose", "pad_left", "pad", "clip"]
>>>>>>> a26bef49
<|MERGE_RESOLUTION|>--- conflicted
+++ resolved
@@ -199,7 +199,6 @@
     return x
 
 
-<<<<<<< HEAD
 @typing.overload
 def unique(
     array: NamedArray, Unique: Axis, *, axis: AxisSelector | None = None, fill_value: ArrayLike | None = None
@@ -343,7 +342,4 @@
     return tuple(ret)
 
 
-__all__ = ["trace", "where", "tril", "triu", "isclose", "pad_left", "clip", "unique"]
-=======
-__all__ = ["trace", "where", "tril", "triu", "isclose", "pad_left", "pad", "clip"]
->>>>>>> a26bef49
+__all__ = ["trace", "where", "tril", "triu", "isclose", "pad_left", "pad", "clip", "unique"]