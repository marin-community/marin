# Copyright 2025 The Marin Authors
#
# Licensed under the Apache License, Version 2.0 (the "License");
# you may not use this file except in compliance with the License.
# You may obtain a copy of the License at
#
#     https://www.apache.org/licenses/LICENSE-2.0
#
# Unless required by applicable law or agreed to in writing, software
# distributed under the License is distributed on an "AS IS" BASIS,
# WITHOUT WARRANTIES OR CONDITIONS OF ANY KIND, either express or implied.
# See the License for the specific language governing permissions and
# limitations under the License.

import logging
import os
import subprocess
import time

import fsspec
import psutil
import yaml
from fsspec.implementations.local import LocalFileSystem

from marin.utils import fsspec_exists, fsspec_glob, fsspec_mtime

logger = logging.getLogger(__name__)


def authenticate_with_hf(hf_auth_token: str | None) -> None:
    """Authenticates with the Hugging Face API using the given token."""
    from huggingface_hub import login

    login(token=hf_auth_token)
    print("Logged in with Hugging Face.")


def is_remote_path(path: str) -> bool:
    """
    Checks if the given path is a remote path, e.g., Google Cloud Storage (GCS) path.
    """
    fs, _ = fsspec.core.url_to_fs(path)
    return not isinstance(fs, LocalFileSystem)


def download_from_gcs(gcs_path: str, destination_path: str) -> None:
    """
    Downloads the folder at `gcs_path` to `destination_path`.
    """
    print(f"Downloading {gcs_path} from GCS.")
    start_time: float = time.time()
    fs = fsspec.filesystem("gcs")
    if not fs.exists(gcs_path):
        raise FileNotFoundError(f"{gcs_path} does not exist in GCS.")

    # The slash is needed to download the contents of the folder to `destination_path`
    os.makedirs(destination_path, exist_ok=True)
    fs.get(gcs_path + "/", destination_path, recursive=True)
    elapsed_time_seconds: float = time.time() - start_time
    print(f"Downloaded {gcs_path} to {destination_path} ({elapsed_time_seconds}s).")


def upload_to_gcs(local_path: str, gcs_path: str) -> None:
    """
    Uploads a folder `local_path` to Google Cloud Storage (GCS).
    """
    print(f"Uploading {local_path}.")
    fs = fsspec.filesystem("gcs")
    # The slash is needed to upload the contents of the folder to `gcs_path`
    fs.put(local_path + "/", gcs_path, recursive=True)
    logger.info(f"Uploaded {local_path} to {gcs_path}.")


def run_bash_command(command: list[str], check: bool = True, verbose: bool = True) -> None:
    """Runs a bash command."""
    command_str: str = " ".join(command)
    # TODO: logger doesn't print with ray, need to use print
    print(f"Running command: {command_str}", flush=True)
    start_time: float = time.time()

    try:
        if verbose:
            # Use Popen for real-time output streaming when verbose is True
            process = subprocess.Popen(
                command,
                stdout=subprocess.PIPE,
                stderr=subprocess.PIPE,
                text=True,
                bufsize=1,
                universal_newlines=True,
            )

            # Stream output in real-time
            while True:
                stdout_line = process.stdout.readline() if process.stdout else ""
                stderr_line = process.stderr.readline() if process.stderr else ""

                if stdout_line:
                    print(f"STDOUT: {stdout_line.rstrip()}", flush=True)
                if stderr_line:
                    print(f"STDERR: {stderr_line.rstrip()}", flush=True)

                # Break if process has finished and no more output
                if process.poll() is not None and not stdout_line and not stderr_line:
                    break

            # Get return code and handle errors
            return_code = process.poll()
            elapsed_time_seconds: float = time.time() - start_time
            print(f"COMPLETED: {command_str} ({elapsed_time_seconds}s)", flush=True)

            if check and return_code != 0:
                raise subprocess.CalledProcessError(return_code, command)
        else:
            # Original behavior when verbose is False
            result = subprocess.run(command, check=check, text=True, capture_output=True)
            elapsed_time_seconds: float = time.time() - start_time
            logger.info(f"COMPLETED: {command_str} ({elapsed_time_seconds}s)")
            logger.info(f"STDOUT:\n{result.stdout}")
            logger.info(f"STDERR:\n{result.stderr}")
    except subprocess.CalledProcessError as e:
        logger.error(f"FAILED: {command_str}")
        logger.error(f"STDOUT:\n{e.stdout}")
        logger.error(f"STDERR:\n{e.stderr}")
        raise


def write_yaml(content: dict, output_path: str) -> None:
    """Writes the given content to a YAML file."""
    with open(output_path, "w") as file:
        yaml.dump(content, file, default_flow_style=False)


def kill_process_on_port(port: int) -> None:
    # Iterate over all running processes
    for proc in psutil.process_iter(["pid", "name", "connections"]):
        # Check for connections the process has
        for conn in proc.info["connections"]:
            if conn.laddr.port == port:
                try:
                    print(f"Killing process {proc.info['name']} (PID {proc.info['pid']}) on port {port}")
                    proc.kill()
                except psutil.NoSuchProcess:
                    print(f"Process {proc.info['pid']} no longer exists.")
                except Exception as e:
                    print(f"Error killing process: {e}")


def set_cuda_visible_devices():
    """Sets the CUDA_VISIBLE_DEVICES environment variable based on available GPUs."""
    # Run `nvidia-smi` to get the number of available GPUs
    result = subprocess.run(["nvidia-smi", "--list-gpus"], stdout=subprocess.PIPE, text=True)
    gpu_list = result.stdout.strip().split("\n")

    # Get the indices of all detected GPUs
    available_gpus = [str(i) for i in range(len(gpu_list))]

    if available_gpus:
        os.environ["CUDA_VISIBLE_DEVICES"] = ",".join(available_gpus)
        print(f"Auto-selected GPUs: {os.environ['CUDA_VISIBLE_DEVICES']}")
    else:
        print("No available GPUs found.")


def discover_checkpoints(base_path: str, initial_glob_pattern: str, is_checkpoint_dir_pattern: list[str]) -> list[str]:
    """
    Discover the checkpoints in the given path, sorted by the last modified time. (Most recent last)
    Args:
        base_path:  Fsspec Path to the directory containing the checkpoints, possibly in nested directories.
        initial_glob_pattern:  Initial glob pattern to use to find the checkpoints.
        is_checkpoint_dir_pattern:  List of patterns to check if a directory is a checkpoint directory.
    """

    def _is_checkpoint_dir(path):
        for checkpoint_dir_pattern in is_checkpoint_dir_pattern:
            if not fsspec_exists(os.path.join(path, checkpoint_dir_pattern)):
                return False
        return True

    paths = fsspec_glob(os.path.join(base_path, initial_glob_pattern))
    paths.sort(key=lambda path: fsspec_mtime(path))
    checkpoint_paths = [os.path.dirname(path) for path in paths if _is_checkpoint_dir(os.path.dirname(path))]
    return checkpoint_paths


def discover_hf_checkpoints(base_path: str):
    """
    Discover the Hugging Face checkpoints in the given path, sorted by the last modified time. (Most recent last)
    Args:
        base_path:  Fsspec Path to the directory containing the checkpoints, possibly in nested directories.
    Returns:
        List of paths to the checkpoints, sorted by the last modified time.
    """

    return discover_checkpoints(base_path, "**/config.json", ["config.json", "tokenizer_config.json"])


def discover_levanter_checkpoints(base_path: str):
    """
    Discover the Levanter checkpoints in the given path, sorted by the last modified time. (Most recent last)
    Args:
        base_path:  Fsspec Path to the directory containing the checkpoints, possibly in nested directories.
    Returns:
        List of paths to the checkpoints, sorted by the last modified time.
    """

<<<<<<< HEAD
    return checkpoint_paths


def discover_levanter_checkpoints(base_path: str):
    """
    Discover the Levanter checkpoints in the given path, sorted by the last modified time. (Most recent last)
    Args:
        base_path:  Fsspec Path to the directory containing the checkpoints, possibly in nested directories.
    Returns:
        List of paths to the checkpoints, sorted by the last modified time.
    """

    def _is_checkpoint_dir(path):
        return fsspec_exists(os.path.join(path, "metadata.json")) and fsspec_exists(
            os.path.join(path, "model"),
        )

    paths = fsspec_glob(os.path.join(base_path, "**/metadata.json"))

    # sort by modified time
    paths.sort(key=lambda path: fsspec_mtime(path))

    # Filter out the paths that are not checkpoint directories
    checkpoint_paths = [os.path.dirname(path) for path in paths if _is_checkpoint_dir(os.path.dirname(path))]

    return checkpoint_paths
=======
    return discover_checkpoints(base_path, "**/metadata.json", ["metadata.json", "model"])
>>>>>>> ac19ac8d
<|MERGE_RESOLUTION|>--- conflicted
+++ resolved
@@ -204,33 +204,4 @@
         List of paths to the checkpoints, sorted by the last modified time.
     """
 
-<<<<<<< HEAD
-    return checkpoint_paths
-
-
-def discover_levanter_checkpoints(base_path: str):
-    """
-    Discover the Levanter checkpoints in the given path, sorted by the last modified time. (Most recent last)
-    Args:
-        base_path:  Fsspec Path to the directory containing the checkpoints, possibly in nested directories.
-    Returns:
-        List of paths to the checkpoints, sorted by the last modified time.
-    """
-
-    def _is_checkpoint_dir(path):
-        return fsspec_exists(os.path.join(path, "metadata.json")) and fsspec_exists(
-            os.path.join(path, "model"),
-        )
-
-    paths = fsspec_glob(os.path.join(base_path, "**/metadata.json"))
-
-    # sort by modified time
-    paths.sort(key=lambda path: fsspec_mtime(path))
-
-    # Filter out the paths that are not checkpoint directories
-    checkpoint_paths = [os.path.dirname(path) for path in paths if _is_checkpoint_dir(os.path.dirname(path))]
-
-    return checkpoint_paths
-=======
-    return discover_checkpoints(base_path, "**/metadata.json", ["metadata.json", "model"])
->>>>>>> ac19ac8d
+    return discover_checkpoints(base_path, "**/metadata.json", ["metadata.json", "model"])