--- conflicted
+++ resolved
@@ -32,23 +32,18 @@
 
     # pip packages to install for running levanter's eval_harness on TPUs
     # Where to store checkpoints, cache inference results, etc.
-<<<<<<< HEAD
     # Prefer memory-backed tmpfs when available to avoid disk I/O and capacity limits.
     CACHE_PATH: str = (
         os.environ.get("MARIN_CACHE_PATH", "/dev/shm/levanter-lm-eval")
         if os.path.isdir("/dev/shm")
         else "/tmp/levanter-lm-eval"
     )
-=======
-    CACHE_PATH: str = "/opt/gcsfuse_mount/models"
->>>>>>> 1f71dec0
 
     @staticmethod
     def download_model(model: ModelConfig) -> str:
         """
         Download the model if it's not already downloaded
         """
-<<<<<<< HEAD
         local_path = os.path.join(LevanterTpuEvaluator.CACHE_PATH, model.name)
         downloaded_path: str | None = model.ensure_downloaded(local_path=local_path)
 
@@ -62,15 +57,8 @@
             finally:
                 model.prefer_in_memory_loading = original_flag
 
+        print(f"IN TPU: {downloaded_path}")
         # Use the local downloaded path if available; otherwise fall back to the model name (HF hub case)
-=======
-        downloaded_path: str | None = model.ensure_downloaded(
-            local_path=os.path.join(LevanterTpuEvaluator.CACHE_PATH, model.name)
-        )
-
-        print(f"IN TPU: {downloaded_path}")
-        # Use the model name if a path is not specified (e.g., for Hugging Face models)
->>>>>>> 1f71dec0
         model_name_or_path: str = model.name if downloaded_path is None else downloaded_path
 
         return model_name_or_path
