# Copyright 2025 The Marin Authors
#
# Licensed under the Apache License, Version 2.0 (the "License");
# you may not use this file except in compliance with the License.
# You may obtain a copy of the License at
#
#     https://www.apache.org/licenses/LICENSE-2.0
#
# Unless required by applicable law or agreed to in writing, software
# distributed under the License is distributed on an "AS IS" BASIS,
# WITHOUT WARRANTIES OR CONDITIONS OF ANY KIND, either express or implied.
# See the License for the specific language governing permissions and
# limitations under the License.

import logging
import os
from abc import ABC

import ray

from experiments.evals.resource_configs import ResourceConfig
from marin.evaluation.evaluation_config import EvalTaskConfig
from marin.evaluation.evaluators.evaluator import Evaluator, ModelConfig
from marin.run.ray_deps import build_runtime_env_for_packages
from marin.utils import remove_tpu_lockfile_on_exit

logger = logging.getLogger(__name__)


class LevanterTpuEvaluator(Evaluator, ABC):
    """For `Evaluator`s that runs inference with Levanter (primarily Lm Eval Harness) on TPUs."""

<<<<<<< HEAD
    # pip packages to install for running levanter's eval_harness on TPUs
    DEFAULT_PIP_PACKAGES: ClassVar[list[Dependency]] = [
        # Dependency(name="levanter==1.2.dev1359"),
        Dependency(name=("lm-eval@git+https://github.com/stanford-crfm/lm-evaluation-harness.git")),
    ]

=======
>>>>>>> ac19ac8d
    # Where to store checkpoints, cache inference results, etc.
    CACHE_PATH: str = "/tmp/levanter-lm-eval"

    @staticmethod
    def download_model(model: ModelConfig) -> str:
        """
        Download the model if it's not already downloaded
        """
        downloaded_path: str | None = model.ensure_downloaded(
            local_path=os.path.join(LevanterTpuEvaluator.CACHE_PATH, model.name)
        )
        # Use the model name if a path is not specified (e.g., for Hugging Face models)
        model_name_or_path: str = model.name if downloaded_path is None else downloaded_path
        return model_name_or_path

    @staticmethod
    def cleanup(model: ModelConfig) -> None:
        """
        Clean up resources.
        """
        logger.info("Cleaning up resources.")

        # Delete the checkpoint
        model.destroy()

    def get_runtime_env(self) -> dict:
        """
        Returns the runtime environment to run the evaluator on the Ray cluster.
        """
        return build_runtime_env_for_packages(
            extra=["eval"],
            env_vars={
                "HF_DATASETS_TRUST_REMOTE_CODE": "1",
                "TOKENIZERS_PARALLELISM": "false",
            },
        )

    def launch_evaluate_with_ray(
        self,
        model: ModelConfig,
        evals: list[EvalTaskConfig],
        output_path: str,
        max_eval_instances: int | None = None,
        resource_config: ResourceConfig | None = None,
        wandb_tags: list[str] | None = None,
    ) -> None:
        """
        Launches the evaluation run with Ray.
        """

        @ray.remote(
            resources={"TPU": resource_config.num_tpu, f"{resource_config.tpu_type}-head": 1},
            runtime_env=self.get_runtime_env(),
            max_calls=1,
        )
        @remove_tpu_lockfile_on_exit
        def launch(
            model: ModelConfig,
            evals: list[EvalTaskConfig],
            output_path: str,
            max_eval_instances: int | None = None,
            wandb_tags: list[str] | None = None,
        ) -> None:
            self.evaluate(model, evals, output_path, max_eval_instances, wandb_tags)

        ray.get(launch.remote(model, evals, output_path, max_eval_instances, wandb_tags))<|MERGE_RESOLUTION|>--- conflicted
+++ resolved
@@ -30,15 +30,6 @@
 class LevanterTpuEvaluator(Evaluator, ABC):
     """For `Evaluator`s that runs inference with Levanter (primarily Lm Eval Harness) on TPUs."""
 
-<<<<<<< HEAD
-    # pip packages to install for running levanter's eval_harness on TPUs
-    DEFAULT_PIP_PACKAGES: ClassVar[list[Dependency]] = [
-        # Dependency(name="levanter==1.2.dev1359"),
-        Dependency(name=("lm-eval@git+https://github.com/stanford-crfm/lm-evaluation-harness.git")),
-    ]
-
-=======
->>>>>>> ac19ac8d
     # Where to store checkpoints, cache inference results, etc.
     CACHE_PATH: str = "/tmp/levanter-lm-eval"
 
