--- conflicted
+++ resolved
@@ -162,13 +162,9 @@
             wandb_tags: list[str] | None = None,
             max_length: int | None = None,
         ) -> None:
-<<<<<<< HEAD
-            self.evaluate(model, evals, output_path, max_eval_instances, wandb_tags, max_length)
-=======
             import logging
 
             logging.basicConfig(level=logging.INFO, format="%(asctime)s - %(levelname)s - %(message)s", force=True)
             self.evaluate(model, evals, output_path, max_eval_instances)
->>>>>>> 3c680685
 
         ray.get(launch.remote(model, evals, output_path, max_eval_instances, wandb_tags, max_length))