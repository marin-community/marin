--- conflicted
+++ resolved
@@ -54,11 +54,8 @@
         Returns the runtime environment to run the evaluator on the Ray cluster.
         """
         return build_runtime_env_for_packages(
-<<<<<<< HEAD
-            pip_packages=["crfm-helm@git+https://github.com/stanford-crfm/helm.git@chiheem/local_vllm_20250902"]
-=======
-            extra=["eval", "tpu"], pip_packages=["crfm-helm@git+https://github.com/stanford-crfm/helm.git@local_vllm"]
->>>>>>> 53ab161a
+            extra=["eval", "tpu"], 
+            pip_packages=["crfm-helm@git+https://github.com/stanford-crfm/helm.git@local_vllm_20250902"]
         )
 
     @staticmethod
