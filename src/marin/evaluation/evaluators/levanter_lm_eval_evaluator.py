--- conflicted
+++ resolved
@@ -104,14 +104,11 @@
             print(name)
             logger.info(f"WandB Run Name: {name}")
             logger.info(f"Running eval harness on model: {model_name_or_path}")
-<<<<<<< HEAD
 
             # Set environment variable to allow code evaluation
             os.environ["HF_ALLOW_CODE_EVAL"] = "1"
 
-=======
             print("after wandb log")
->>>>>>> 1f71dec0
             # NOTE(chris): Before, the batch size was 16, but this is too large for the 8B model.
             # In the future, we should make this user-configurable.
             #
@@ -143,22 +140,19 @@
             logger.info(f"Model name: {model.name}")
             logger.info(f"model_name_or_path: {model_name_or_path}")
 
-<<<<<<< HEAD
             # Create the eval harness config with max_gen_toks if specified
             harness_config_kwargs = {
                 "task_spec": tasks,
                 "max_examples": max_eval_instances,
                 "log_samples": False,
             }
-            
+
             # Add max_gen_toks to generation_kwargs if specified
             if max_gen_toks is not None:
                 harness_config_kwargs["generation_kwargs"] = {"max_gen_toks": max_gen_toks}
                 logger.info(f"Setting max_gen_toks={max_gen_toks} in LmEvalHarnessConfig generation_kwargs")
 
-=======
             print("starting harness")
->>>>>>> 1f71dec0
             eval_config = eval_harness.EvalHarnessMainConfig(
                 eval_harness=eval_harness.LmEvalHarnessConfig(**harness_config_kwargs),
                 tokenizer=model_path,  # levanter picks up the tokenizer from the model path
@@ -168,7 +162,6 @@
                 model=model_config,
             )
 
-<<<<<<< HEAD
             # Ensure unsafe tasks (e.g., humaneval) are allowed in lm-eval by
             # defaulting confirm_run_unsafe_code=True in its API.
             try:
@@ -195,10 +188,7 @@
                     results = eval_harness.run_eval_harness_main(eval_config)
             else:
                 results = eval_harness.run_eval_harness_main(eval_config)
-=======
-            results = eval_harness.run_eval_harness_main(eval_config)
             print("finished harness")
->>>>>>> 1f71dec0
 
             try:
                 # add a results.json to output path
