--- conflicted
+++ resolved
@@ -38,33 +38,28 @@
 class LevanterLmEvalEvaluator(LevanterTpuEvaluator):
     """For `Evaluator`s that runs inference with Levanter's Lm Eval Harness on TPUs."""
 
-<<<<<<< HEAD
-    _pip_packages: ClassVar[list[Dependency]] = [
-        *LevanterTpuEvaluator.DEFAULT_PIP_PACKAGES,
-        Dependency(name="jax[tpu]==0.5.1"),
-        Dependency(name="haliax>=1.4.dev348"),
-        Dependency(name="levanter==1.2.dev1359"),
-        Dependency(name="statsmodels==0.14.4"),
-        Dependency(name="ray==2.45"),
-        Dependency(name="lm-eval[math]"),
-        Dependency(name="math-verify"),
-        Dependency(name="sympy>=1.12"),
-        Dependency(name="antlr4-python3-runtime==4.11"),
-    ]
-=======
     def get_runtime_env(self) -> dict:
         """
         Returns the runtime environment to run the evaluator on the Ray cluster.
         """
         return build_runtime_env_for_packages(
             extra=[],
-            pip_packages=["statsmodels==0.14.4"],
+            pip_packages=[
+                "statsmodels==0.14.4",
+                "jax[tpu]==0.5.1",
+                "haliax>=1.4.dev348",
+                "levanter==1.2.dev1359",
+                "ray==2.45",
+                "lm-eval[math]",
+                "math-verify",
+                "sympy>=1.12",
+                "antlr4-python3-runtime==4.11",
+            ],
             env_vars={
                 "TOKENIZERS_PARALLELISM": "false",
                 "HF_DATASETS_TRUST_REMOTE_CODE": "1",
             },
         )
->>>>>>> 6044fcde
 
     def evaluate(
         self,
