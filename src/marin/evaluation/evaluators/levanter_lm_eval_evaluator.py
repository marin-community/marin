# Copyright 2025 The Marin Authors
#
# Licensed under the Apache License, Version 2.0 (the "License");
# you may not use this file except in compliance with the License.
# You may obtain a copy of the License at
#
#     https://www.apache.org/licenses/LICENSE-2.0
#
# Unless required by applicable law or agreed to in writing, software
# distributed under the License is distributed on an "AS IS" BASIS,
# WITHOUT WARRANTIES OR CONDITIONS OF ANY KIND, either express or implied.
# See the License for the specific language governing permissions and
# limitations under the License.

import json
import logging
import os
import shutil

import fsspec
import jmp
import levanter
import levanter.eval_harness as eval_harness
from levanter.compat.hf_checkpoints import HFCheckpointConverter
from levanter.distributed import RayConfig
from levanter.tracker.wandb import WandbConfig
from levanter.trainer import TrainerConfig

from experiments.evals.task_configs import convert_to_levanter_task_config
from marin.evaluation.evaluation_config import EvalTaskConfig
from marin.evaluation.evaluators.evaluator import ModelConfig
from marin.evaluation.evaluators.levanter_tpu_evaluator import LevanterTpuEvaluator
from marin.run.ray_deps import build_runtime_env_for_packages

logger = logging.getLogger(__name__)


"""
Note: to use this class, you will need to pass an additional flag `--extra eval` to ray_run.
This will ensure that the correct dependencies are installed at launch time.

e.g.,  
`python src/marin/run/ray_run.py --no_wait --extra eval -- python script.py`
"""

class LevanterLmEvalEvaluator(LevanterTpuEvaluator):
    """For `Evaluator`s that runs inference with Levanter's Lm Eval Harness on TPUs."""

    def get_runtime_env(self) -> dict:
        """
        Returns the runtime environment to run the evaluator on the Ray cluster.
        """
        return build_runtime_env_for_packages(
<<<<<<< HEAD
            extra=[],
            pip_packages=[
                "antlr4-python3-runtime==4.11", # Required by lm-eval[math]
                "haliax>=1.4.dev348",
                "immutabledict",
                "jax[tpu]",
                "langdetect",
                "lm-eval[math]@git+https://github.com/stanford-crfm/lm-evaluation-harness.git@chiheem/merge_upstream",
                "math-verify", # Required by lm-eval[math]
                "ray==2.45",
                "statsmodels==0.14.4",
                "sympy>=1.12", # Required by lm-eval[math]
            ],
=======
            extra=["eval", "tpu"],
            pip_packages=["statsmodels==0.14.4"],
>>>>>>> 53ab161a
            env_vars={
                "TOKENIZERS_PARALLELISM": "false",
            },
        )

    def evaluate(
        self,
        model: ModelConfig,
        evals: list[EvalTaskConfig],
        output_path: str,
        max_eval_instances: int | None = None,
        wandb_tags: list[str] | None = None,
    ) -> None:
        """
        Runs Levanter's lm-eval harness on the specified model and set of tasks.

        Args:
            model (ModelConfig): The model configuration of the model we want to evaluate
            evals (List[EvalTaskConfig]): The list of evaluations to run.
            output_path (str): The path to save the evaluation results.
            max_eval_instances (int | None): The maximum number of evaluation instances to run.
            wandb_tags (list[str] | None): The tags to add to the wandb run.
        """
        # Eval Harness code: https://github.com/stanford-crfm/levanter/blob/main/src/levanter/eval_harness.py
        # Run the harness with the model and the specified evals

        try:
            # Download the model from GCS or HuggingFace
            model_name_or_path: str = self.download_model(model)
            name = model.name + "_lmeval_" + "-".join([eval_task.name for eval_task in evals])
            logger.info(f"WandB Run Name: {name}")
            logger.info(f"Running eval harness on model: {model_name_or_path}")

            # NOTE(chris): Before, the batch size was 16, but this is too large for the 8B model.
            # In the future, we should make this user-configurable.
            trainer_config = TrainerConfig(
                tracker=WandbConfig(project="marin", tags=wandb_tags, name=name),
                mp=jmp.get_policy("p=f32,c=bfloat16"),
                per_device_eval_parallelism=8,
                ray=RayConfig(auto_start_cluster=False),
            )

            model_config = HFCheckpointConverter.from_hf(model_name_or_path).LevConfigClass()

            # convert to the config that Levanter's eval_harness expects
            tasks = convert_to_levanter_task_config(evals)
            logger.info(f"Tasks: {tasks}")

            model_path = model_name_or_path

            logger.info(f"Model path: {model_path}")
            logger.info(f"Levanter Cache Path: {LevanterTpuEvaluator.CACHE_PATH}")
            logger.info(f"Model name: {model.name}")
            logger.info(f"model_name_or_path: {model_name_or_path}")

            eval_config = eval_harness.EvalHarnessMainConfig(
                eval_harness=eval_harness.LmEvalHarnessConfig(
                    task_spec=tasks,
                    max_examples=max_eval_instances,
                    log_samples=False,
                    max_length=4096,
                ),
                tokenizer=model_path,  # levanter picks up the tokenizer from the model path
                checkpoint_path=model_path,
                checkpoint_is_hf=True,
                trainer=trainer_config,
                model=model_config,
            )

            results = eval_harness.run_eval_harness_main(eval_config)

            try:
                # add a results.json to output path
                output_path = os.path.join(output_path, "results.json")

                logger.info(f"Uploading results to GCS: {output_path}")

                # write output JSON directly to output_path on GCS
                fs = fsspec.filesystem("gcs")
                with fs.open(output_path, "w") as f:
                    json.dump(results, f, indent=2)

                levanter.tracker.current_tracker().finish()
                logger.info("Upload completed successfully.")

            except Exception as upload_error:
                logger.info(f"Failed to upload results to GCS: {upload_error}")

        except Exception as e:
            logger.error(f"Error running eval harness: {e}")
            raise e

        finally:
            # Clean up resources
            self.cleanup(model)

            if os.path.exists(LevanterTpuEvaluator.CACHE_PATH):
                shutil.rmtree(LevanterTpuEvaluator.CACHE_PATH)<|MERGE_RESOLUTION|>--- conflicted
+++ resolved
@@ -51,8 +51,7 @@
         Returns the runtime environment to run the evaluator on the Ray cluster.
         """
         return build_runtime_env_for_packages(
-<<<<<<< HEAD
-            extra=[],
+            extra=["eval", "tpu"],
             pip_packages=[
                 "antlr4-python3-runtime==4.11", # Required by lm-eval[math]
                 "haliax>=1.4.dev348",
@@ -65,10 +64,6 @@
                 "statsmodels==0.14.4",
                 "sympy>=1.12", # Required by lm-eval[math]
             ],
-=======
-            extra=["eval", "tpu"],
-            pip_packages=["statsmodels==0.14.4"],
->>>>>>> 53ab161a
             env_vars={
                 "TOKENIZERS_PARALLELISM": "false",
             },
