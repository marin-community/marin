--- conflicted
+++ resolved
@@ -228,13 +228,8 @@
                     "name": model.name,
                     "tags": wandb_tags,
                 }
-<<<<<<< HEAD
-
-                wandb_logger = WandbLogger(**wandb_args_dict)
-=======
                 # wandb_config_args_dict = simple_parse_args_string("")
                 wandb_logger = WandbLogger(init_args=wandb_args_dict)
->>>>>>> 3c680685
 
                 # Use vLLM directly with TPU configuration that avoids deserialization issues
                 # Set environment variables to help with TPU compilation
