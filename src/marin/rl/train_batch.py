# Copyright 2025 The Marin Authors
#
# Licensed under the Apache License, Version 2.0 (the "License");
# you may not use this file except in compliance with the License.
# You may obtain a copy of the License at
#
#     https://www.apache.org/licenses/LICENSE-2.0
#
# Unless required by applicable law or agreed to in writing, software
# distributed under the License is distributed on an "AS IS" BASIS,
# WITHOUT WARRANTIES OR CONDITIONS OF ANY KIND, either express or implied.
# See the License for the specific language governing permissions and
# limitations under the License.

"""
Training batch creation utilities for RL training.

This module provides functions to convert rollout data into training-ready
batches with proper padding, masking, and advantage weighting.
"""

import logging

import haliax as hax
import jax.numpy as jnp
import numpy as np

from .types import Rollout, RolloutWithAdvantage, TrainingBatch

logger = logging.getLogger(__name__)


<<<<<<< HEAD
def trim_and_pad(ary: np.ndarray, max_seq_len: int, pad_token_id: int, pad_value: int | None = None) -> np.ndarray:
    """Trim and pad array to max sequence length."""
    ary = ary[:max_seq_len]
    ary = np.pad(
        ary,
        (0, max_seq_len - len(ary)),
        mode="constant",
        constant_values=pad_value if pad_value is not None else (pad_token_id if ary.dtype == np.int32 else 0),
    )
=======
def trim_and_pad(ary: np.ndarray, max_seq_len: int, padding_value: int | float) -> np.ndarray:
    """Trim and pad array to max sequence length."""
    ary = ary[:max_seq_len]
    ary = np.pad(ary, (0, max_seq_len - len(ary)), mode="constant", constant_values=padding_value)
>>>>>>> 075d1366
    return ary


def convert_rollout_to_training_format(rollout: Rollout, advantage: float, max_tokens: int, pad_token_id: int) -> dict:
    """Convert a single rollout to training format with advantage.

    Args:
        rollout: The rollout data to convert
        advantage: Precomputed advantage value for this rollout
        max_tokens: Maximum sequence length for padding
        pad_token_id: Token ID to use for padding

    Returns:
        Dictionary containing training-ready arrays for the rollout
    """
<<<<<<< HEAD
    full_tokens = np.concatenate([rollout.prompt_tokens, rollout.response_tokens])
    full_mask = np.ones(len(full_tokens), dtype=np.int32)
    full_position_ids = np.maximum(np.cumsum(full_mask) - 1, 0).astype(np.int32)

    # Shifted for next-token prediction
    input_tokens = full_tokens[:-1]
    # input_attention_mask = full_mask[:-1]
    target_tokens = full_tokens[1:]
    position_ids = full_position_ids[:-1]
=======
    input_tokens = np.concatenate([rollout.prompt_tokens, rollout.response_tokens])
    position_ids = np.arange(len(input_tokens), dtype=np.int32)
>>>>>>> 075d1366

    # Loss mask (only on response tokens)
    loss_mask = np.concatenate(
        [
            np.zeros(len(rollout.prompt_tokens), dtype=np.float32),
            np.ones(len(rollout.response_tokens), dtype=np.float32),
        ]
    )

    # Loss weights (advantage for all response tokens)
    loss_weight = np.concatenate(
        [
            np.zeros(len(rollout.prompt_tokens), dtype=np.float32),
            np.full(len(rollout.response_tokens), advantage, dtype=np.float32),
        ]
    )

    policy_logprob = np.concatenate(
        [np.zeros(len(rollout.prompt_tokens), dtype=np.float32), rollout.response_logprobs.astype(np.float32)]
    )

    max_seq_len = max_tokens

    input_ids = trim_and_pad(input_tokens, max_seq_len, padding_value=pad_token_id)
    position_ids = trim_and_pad(position_ids, max_seq_len, padding_value=0)
    loss_weight = trim_and_pad(loss_weight, max_seq_len, padding_value=0)
    loss_mask = trim_and_pad(loss_mask, max_seq_len, padding_value=0)
    policy_logprob = trim_and_pad(policy_logprob, max_seq_len, padding_value=0)

    return {
<<<<<<< HEAD
        "input_ids": trim_and_pad(input_tokens, max_seq_len, pad_token_id),
        "position_ids": trim_and_pad(position_ids, max_seq_len, pad_token_id, pad_value=-100),
        "target_ids": trim_and_pad(target_tokens, max_seq_len, pad_token_id),
        "loss_weights": trim_and_pad(loss_weight, max_seq_len, pad_token_id, pad_value=0),
        "loss_masks": trim_and_pad(loss_mask, max_seq_len, pad_token_id, pad_value=0),
        "policy_logprobs": trim_and_pad(policy_logprob, max_seq_len, pad_token_id, pad_value=0),
=======
        "input_ids": input_ids,
        "position_ids": position_ids,
        "loss_weights": loss_weight,
        "loss_masks": loss_mask,
        "policy_logprobs": policy_logprob,
>>>>>>> 075d1366
    }


def create_training_batch_from_rollouts(
    individual_rollouts: list[RolloutWithAdvantage], max_tokens: int, pad_token_id: int
) -> TrainingBatch:
    """Create a training batch from a list of individual rollouts.

    Args:
        individual_rollouts: List of RolloutWithAdvantage objects with precomputed advantages
        max_tokens: Maximum sequence length for padding
        pad_token_id: Token ID to use for padding

    Returns:
        TrainingBatch ready for training
    """
    if not individual_rollouts:
        raise ValueError("Cannot create batch from empty rollout list")

    training_examples = []
    for individual in individual_rollouts:
        training_example = convert_rollout_to_training_format(
            individual.rollout,
            individual.advantage,
            max_tokens,
            pad_token_id,
        )
        training_examples.append(training_example)

    # Stack the examples into a single batch with proper 2D arrays
    stacked = {}
    for key in training_examples[0].keys():
        stacked[key] = jnp.stack([ex[key] for ex in training_examples], axis=0)

    assert stacked["loss_masks"].sum() > 0, (
        "All loss masks are zero in the batch, this will trigger NaNs during training."
        "You probably have prompts > max_tokens - increase max_tokens."
    )

    batch = TrainingBatch(
        input_ids=hax.named(stacked["input_ids"], ["batch", "position"]),
        position_ids=hax.named(stacked["position_ids"], ["batch", "position"]),
        loss_weights=hax.named(stacked["loss_weights"], ["batch", "position"]),
        loss_masks=hax.named(stacked["loss_masks"], ["batch", "position"]),
        policy_logprobs=hax.named(stacked["policy_logprobs"], ["batch", "position"]),
    )

    return batch<|MERGE_RESOLUTION|>--- conflicted
+++ resolved
@@ -30,22 +30,10 @@
 logger = logging.getLogger(__name__)
 
 
-<<<<<<< HEAD
-def trim_and_pad(ary: np.ndarray, max_seq_len: int, pad_token_id: int, pad_value: int | None = None) -> np.ndarray:
-    """Trim and pad array to max sequence length."""
-    ary = ary[:max_seq_len]
-    ary = np.pad(
-        ary,
-        (0, max_seq_len - len(ary)),
-        mode="constant",
-        constant_values=pad_value if pad_value is not None else (pad_token_id if ary.dtype == np.int32 else 0),
-    )
-=======
 def trim_and_pad(ary: np.ndarray, max_seq_len: int, padding_value: int | float) -> np.ndarray:
     """Trim and pad array to max sequence length."""
     ary = ary[:max_seq_len]
     ary = np.pad(ary, (0, max_seq_len - len(ary)), mode="constant", constant_values=padding_value)
->>>>>>> 075d1366
     return ary
 
 
@@ -61,20 +49,8 @@
     Returns:
         Dictionary containing training-ready arrays for the rollout
     """
-<<<<<<< HEAD
-    full_tokens = np.concatenate([rollout.prompt_tokens, rollout.response_tokens])
-    full_mask = np.ones(len(full_tokens), dtype=np.int32)
-    full_position_ids = np.maximum(np.cumsum(full_mask) - 1, 0).astype(np.int32)
-
-    # Shifted for next-token prediction
-    input_tokens = full_tokens[:-1]
-    # input_attention_mask = full_mask[:-1]
-    target_tokens = full_tokens[1:]
-    position_ids = full_position_ids[:-1]
-=======
     input_tokens = np.concatenate([rollout.prompt_tokens, rollout.response_tokens])
     position_ids = np.arange(len(input_tokens), dtype=np.int32)
->>>>>>> 075d1366
 
     # Loss mask (only on response tokens)
     loss_mask = np.concatenate(
@@ -105,20 +81,11 @@
     policy_logprob = trim_and_pad(policy_logprob, max_seq_len, padding_value=0)
 
     return {
-<<<<<<< HEAD
-        "input_ids": trim_and_pad(input_tokens, max_seq_len, pad_token_id),
-        "position_ids": trim_and_pad(position_ids, max_seq_len, pad_token_id, pad_value=-100),
-        "target_ids": trim_and_pad(target_tokens, max_seq_len, pad_token_id),
-        "loss_weights": trim_and_pad(loss_weight, max_seq_len, pad_token_id, pad_value=0),
-        "loss_masks": trim_and_pad(loss_mask, max_seq_len, pad_token_id, pad_value=0),
-        "policy_logprobs": trim_and_pad(policy_logprob, max_seq_len, pad_token_id, pad_value=0),
-=======
         "input_ids": input_ids,
         "position_ids": position_ids,
         "loss_weights": loss_weight,
         "loss_masks": loss_mask,
         "policy_logprobs": policy_logprob,
->>>>>>> 075d1366
     }
 
 
