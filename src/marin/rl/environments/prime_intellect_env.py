--- conflicted
+++ resolved
@@ -24,13 +24,9 @@
 import verifiers as vf
 from verifiers.types import GenerateOutputs
 
-<<<<<<< HEAD
 from marin.rl.environments import MarinEnv
-from marin.rl.types import InferenceContext, Rollout, RolloutGroup
-=======
 from marin.rl.inference_ctx import InferenceContext
 from marin.rl.types import Rollout, RolloutGroup
->>>>>>> 627fc580
 
 logger = logging.getLogger("ray")
 
@@ -128,13 +124,10 @@
             ),
         )
 
-<<<<<<< HEAD
         processed_outputs = vf_env.process_env_results_vllm(
             result.prompt, result.completion, result.state, inference_ctx.tokenizer
         )
 
-=======
->>>>>>> 627fc580
         # Convert to RolloutGroups
         rollout_groups = []
         for prompt_idx in range(len(processed_outputs.prompt_ids)):
@@ -146,33 +139,12 @@
 
                 reward = processed_outputs.rewards[overall_idx] if overall_idx < len(processed_outputs.rewards) else 0.0
 
-<<<<<<< HEAD
                 # Use tokenizer from inference context
                 prompt_tokens = processed_outputs.prompt_ids[prompt_idx]
                 response_tokens = processed_outputs.completion_ids[overall_idx]
 
                 token_rewards = jnp.full(len(response_tokens), reward, dtype=jnp.float32)
                 response_logprobs = processed_outputs.completion_logprobs[overall_idx]
-=======
-                # Extract completion text (handle both string and message list formats)
-                if isinstance(completion, list) and len(completion) > 0:
-                    # completion is a list of message dicts [{'role': 'assistant', 'content': '...'}]
-                    completion_text = (
-                        completion[-1].get("content", "") if isinstance(completion[-1], dict) else str(completion[-1])
-                    )
-                else:
-                    completion_text = str(completion) if completion else ""
-
-                # Use chat template for prompt tokenization to match server behavior
-                prompt_tokens = inference_ctx.tokenize_prompt(result.prompt[prompt_idx])
-                response_tokens = inference_ctx.tokenize_response(completion_text)
-
-                token_rewards = jnp.full(len(response_tokens), reward, dtype=jnp.float32)
-                # TODO(herumb): Verifiers don't provide logprobs - stub with zeros for now
-                # nothing can be learned until we get logprobs from verifiers or add a
-                # logprobs endpoint to the server.
-                response_logprobs = jnp.zeros(len(response_tokens), dtype=jnp.float32)
->>>>>>> 627fc580
 
                 rollout = Rollout(
                     env_name=f"prime_intellect:{self.env_id}",
