--- conflicted
+++ resolved
@@ -76,138 +76,4 @@
     env_class = getattr(env_module, class_name)
 
     # TODO(power) - thread random seed from the rollout worker.
-<<<<<<< HEAD
-    return env_class(**env_args)
-
-
-# TODO: share this with the inference server or find a shared library.
-def tokenize_prompt_with_chat_template(prompt: str, tokenizer: PreTrainedTokenizer) -> list[int]:
-    """Tokenize the prompt using a chat template."""
-    messages = [{"role": "user", "content": prompt}]
-    try:
-        return tokenizer.apply_chat_template(messages, tokenize=True, add_generation_prompt=True)
-    except Exception as e:
-        # Fallback: simple concatenation if template fails
-        logger.warning(f"Chat template failed, using fallback: {e}", exc_info=True)
-        prompt_text = "\n".join([f"{msg['role']}: {msg['content']}" for msg in messages])
-        return tokenizer.encode(prompt_text, add_special_tokens=True)
-
-
-class LevanterInferenceContext(InferenceContext):
-    """Context that uses Levanter model and inference server."""
-
-    max_tokens: int
-    _inference_server: InferenceServer
-    _stop_tokens: list[int] | None = None
-    tokenizer: PreTrainedTokenizer
-
-    def __init__(
-        self,
-        tokenizer,
-        stop_tokens: list[int] | None,
-        inference_server: InferenceServer,
-        max_tokens: int,
-    ):
-        self._inference_server = inference_server
-        self.tokenizer = tokenizer
-        self._stop_tokens = stop_tokens
-        self.max_tokens = max_tokens
-
-    def openai_client(self):
-        return AsyncOpenAI(base_url=self.openai_address(), api_key="marin")
-
-    def openai_address(self) -> str:
-        return f"http://{self._inference_server.address()}/v1"
-
-    def generate(
-        self,
-        prompts: list[str],
-        temperature: float,
-        n_generations: int,
-    ) -> list[InferenceResponse]:
-        """Generate responses for a batch of prompts."""
-        stop_strings = None
-        if self._stop_tokens is not None:
-            stop_strings = [self.tokenizer.decode([token]) for token in self._stop_tokens]
-
-        loop = asyncio.new_event_loop()
-        asyncio.set_event_loop(loop)
-        client = self.openai_client()
-
-        def _process_batch(batch_prompts: list[str]) -> list[InferenceResponse]:
-            batch_completions = []
-
-            for prompt in batch_prompts:
-                completion = client.chat.completions.create(
-                    model=getattr(self._inference_server.config, "model_name", "test-model"),
-                    messages=[{"role": "user", "content": prompt}],
-                    logprobs=True,
-                    max_tokens=self.max_tokens,
-                    temperature=temperature,
-                    n=n_generations,
-                    stop=stop_strings,
-                    timeout=30,
-                )
-                batch_completions.append(completion)
-
-            completions = loop.run_until_complete(asyncio.gather(*batch_completions, return_exceptions=True))
-
-            batch_results = []
-            for prompt, completion in zip(batch_prompts, completions, strict=True):
-                choices = []
-                # drop responses that failed.
-                if isinstance(completion, BaseException):
-                    logger.error(f"Error during generation: {completion}")
-                else:
-                    for choice in completion.choices:
-                        content = choice.message.content
-                        tokens: list[int] = []
-                        logprobs: list[float] = []
-                        for t in choice.logprobs.content:
-                            # Use convert_tokens_to_ids to correctly round-trip BPE tokens
-                            # The server uses convert_ids_to_tokens which preserves BPE format (e.g., Ġ for spaces)
-                            token_id = self.tokenizer.convert_tokens_to_ids(t.token)
-                            tokens.append(token_id)
-                            logprobs.append(t.logprob)
-                        logprobs = np.array(logprobs, dtype=np.float32)
-                        if np.all(logprobs == 0):
-                            logger.warning(
-                                f"All logprobs zero for {prompt}, choice: {choice}. This can result in NaN loss."
-                            )
-                        choices.append(
-                            InferenceChoice(
-                                response_text=content,
-                                response_tokens=np.array(tokens, dtype=np.int32),
-                                logprobs=logprobs,
-                            )
-                        )
-
-                prompt_tokens = tokenize_prompt_with_chat_template(prompt, self.tokenizer)
-
-                batch_results.append(
-                    InferenceResponse(
-                        prompt=prompt,
-                        prompt_tokens=np.array(prompt_tokens, dtype=np.int32),
-                        choices=choices,
-                    )
-                )
-            return batch_results
-
-        # Process prompts in batches to limit concurrent requests
-        # Each prompt with n_generations counts as n_generations requests
-        max_concurrent_requests = 4
-        batch_size = max(1, max_concurrent_requests // n_generations)
-        all_results = []
-
-        for i in range(0, len(prompts), batch_size):
-            batch_prompts = prompts[i : i + batch_size]
-            batch_results = _process_batch(batch_prompts)
-            all_results.extend(batch_results)
-
-        loop.run_until_complete(client.close())
-
-        loop.close()
-        return all_results
-=======
-    return env_class(**env_args)
->>>>>>> 2d6290a9
+    return env_class(**env_args)