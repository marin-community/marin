# Copyright 2025 The Marin Authors
#
# Licensed under the Apache License, Version 2.0 (the "License");
# you may not use this file except in compliance with the License.
# You may obtain a copy of the License at
#
#     https://www.apache.org/licenses/LICENSE-2.0
#
# Unless required by applicable law or agreed to in writing, software
# distributed under the License is distributed on an "AS IS" BASIS,
# WITHOUT WARRANTIES OR CONDITIONS OF ANY KIND, either express or implied.
# See the License for the specific language governing permissions and
# limitations under the License.

"""
Unified RL job interface for configuring and running RL training.

This module provides a high-level interface that abstracts away worker management
and infrastructure concerns, letting users focus on the RL algorithm and hyperparameters.
"""

import dataclasses
import logging
import os
import uuid
from dataclasses import dataclass, field

import ray
from levanter.inference.engine import InferenceEngineConfig
from levanter.inference.openai import InferenceServerConfig
from levanter.infra.ray_tpu import run_on_pod_ray
from levanter.models.lm_model import LmConfig
from levanter.optim import OptimizerConfig
from levanter.trainer import TrainerConfig
from ray.runtime_env import RuntimeEnv
from transformers import AutoTokenizer, PreTrainedTokenizer

from marin.resources import TpuPodConfig
from marin.rl.curriculum import CurriculumConfig, SamplingParams
from marin.rl.replay_buffer import ReplayBufferConfig
from marin.rl.rl_losses import RLLossModule
from marin.rl.rollout_storage import RolloutStorageConfig, StorageType
from marin.rl.rollout_worker import RolloutWorker, RolloutWorkerConfig
from marin.rl.train_worker import TrainWorker, TrainWorkerConfig
from marin.rl.weight_transfer import WeightTransferConfig
from marin.training.training import _add_run_env_variables
from marin.utils import remove_tpu_lockfile_on_exit

logger = logging.getLogger(__name__)


@dataclass
class RunConfig:
    """Configuration for deploying RL workers on TPU pods."""

    train_tpu_type: str
    """TPU type for training workers (e.g., 'v5litepod-4')"""

    num_rollout_workers: int = 4
    """Number of rollout workers to launch"""

    inference_tpu_type: str | None = None
    """TPU type for inference workers. Defaults to train_tpu_type if not specified."""

    num_train_slices: int = 1
    """Number of TPU slices for training worker"""

    max_retries_failure: int = 3
    """Maximum retries on worker failure"""

    max_retries_preemption: int = 10
    """Maximum retries on preemption"""

    runtime_env: RuntimeEnv | None = None
    """Optional Ray runtime environment for workers"""


@dataclass
class TrainParams:
    """RL-specific training configuration parameters."""

    optimizer: OptimizerConfig
    rl_loss: "RLLossModule"
    replay_buffer: ReplayBufferConfig = field(
        default_factory=lambda: ReplayBufferConfig(
            capacity=4096,
            alpha=3.0,
            max_samples=1,
            max_rollout_step_delay=1,
            max_rollout_timestamp_delay=3600.0,
        )
    )


def make_tokenizer(tokenizer: str | PreTrainedTokenizer) -> PreTrainedTokenizer:
    if isinstance(tokenizer, str):
        return AutoTokenizer.from_pretrained(tokenizer)
    return tokenizer


@dataclass
class RLJobConfig:
    """Configuration for a complete RL training job."""

    model: LmConfig
    trainer: TrainerConfig
    train_params: TrainParams
    curriculum: CurriculumConfig
    tokenizer: str | PreTrainedTokenizer
    seed: int = 42

    # Model & initialization (with defaults)
    initial_checkpoint: str | None = None

    # Infrastructure
    rollout_storage: RolloutStorageConfig = field(
        default_factory=lambda: RolloutStorageConfig(
            storage_type=StorageType.FILE,
            queue_name="default",
        )
    )
    weight_transfer: WeightTransferConfig = field(default_factory=WeightTransferConfig)

    # Deployment configuration
    run_config: RunConfig | None = None
    """Configuration for TPU pod deployment. If None, uses simple Ray actors."""

    # Inference server (auto-configured by default)
    inference_server_config: InferenceServerConfig | None = None  # type: ignore

    # Sampling configuration
    eval_sampling_params: SamplingParams = field(default_factory=SamplingParams)

    # Logging
    run_id: str = field(default_factory=lambda: f"rl-{uuid.uuid4().hex[:8]}")
    log_freq: int = 10


class RLJob:
    """High-level interface for RL training jobs.

    Handles worker creation, coordination, and lifecycle management.
    """

    def __init__(self, config: RLJobConfig):
        self.config = config

    # Helper, as Ray doesn't accept method instances for ray.remote
    @staticmethod
    def make_step_fn():
        return lambda config: RLJob(config).run()

    def run(self):
        """Run with TPU pod deployment using run_on_pod_ray."""
        run_config = self.config.run_config
        train_worker_config, rollout_worker_config = self.to_worker_configs()

        # Setup environment
        env = {}
        env = _add_run_env_variables(env)
        env["EQX_ON_ERROR"] = "nan"

        runtime_env = run_config.runtime_env or RuntimeEnv()

        # Create pod configs
        inference_tpu_type = run_config.inference_tpu_type or run_config.train_tpu_type
        train_pod_config = TpuPodConfig(tpu_type=run_config.train_tpu_type, runtime_env=runtime_env)
        rollout_pod_config = TpuPodConfig(tpu_type=inference_tpu_type, runtime_env=runtime_env)

        rollout_hw_config = rollout_pod_config.with_env_vars(env)
        train_hw_config = train_pod_config.with_env_vars(env)

        train_kwargs = dict(max_calls=1, **train_hw_config.as_remote_kwargs())
        rollout_kwargs = dict(max_calls=1, **rollout_hw_config.as_remote_kwargs())

        # Define remote tasks
        @ray.remote(**train_kwargs)
        def train_worker_task():
            with remove_tpu_lockfile_on_exit():
                logging.basicConfig(level=logging.INFO, format="%(asctime)s - %(levelname)s - %(message)s", force=True)
                worker = TrainWorker(config=train_worker_config)
                worker.train()

        @ray.remote(**rollout_kwargs)
        def inference_worker_task():
            with remove_tpu_lockfile_on_exit():
                logging.basicConfig(level=logging.INFO, format="%(asctime)s - %(levelname)s - %(message)s", force=True)
                # inject a different seed for each worker

                process_id = os.getpid()
                config = dataclasses.replace(
                    rollout_worker_config,
                    seed=rollout_worker_config.seed + process_id,
                    run_id=f"{rollout_worker_config.run_id}-{process_id}",
                )

                worker = RolloutWorker(config=config)
                worker.run()

        train_tasks = [
            run_on_pod_ray.remote(
                train_worker_task,
                run_config.train_tpu_type,
                num_slices=run_config.num_train_slices,
                max_retries_failure=run_config.max_retries_failure,
                max_retries_preemption=run_config.max_retries_preemption,
            )
        ]

        inference_tasks = []
        for _ in range(run_config.num_rollout_workers):
            inference_tasks.append(
                run_on_pod_ray.remote(
                    inference_worker_task,
                    inference_tpu_type,
                    num_slices=1,
                    max_retries_failure=run_config.max_retries_failure,
                    max_retries_preemption=run_config.max_retries_preemption,
                )
            )

        return ray.get(inference_tasks + train_tasks)

    def to_worker_configs(self) -> tuple[TrainWorkerConfig, RolloutWorkerConfig]:
        """Export worker configurations for inspection/testing.

        Returns:
            Tuple of (TrainWorkerConfig, RolloutWorkerConfig)
        """
        # Create tokenizer
        tokenizer = make_tokenizer(self.config.tokenizer)

        # Scan over sampling params for max seqs, must be able to fit a single lesson prompt
        max_seqs = 0
        for lesson in self.config.curriculum.lessons.values():
            total_seqs = lesson.sampling_params.n_generations_per_prompt
            max_seqs = max(max_seqs, total_seqs)

        max_tokens = self.config.curriculum.max_tokens
        assert max_tokens > 0, "Max tokens must be positive across curriculum lessons."

        # Create inference server config if not provided
        if self.config.inference_server_config is None:
            inference_server_config = InferenceServerConfig(
                trainer=dataclasses.replace(
                    self.config.trainer,
                    tensor_parallel_axes=["mlp", "kv_head"],
                ),
                tokenizer=tokenizer,
                temperature=self.config.eval_sampling_params.temperature,
                service=InferenceEngineConfig(
                    max_seqs=max_seqs,
                    max_seq_len=max_tokens,
                    page_size=128,
<<<<<<< HEAD
                    # max_pages_per_seq=1 + max_tokens // 128,
                    max_seq_len=max_tokens,
=======
                    hbm_utilization=0.1,
>>>>>>> 2d6290a9
                    enable_logprobs=True,
                ),
                port=0,
            )
            logger.info(
                "Auto-configured InferenceServerConfig for RLJob with max_seqs=%d, max_tokens=%d", max_seqs, max_tokens
            )
        else:
            inference_server_config = self.config.inference_server_config

        # Create train worker config
        train_worker_config = TrainWorkerConfig(
            rollout_storage=self.config.rollout_storage,
            weight_transfer=self.config.weight_transfer,
            model=self.config.model,
            trainer=self.config.trainer,
            optimizer=self.config.train_params.optimizer,
            loss=self.config.train_params.rl_loss,
            tokenizer=tokenizer,
            replay_buffer=self.config.train_params.replay_buffer,
            initial_checkpoint=self.config.initial_checkpoint,
            run_id=self.config.run_id,
            curriculum_config=self.config.curriculum,
            seed=self.config.seed,
        )

        # Create rollout worker config
        rollout_worker_config = RolloutWorkerConfig(
            trainer=self.config.trainer,
            inference_server_config=inference_server_config,
            model=self.config.model,
            curriculum_config=self.config.curriculum,
            tokenizer=tokenizer,
            log_freq=self.config.log_freq,
            max_rollouts=None,  # Run indefinitely by default
            initial_checkpoint=self.config.initial_checkpoint,
            weight_transfer=self.config.weight_transfer,
            rollout_storage=self.config.rollout_storage,
            run_id=self.config.run_id,
            seed=self.config.seed + 1000,
        )

        return train_worker_config, rollout_worker_config<|MERGE_RESOLUTION|>--- conflicted
+++ resolved
@@ -252,12 +252,7 @@
                     max_seqs=max_seqs,
                     max_seq_len=max_tokens,
                     page_size=128,
-<<<<<<< HEAD
-                    # max_pages_per_seq=1 + max_tokens // 128,
-                    max_seq_len=max_tokens,
-=======
                     hbm_utilization=0.1,
->>>>>>> 2d6290a9
                     enable_logprobs=True,
                 ),
                 port=0,
