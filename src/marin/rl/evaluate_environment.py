# Copyright 2025 The Marin Authors
#
# Licensed under the Apache License, Version 2.0 (the "License");
# you may not use this file except in compliance with the License.
# You may obtain a copy of the License at
#
#     https://www.apache.org/licenses/LICENSE-2.0
#
# Unless required by applicable law or agreed to in writing, software
# distributed under the License is distributed on an "AS IS" BASIS,
# WITHOUT WARRANTIES OR CONDITIONS OF ANY KIND, either express or implied.
# See the License for the specific language governing permissions and
# limitations under the License.

"""Utility functions for evaluating RL environments."""

import time
import jmp
import dataclasses
import ray
import logging
import levanter
import haliax as hax
import jax
import jax.random as jrandom
import fsspec
import json
import numpy

from typing import Any
from dataclasses import dataclass
from levanter.trainer import TrainerConfig
from levanter.models.lm_model import LmConfig
from ray.runtime_env import RuntimeEnv
from transformers import AutoTokenizer
from levanter.inference.openai import InferenceServer, InferenceServerConfig
from levanter.inference.engine import InferenceEngineConfig
from levanter.infra.ray_tpu import run_on_pod_ray

from marin.resources import TpuPodConfig
from marin.training.training import _add_run_env_variables
from marin.execution import ExecutorStep
from marin.rl.environments.base import MarinEnv, EnvConfig, load_environment_from_spec
from marin.rl.model_utils import load_model_from_checkpoint
from marin.rl.rollout_worker import InferenceContext
from marin.rl.types import RolloutGroup
from marin.utils import remove_tpu_lockfile_on_exit

logger = logging.getLogger("ray")


def _to_list(arr) -> list:
    """Convert array-like object to list, handling both JAX arrays and Python lists."""
    if isinstance(arr, list):
        return arr
    elif hasattr(arr, "tolist"):
        return arr.tolist()
    else:
        # Fallback for other array types
        return list(arr)


def rollout_group_to_dict(group: "RolloutGroup") -> dict[str, Any]:
    """Convert a RolloutGroup to a JSON-serializable dictionary.

    Uses tree mapping to automatically handle all fields including arrays,
    making it robust to schema changes.
    """
    return dataclasses.asdict(
        jax.tree.map(lambda v: _to_list(v) if isinstance(v, list | jax.Array | numpy.ndarray) else v, group)
    )


@dataclass
class EnvironmentEvalConfig:
    """Configuration for environment evaluation."""

    model_config: LmConfig
    env_config: EnvConfig
    temperature: float = 0.0
    max_input_length: int = 2048
    max_output_length: int = 8192
    stop_tokens: list[str] | None = None
    seed: int = 42
    tpu_type: str = "v5litepod-128"
    output_path: str | None = None

    n_examples: int = 100
    """Number of examples to evaluate."""

    n_generations: int = 1
    """Number of generations per prompt."""


def _run_evaluation(config: EnvironmentEvalConfig) -> dict[str, Any]:
    """Run environment evaluation."""

    # Get the actual device count from the TPU configuration first
    runtime_env_temp = RuntimeEnv()
    rollout_pod_config_temp = TpuPodConfig(tpu_type=config.tpu_type, runtime_env=runtime_env_temp)
    num_devices_for_config = rollout_pod_config_temp.total_device_count()
    model_axis_size_config = min(4, num_devices_for_config)

    # Initialize Levanter with minimal trainer config
    trainer_config = TrainerConfig(
        mp=jmp.get_policy("p=f32,c=bfloat16"),
        tensor_parallel_axes=["mlp", "heads"],
        fsdp_axis="embed",
        batch_axis="batch",
        ray=levanter.distributed.RayConfig(auto_start_cluster=False),
        model_axis_size=model_axis_size_config,
    )

    env = {}
    env = _add_run_env_variables(env)
    env["EQX_ON_ERROR"] = "nan"

    runtime_env = RuntimeEnv()
    rollout_pod_config = TpuPodConfig(tpu_type=config.tpu_type, runtime_env=runtime_env)
    rollout_hw_config = rollout_pod_config.with_env_vars(env)

    # Get the actual device count from the TPU configuration
    num_devices = rollout_pod_config.total_device_count()
    model_axis_size = min(4, num_devices)  # Conservative choice for model parallelism
    logger.info(f"Using TPU type {config.tpu_type} with {num_devices} devices, model_axis_size={model_axis_size}")

    # Properly request TPU resources for Ray remote
    rollout_kwargs = dict(
        max_calls=1,
        runtime_env=rollout_hw_config.runtime_env,
        num_cpus=8,
        resources={"TPU": num_devices, f"{config.tpu_type}-head": 1},
    )

    # Get tokenizer path from model config
    tokenizer_path = config.model_config.tokenizer
    if tokenizer_path is None:
        raise ValueError("Model config must have tokenizer specified")

    inference_server_config = InferenceServerConfig(
        # Turn on tensor parallelism for inference
        trainer=dataclasses.replace(
            trainer_config, tensor_parallel_axes=["mlp", "kv_head"], model_axis_size=model_axis_size
        ),
        tokenizer=tokenizer_path,
        temperature=1.0,
        service=InferenceEngineConfig(
            max_seqs=16,
            max_seq_len=config.max_input_length + config.max_output_length,
            page_size=32,
            max_seqs_in_prefill=16,
            hbm_utilization=0.3,  # Reduced from default 0.9 to prevent OOM on v4-8
        ),
    )

    # Load tokenizer
    logger.info("Loading tokenizer for evaluation")
    tokenizer = AutoTokenizer.from_pretrained(tokenizer_path)

    @ray.remote(**rollout_kwargs)
    def inference_worker_task_inner():
        with remove_tpu_lockfile_on_exit():
            logging.basicConfig(level=logging.INFO, format="%(asctime)s - %(levelname)s - %(message)s", force=True)

            # Initialize Levanter - this creates the concrete mesh from the abstract one
            env_name = config.env_config.env_class.split(".")[-1]
            trainer_config.id = f"eval-rollout-{env_name}"
            levanter.initialize(trainer_config)

            # Use provided model config and ensure seq_len is set appropriately
            model_config = dataclasses.replace(
                config.model_config,
                seq_len=config.max_input_length + config.max_output_length,
            )
            logger.info(f"Model config: {model_config}")

            key = jrandom.PRNGKey(42)
            vocab_size = tokenizer.vocab_size
            Vocab = hax.Axis("vocab", vocab_size)
            logger.info(f"Vocab size: {vocab_size}")

            # Get checkpoint path from model config's tokenizer field
            checkpoint_path = model_config.tokenizer

            policy_model = load_model_from_checkpoint(
                checkpoint=checkpoint_path,
                model_config=model_config,
                trainer_config=trainer_config,
                mesh=trainer_config.device_mesh,  # Now this is concrete after levanter.initialize
                # use the compute axis mapping for inference
                axis_mapping=trainer_config.compute_axis_mapping,
                vocab_axis=Vocab,
                tokenizer=tokenizer,
                key=key,
            )
            logger.info(f"Policy model: {policy_model}")

            # Enter mesh context for sampling, like RolloutWorker does in _sample_batch
            with (
                trainer_config.use_device_mesh(),
                hax.axis_mapping(trainer_config.compute_axis_mapping),
            ):
                inference_server = InferenceServer.create(
                    inference_server_config,
                    model=policy_model,
                    tokenizer=tokenizer,
                )

                # Start the server in a background thread
                import threading

                threading.Thread(target=inference_server.serve, daemon=True).start()

<<<<<<< HEAD
                # Wait a moment for server to start
                import time

=======
>>>>>>> 30089327
                time.sleep(2)

                env = load_environment_from_spec(config.env_config)
                logger.info(f"Loaded environment: {env}")

                policy_ctx = InferenceContext(
                    tokenizer=tokenizer,
                    inference_server=inference_server,
                    max_tokens=config.max_input_length + config.max_output_length,
                    stop_tokens=config.stop_tokens,
                )

                # Sample examples, generate responses, and create rollouts from selected lesson
                rollout_groups, metrics = env.sample(
                    inference_ctx=policy_ctx,
                    n_examples=config.n_examples,
                    n_generations=config.n_generations,
                    temperature=config.temperature,
                    prng_key=jrandom.PRNGKey(config.seed),
                    mode="eval",
                )

            if len(rollout_groups) == 0:
                logger.warning("No valid rollouts generated in this batch...")
                return None, None

            logger.info("Evaluation completed")
            logger.info(f"Rollout groups: {rollout_groups}")
            logger.info(f"Metrics: {metrics}")

            # Save rollout groups as JSON
            rollout_file = f"{config.output_path}/rollout_groups.json"
            with fsspec.open(rollout_file, "w") as f:
                json.dump([rollout_group_to_dict(g) for g in rollout_groups], f, indent=2)
            logger.info(f"Saved rollout groups to {rollout_file}")

            # Save metrics as JSON
            metrics_file = f"{config.output_path}/metrics.json"
            with fsspec.open(metrics_file, "w") as f:
                json.dump(metrics, f, indent=2)
            logger.info(f"Saved metrics to {metrics_file}")

            return metrics

    # Use run_on_pod_ray like RLJob does to handle TPU allocation properly
    # Note: Use num_slices=1 for evaluation (single model inference, not distributed training)
    inference_task = run_on_pod_ray.remote(
        inference_worker_task_inner,
        config.tpu_type,
        num_slices=1,
        max_retries_failure=3,
        max_retries_preemption=10,
    )
    # Wait for the task to complete and return the actual results
    return ray.get(inference_task)


def evaluate_environment(
    model_config: LmConfig,
    env_config: EnvConfig | None = None,
    env: MarinEnv | None = None,
    name: str | None = None,
    output_path: str | None = None,
    tpu_type: str = "v5litepod-128",
) -> ExecutorStep:
    """Create an executor step for evaluating a model on an environment.

    Args:
        model_config: Model configuration (must have tokenizer field set to checkpoint path)
        env_config: Environment configuration (use this or env, not both)
        env: MarinEnv instance for backward compatibility (will be converted to config)
        name: Name of the evaluation
        output_path: Path to save evaluation results (local or GCS)
        tpu_type: TPU type to use for evaluation

    Returns:
        ExecutorStep that runs the evaluation
    """
    if env_config is None and env is None:
        raise ValueError("Either env_config or env must be provided")

    if env_config is None:
        # Convert the MarinEnv instance to an EnvConfig for serialization
        env_class_path = f"{env.__class__.__module__}.{env.__class__.__name__}"
        env_config = EnvConfig(
            env_class=env_class_path,
            env_args={
                "env_id": getattr(env, "env_id", ""),
                "env_args": getattr(env, "env_args", {}),
                "max_tokens": getattr(env, "max_tokens", 1024),
                "max_concurrent": getattr(env, "max_concurrent", 32),
            },
        )
        env_name = env.__class__.__name__
        env_id = getattr(env, "env_id", "unknown")
    else:
        env_name = env_config.env_class.split(".")[-1]
        env_id = env_config.env_args.get("env_id", "unknown")

    # Get model identifier from config for naming
    model_identifier = model_config.tokenizer or "model"
    if "/" in model_identifier:
        model_identifier = model_identifier.split("/")[-1]

    config = EnvironmentEvalConfig(
        model_config=model_config,
        env_config=env_config,
        output_path=output_path,
        tpu_type=tpu_type,
    )

    return ExecutorStep(
        name=name or f"evaluate-{env_name}-{model_identifier}-{env_id}",
        fn=_run_evaluation,
        config=config,
        description=f"Evaluate model on {env_name}",
        pip_dependency_groups=["post_training", "rl"],
    )<|MERGE_RESOLUTION|>--- conflicted
+++ resolved
@@ -211,12 +211,6 @@
 
                 threading.Thread(target=inference_server.serve, daemon=True).start()
 
-<<<<<<< HEAD
-                # Wait a moment for server to start
-                import time
-
-=======
->>>>>>> 30089327
                 time.sleep(2)
 
                 env = load_environment_from_spec(config.env_config)
