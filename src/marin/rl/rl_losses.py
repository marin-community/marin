--- conflicted
+++ resolved
@@ -14,16 +14,12 @@
 
 """RL loss functions."""
 
-<<<<<<< HEAD
 import logging
-
-=======
 from collections.abc import Callable
 from dataclasses import dataclass
 from typing import Protocol
 
 import equinox as eqx
->>>>>>> 1f71dec0
 import jax
 import jax.numpy as jnp
 import numpy as np
@@ -123,7 +119,6 @@
 
     # KL regularization
     kl_penalty = current_logprobs - reference_logprobs_array
-<<<<<<< HEAD
     kl_loss = kl_coef * jnp.sum(kl_penalty * loss_masks_array) / jnp.maximum(jnp.sum(loss_masks_array), 1.0)
 
     loss = reinforce_loss + kl_loss
@@ -231,9 +226,6 @@
         kl_loss = kl_coef * jnp.sum(kl_penalty * loss_masks_array) / jnp.maximum(jnp.sum(loss_masks_array), 1.0)
     else:
         kl_loss = jnp.array(0.0)
-=======
-    kl_loss = kl_coef * jnp.sum(kl_penalty * loss_masks_array) / jnp.sum(loss_masks_array)
->>>>>>> 1f71dec0
 
     loss = reinforce_loss + kl_loss
 
@@ -273,7 +265,6 @@
     leave_one_out_baselines = (total - rewards) / (n - 1)
     advantages = rewards - leave_one_out_baselines
 
-<<<<<<< HEAD
     # Add small noise to avoid failure cases when all rewards are identical
     # This noise should be small enough not to bias training but large enough to provide gradient signal
     generator = np.random.default_rng()
@@ -287,10 +278,6 @@
     )
 
     return advantages
-=======
-    generator = np.random.default_rng()
-    advantages += generator.normal(loc=0.0, scale=1e-6, size=advantages.shape)
-    return advantages
 
 
 @dataclass
@@ -316,5 +303,4 @@
                 model, reference_model, batch, key=key, kl_coef=self.kl_coef, clip_epsilon=self.clip_epsilon
             )
 
-        return loss_fn
->>>>>>> 1f71dec0
+        return loss_fn