--- conflicted
+++ resolved
@@ -16,14 +16,11 @@
 Environment Wrapper for the Environments Hub by Prime-Intellect, which contains a collection of environments.
 https://app.primeintellect.ai/dashboard/environments?ex_sort=most_stars
 """
+import os
+import time
 import logging
-import os
 import subprocess
-<<<<<<< HEAD
 import json
-=======
-import time
->>>>>>> ed3465f2
 from typing import ClassVar
 
 import verifiers as vf
