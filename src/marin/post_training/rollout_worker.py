--- conflicted
+++ resolved
@@ -188,8 +188,6 @@
         n_generations: int,
     ) -> list[list[dict]]:
         """Generate responses for a batch of prompts."""
-<<<<<<< HEAD
-
         self.inference_server.reload(lambda model: self.model)
 
         # Convert stop tokens to strings for OpenAI API
@@ -197,21 +195,6 @@
         if self._stop_tokens is not None:
             stop_strings = [self._tokenizer.decode([token]) for token in self._stop_tokens]
 
-=======
-        host = self.inference_server.config.host
-        port = self.inference_server.config.port
-        base_url = f"http://{host}:{port}/v1"
-
-        self.inference_server.reload(lambda model: self.model)
-
-        # Convert stop tokens to strings for OpenAI API
-        stop_strings = None
-        if self._stop_tokens is not None:
-            stop_strings = [self._tokenizer.decode([token]) for token in self._stop_tokens]
-
-        client = AsyncOpenAI(base_url=base_url, api_key="marin")
-
->>>>>>> e54369d4
         loop = asyncio.new_event_loop()
         asyncio.set_event_loop(loop)
 
@@ -219,11 +202,7 @@
             batch_completions = []
 
             for prompt in batch_prompts:
-<<<<<<< HEAD
                 completion = self.client.chat.completions.create(
-=======
-                completion = client.chat.completions.create(
->>>>>>> e54369d4
                     model=getattr(self.inference_server.config, "model_name", "test-model"),
                     messages=[{"role": "user", "content": prompt}],
                     logprobs=True,
