# Copyright 2025 The Marin Authors
#
# Licensed under the Apache License, Version 2.0 (the "License");
# you may not use this file except in compliance with the License.
# You may obtain a copy of the License at
#
#     https://www.apache.org/licenses/LICENSE-2.0
#
# Unless required by applicable law or agreed to in writing, software
# distributed under the License is distributed on an "AS IS" BASIS,
# WITHOUT WARRANTIES OR CONDITIONS OF ANY KIND, either express or implied.
# See the License for the specific language governing permissions and
# limitations under the License.

import argparse
import asyncio
import json
import logging
import os
import re
import shlex
import subprocess
import time

from ray.job_submission import JobSubmissionClient

from marin.run.ray_deps import build_runtime_env_for_packages
from marin.run.vars import REMOTE_DASHBOARD_URL

logger = logging.getLogger(__name__)


def parse_user_command_line(command: str) -> dict[str, str | None]:
    """Parse command line to extract experiment name and prefix for submission ID."""
    experiment = re.search(r"experiments/([^ ]+)", command)

    try:
        if experiment:
            experiment = experiment.group(1).split("/")[-1].split(".")[0]
    except Exception:
        experiment = ""

    return {
        "experiment": experiment,
    }


def generate_submission_id(command: str) -> str:
    """Generate a nice submission ID based on the inferred experiment."""
    parsed = parse_user_command_line(command)
    timestamp_micros = int(time.time() * 1_000_000)
    parts = ["ray-run"]
    parts.append(f"experiment-{parsed.get('experiment', 'unknown')}")
    # parts.append(f"prefix-{parsed.get('prefix', 'unknown')}")
    parts.append(str(timestamp_micros))

    return "-".join(parts)


def tpus_per_node(tpu_type: str) -> int:
    """Return the number of TPU chips per node for a given TPU type."""
    if tpu_type in {"v4-8", "v5p-8"}:
        return 4
    match = re.search(r"-(\d+)$", tpu_type)
    if not match:
        raise ValueError(f"Cannot parse TPU type: {tpu_type}")
    chips = int(match.group(1))
    if chips > 8:
        raise ValueError("Only single tpu nodes are supported with the CLI")
    return chips


async def submit_and_track_job(
    entrypoint: str,
    extra: str,
    env_vars: dict,
    no_wait: bool,
    submission_id: str,
    client: JobSubmissionClient,
    *,
    entrypoint_num_cpus: float | None = None,
    entrypoint_num_gpus: float | None = None,
    entrypoint_memory: int | None = None,
    entrypoint_resources: dict | None = None,
):
    """Submit a job to Ray and optionally track logs."""

    current_dir = os.getcwd()

    # Inject GIT_COMMIT into the environment for logging
    env_vars["GIT_COMMIT"] = subprocess.getoutput("git rev-parse HEAD")

    logger.info(f"Submitting job with entrypoint: {entrypoint}")
    logger.info(f"Extras: {extra}")
    logger.info(f"env_vars: {json.dumps(env_vars, indent=4)}")

    runtime_dict = {
        "working_dir": current_dir,
        "config": {"setup_timeout_seconds": 1800},
<<<<<<< HEAD
        "excludes": [".git"],
=======
        "excludes": [".git", "tests/", "docs/", "**/*.pack"],
>>>>>>> ac19ac8d
    }

    # add the TPU dependency for cluster jobs.
    runtime_dict = build_runtime_env_for_packages(extra=[*extra.split(","), "tpu"], env_vars=env_vars) | runtime_dict

    logger.info(
        f"Terminal command: \n"
        f"ray job submit "
        f"--runtime-env-json '{json.dumps(runtime_dict)}' "
        f"--submission-id '{submission_id} "
        f" -- {entrypoint}"
    )

    # Submit the job with runtime environment and entrypoint
    submission_id = client.submit_job(
        entrypoint=entrypoint,
        runtime_env=runtime_dict,
        entrypoint_num_cpus=entrypoint_num_cpus,
        entrypoint_num_gpus=entrypoint_num_gpus,
        entrypoint_memory=entrypoint_memory,
        entrypoint_resources=entrypoint_resources,
        submission_id=submission_id,
    )
    logger.info(f"Job submitted with ID: {submission_id}")
    logger.info(f"Job URL: {client.get_address()}/#/jobs/{submission_id}")

    if no_wait:
        return

    # Stream logs asynchronously
    async for lines in client.tail_job_logs(submission_id):
        print(lines, end="")


def main():
    """Parse command-line arguments and submit the job."""
    parser = argparse.ArgumentParser(description="Submit Ray jobs using the command-line.")
    parser.add_argument("--no_wait", action="store_true", help="Do not wait for the job to finish.")
    parser.add_argument(
        "--env_vars",
        "-e",
        action="append",
        nargs="+",
        metavar=("KEY", "VALUE"),
        help="Set environment variables for the job. If only a KEY is provided, "
        "the VALUE will be set to an empty string.",
    )
    parser.add_argument(
        "--extra",
        type=str,
        default="",
        help="List of pip dependencies to install before running.",
    )
    parser.add_argument(
        "--entrypoint-num-cpus",
        type=float,
        default=None,
        help="Number of CPUs to reserve for the entrypoint command.",
    )
    parser.add_argument(
        "--entrypoint-num-gpus",
        type=float,
        default=None,
        help="Number of GPUs to reserve for the entrypoint command.",
    )
    parser.add_argument(
        "--entrypoint-memory",
        type=int,
        default=None,
        help="Amount of memory to reserve for the entrypoint command.",
    )
    parser.add_argument(
        "--entrypoint-resources",
        type=json.loads,
        default=None,
        help="JSON dictionary describing resources to reserve for the entrypoint command.",
    )
    parser.add_argument(
        "--tpu",
        type=str,
        default=None,
        help="TPU type to reserve for the entrypoint (e.g. v4-8)",
    )
    parser.add_argument("--auto-stop", action="store_true", help="Automatically stop the cluster on shutdown.")
    parser.add_argument("cmd", help="The command to run in the Ray cluster.", nargs=argparse.REMAINDER)

    args = parser.parse_args()

    # Combine the remaining arguments to form the full command
    full_cmd = " ".join(shlex.quote(arg) for arg in args.cmd).strip()
    if not full_cmd.startswith("--"):
        logger.error("Command must start with '--'.")
        exit(1)
    full_cmd = full_cmd[2:]

    # Load and merge environment variables from multiple -e options
    env_vars = {}

    if args.env_vars:
        for item in args.env_vars:
            if len(item) > 2:
                logger.error(
                    f"Too many values provided for environment variable: {' '.join(item)}. "
                    f"Expected at most 2 (KEY VALUE)."
                )
                exit(1)
            elif len(item) == 1:
                # If only the key is provided, set its value to an empty string
                if "=" in item[0]:
                    logger.error(
                        f"Invalid key provided for environment variable: {' '.join(item)}. "
                        f"Key should not contain '='.\n\n"
                        f"You probably meant to do '-e {' '.join(item[0].split('='))}'."
                    )
                    exit(1)
                env_vars[item[0]] = ""
            elif len(item) == 2:
                # If both key and value are provided, store them as a key-value pair
                if "=" in item[0]:
                    logger.error(
                        f"Invalid key provided for environment variable: {' '.join(item)}. "
                        f"Key should not contain '='.\n\n"
                        f"You probably meant to do '-e {' '.join(item[0].split('='))}'."
                    )
                    exit(1)
                env_vars[item[0]] = item[1]

    entrypoint_resources = args.entrypoint_resources
    if args.tpu:
        try:
            chips = tpus_per_node(args.tpu)
        except ValueError as e:
            logger.error(str(e))
            exit(1)
        tpu_res = {f"TPU-{args.tpu}-head": 1, "TPU": chips}
        entrypoint_resources = (entrypoint_resources or {}) | tpu_res

    # Submit the job and track it asynchronously
    submission_id = generate_submission_id(full_cmd)
    if "RAY_ADDRESS" not in os.environ:
        client = JobSubmissionClient(REMOTE_DASHBOARD_URL)
    else:
        client = JobSubmissionClient()

    try:
        asyncio.run(
            submit_and_track_job(
                full_cmd,
                args.extra,
                env_vars,
                args.no_wait,
                submission_id=submission_id,
                client=client,
                entrypoint_num_cpus=args.entrypoint_num_cpus,
                entrypoint_num_gpus=args.entrypoint_num_gpus,
                entrypoint_memory=args.entrypoint_memory,
                entrypoint_resources=entrypoint_resources,
            )
        )
    except KeyboardInterrupt:
        pass
    finally:
        if args.auto_stop:
            logger.info(f"Auto-stopping job {submission_id}...")
            client.stop_job(submission_id)


if __name__ == "__main__":
    logging.basicConfig(level=logging.INFO, format="%(asctime)s - %(levelname)s - %(message)s")
    main()<|MERGE_RESOLUTION|>--- conflicted
+++ resolved
@@ -97,11 +97,7 @@
     runtime_dict = {
         "working_dir": current_dir,
         "config": {"setup_timeout_seconds": 1800},
-<<<<<<< HEAD
-        "excludes": [".git"],
-=======
         "excludes": [".git", "tests/", "docs/", "**/*.pack"],
->>>>>>> ac19ac8d
     }
 
     # add the TPU dependency for cluster jobs.
