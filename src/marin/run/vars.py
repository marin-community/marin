--- conflicted
+++ resolved
@@ -12,26 +12,4 @@
 # See the License for the specific language governing permissions and
 # limitations under the License.
 
-<<<<<<< HEAD
-# Environment variables that we want to set in Ray
-ENV_VARS = {
-    "PYTHONPATH": "./submodules/levanter/src:${PYTHONPATH}",
-    "LIBTPU_INIT_ARGS": (
-        "--xla_enable_async_all_gather=true "
-        "--xla_tpu_overlap_compute_collective_tc=true "
-        "--xla_tpu_enable_async_collective_fusion_multiple_steps=true "
-        "--xla_tpu_enable_async_collective_fusion=true "
-        "--xla_tpu_enable_async_collective_fusion_fuse_all_gather=true "
-        "--xla_tpu_enable_data_parallel_all_reduce_opt=true "
-        "--xla_tpu_data_parallel_opt_different_sized_ops=true "
-        "--xla_tpu_megacore_fusion_allow_ags=false "
-        "--xla_enable_async_collective_permute=true "
-        "--xla_tpu_enable_ag_backward_pipelining=true"
-    ),
-}
-
-PIP_DEPS = []
-
-=======
->>>>>>> 85c5e2f9
 REMOTE_DASHBOARD_URL = "http://127.0.0.1:8265"