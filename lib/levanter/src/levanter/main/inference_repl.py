--- conflicted
+++ resolved
@@ -146,11 +146,7 @@
             mp=jmp.get_policy("p=f32,c=f32"),
             mesh=MeshConfig(
                 axes={"model": 1},
-<<<<<<< HEAD
-                shared_mapping={"mlp": "model", "heads": "model", "position": "context"},
-=======
                 shared_mapping={"mlp": "model", "heads": "model"},
->>>>>>> 350c75e3
             ),
         )
     )
