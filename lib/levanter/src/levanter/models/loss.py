# Copyright 2025 The Levanter Authors
# SPDX-License-Identifier: Apache-2.0

import functools
from typing import Optional, cast

import equinox
import jax
import jax.numpy as jnp

import haliax as hax
from haliax import NamedArray
from haliax.nn import cross_entropy_loss_and_log_normalizers

DEFAULT_REDUCTION = cast(hax.ReductionFunction, hax.mean)


def maybe_fused_next_token_loss(
    Pos: hax.AxisSelector,
    Embed: hax.AxisSelector,
    Vocab: hax.AxisSelector,
    pred_embeddings: NamedArray,
    pred_lm_head: NamedArray,
    true_ids: NamedArray,
    loss_weight: Optional[NamedArray] = None,
    reduction: Optional[hax.ReductionFunction] = DEFAULT_REDUCTION,
    reduction_axis: Optional[hax.AxisSelection] = None,
    logsumexp_weight: Optional[float] = None,
    block_size: Optional[int] = None,
    dtype: Optional[jnp.dtype] = jnp.float32,
    logit_soft_cap: Optional[float] = None,
) -> NamedArray:
    """
    Compute the next token loss with optional block-wise processing.

    Args:
        Pos (hax.AxisSelector): Position axis selector.
        Vocab (hax.AxisSelector): Vocabulary axis selector.
        pred_embeddings (NamedArray): Predicted embeddings.
        pred_lm_head (NamedArray): Language model head weights.
        true_ids (NamedArray): True token IDs.
        loss_weight (Optional[NamedArray]): Mask to apply to the loss.
        reduction (Optional[hax.ReductionFunction]): Reduction function.
        reduction_axis (Optional[hax.AxisSelection]): Axis to apply reduction.
        logsumexp_weight (Optional[float]): Weight for logsumexp penalty.
        block_size (Optional[int]): Size of each block for processing.
        dtype (Optional[jnp.dtype]): Data type for the loss.
        logit_soft_cap (Optional[float]): Optional soft cap for logits
    Returns:
        NamedArray: Computed loss.
    """
    # Resolve axes
    Pos = pred_embeddings.resolve_axis(Pos.name)
    Vocab = pred_lm_head.resolve_axis(Vocab)

    if block_size is None:
        # Full softmax computation
        logits = hax.dot(pred_embeddings, pred_lm_head, axis=Embed)
        if dtype is not None:
            logits = logits.astype(dtype)

        if logit_soft_cap is not None:
            logits = hax.tanh(logits / logit_soft_cap) * logit_soft_cap

        # Shift target tokens to predict the next token
        return next_token_loss(Pos, Vocab, logits, true_ids, loss_weight, reduction, reduction_axis, logsumexp_weight)

    # Shift target tokens to predict the next token
    target_y = hax.roll(true_ids, -1, Pos)

    # Create a mask that excludes the last token
<<<<<<< HEAD
    not_last_loss_mask = hax.logical_not(hax.nn.one_hot(-1, Pos, dtype=jnp.bool_))  # type: ignore
    if loss_mask is not None:
        loss_mask = hax.logical_and(loss_mask.astype(jnp.bool_), not_last_loss_mask) # loss_mask may be int32
=======
    not_last_mask = hax.logical_not(hax.nn.one_hot(-1, Pos, dtype=jnp.bool_))  # type: ignore
    if loss_weight is not None:
        dtype = loss_weight.dtype
        loss_weight = loss_weight.astype(dtype) * not_last_mask.astype(dtype)
>>>>>>> b60b82fe
    else:
        loss_weight = not_last_mask.astype(jnp.float32)

    # Compute the loss with optional block-wise processing
    return fused_cross_entropy_loss_and_logsumexp_penalty(
        pred_embeddings,
        pred_lm_head,
        Contract=Embed,
        Label=Vocab,
        target_y=target_y,
        reduction=reduction,
        reduction_axis=reduction_axis,
        weight=loss_weight,
        logsumexp_weight=logsumexp_weight,
        block_size=block_size,
        dtype=dtype,
        logit_soft_cap=logit_soft_cap,
    )


def next_token_loss(
    Pos: hax.AxisSelector,
    Vocab: hax.AxisSelector,
    logits: NamedArray,
    true_ids: NamedArray,
    loss_weight: Optional[NamedArray] = None,
    reduction: Optional[hax.ReductionFunction] = DEFAULT_REDUCTION,
    reduction_axis: Optional[hax.AxisSelection] = None,
    logsumexp_weight: Optional[float] = None,
):
    """
    Compute the next token loss with optional logsumexp penalty.

    Args:
        Pos: axis selector for the position axis
        Vocab: axis selector for the vocabulary axis
        logits: predicted logits
        true_ids: true token IDs (not shifted)
        loss_weight: mask to apply to the loss
        reduction: reduction function or None to disable reduction
        reduction_axis: axis to apply reduction. None means all axes
        logsumexp_weight: weight for the logsumexp penalty
        logit_soft_cap: optional soft cap for logits
    Returns:
        NamedArray: computed loss
    """
    Pos = logits.resolve_axis(hax.axis_name(Pos))

    target_y = hax.roll(true_ids, -1, Pos)
    target_y_full = hax.nn.one_hot(target_y, Vocab, dtype=logits.dtype)

    # Create a mask that excludes the last token
    not_last_mask = hax.logical_not(hax.nn.one_hot(-1, Pos, dtype=jnp.bool_))
    if loss_weight is not None:
        dtype = loss_weight.dtype
        loss_weight = loss_weight.astype(dtype) * not_last_mask.astype(dtype)
    else:
        loss_weight = not_last_mask.astype(jnp.float32)

    return cross_entropy_and_logsumexp_penalty(
        Vocab=Vocab,
        pred_y=logits,
        target_y=target_y_full,
        reduction=reduction,
        reduction_axis=reduction_axis,
        weight=loss_weight,
        logsumexp_weight=logsumexp_weight,
    )


def cross_entropy_and_logsumexp_penalty(
    Vocab: hax.Axis,
    pred_y: NamedArray,
    target_y: NamedArray,
    *,
    reduction: Optional[hax.ReductionFunction] = DEFAULT_REDUCTION,
    reduction_axis: Optional[hax.AxisSelection] = None,
    weight: Optional[NamedArray] = None,
    logsumexp_weight=0.0,
) -> NamedArray:
    """A loss function that combines cross entropy loss with a logsumexp penalty."""

    loss, log_normalizers = cross_entropy_loss_and_log_normalizers(pred_y, Vocab, target_y)

    if logsumexp_weight is not None and logsumexp_weight != 0.0:
        loss = loss + logsumexp_weight * (log_normalizers**2)

    return hax.nn.loss.reduce_loss(loss, reduction, reduction_axis, weight=weight)


def fused_cross_entropy_loss_and_logsumexp_penalty(
    pred_embeddings: NamedArray,
    pred_lm_head: NamedArray,
    Contract: hax.AxisSelector,
    Label: hax.AxisSelector,
    target_y: NamedArray,
    *,
    reduction: Optional[hax.ReductionFunction] = DEFAULT_REDUCTION,
    reduction_axis: Optional[hax.AxisSelection] = None,
    weight: Optional[NamedArray] = None,
    logsumexp_weight: float | None = 0.0,
    block_size: int,
    dtype: Optional[jnp.dtype] = jnp.float32,
    logit_soft_cap: Optional[float] = None,
) -> NamedArray:
    """
    Compute the cross-entropy loss and logsumexp penalty using embeddings and lm_head,
    with optional block-wise processing.

    Args:
        pred_embeddings (NamedArray): Predicted embeddings.
        pred_lm_head (NamedArray): Language model head weights.
        Contract (hax.AxisSelector): Axis to contract over.
        Label (hax.AxisSelector): Label (Vocab) axis.
        target_y (NamedArray): One-hot encoded target tokens.
        reduction (Optional[hax.ReductionFunction]): Reduction function.
        reduction_axis (Optional[hax.AxisSelection]): Axis to apply reduction.
        weight (Optional[NamedArray]): Sample weights to apply to the loss.
        logsumexp_weight (float): Weight for logsumexp penalty.
        block_size (int): Size of each block for processing.
        dtype (Optional[jnp.dtype]): Data type for the loss.

    Returns:
        NamedArray: Computed loss.
    """

    # Block-wise softmax computation
    loss, log_normalizers = _blockwise_cross_entropy_loss(
        (pred_embeddings, pred_lm_head),
        Contract,
        Label,
        target_y,
        block_size,
        dtype=dtype,
        logit_soft_cap=logit_soft_cap,
    )

    if logsumexp_weight is not None and (not isinstance(logsumexp_weight, (int, float)) or logsumexp_weight != 0.0):
        loss = loss + logsumexp_weight * (log_normalizers**2)

    return hax.nn.loss.maybe_reduce_loss(loss, reduction, reduction_axis, where=None, weight=weight)


@equinox.filter_custom_vjp
def _blockwise_cross_entropy_loss(
    # pred_embeddings: NamedArray,
    # pred_lm_head: NamedArray,
    pred: tuple[NamedArray, NamedArray],
    Contract: hax.Axis,
    Label: hax.Axis,
    labels_y: NamedArray,
    block_size: int,
    dtype: Optional[jnp.dtype],
    logit_soft_cap: Optional[float] = None,
) -> tuple[NamedArray, NamedArray]:
    """
    Compute cross-entropy loss and log normalizers in a block-wise manner without materializing the full logits.

    Args:
        pred_embeddings (NamedArray): Predicted embeddings.
        pred_lm_head (NamedArray): Language model head weights.
        Contract (hax.Axis): Axis to contract over.
        Label (hax.AxisSelector): Label (Vocab) axis.
        labels_y (NamedArray): label tensor.
        block_size (int): Size of each block for processing.
        dtype (Optional[jnp.dtype]): Data type for the loss.

    Notes:
        labels_y being anything other than the label tensor would remove any benefits

        TODO: but if XLA smart enough to optimize it out?

    Returns:
        tuple[NamedArray, NamedArray]: tuple of loss and log_normalizers.
    """

    return _block_cross_entropy_forward(None, pred, Contract, Label, labels_y, block_size, dtype, logit_soft_cap)[0]


def _block_cross_entropy_forward(
    ignore,
    pred: tuple[NamedArray, NamedArray],
    Contract: hax.Axis,
    Label: hax.Axis,
    labels_y: NamedArray,
    block_size: int,
    dtype: Optional[jnp.dtype],
    logit_soft_cap: Optional[float] = None,
) -> tuple[tuple[NamedArray, NamedArray], tuple[NamedArray]]:
    """
    Forward pass for block-wise cross-entropy loss.

    This function computes the cross-entropy loss and log-sum-exp (`log_z`) in a block-wise manner
    to maintain memory efficiency by processing subsets of the vocabulary at a time.

    Args:
        ignore: Placeholder argument (unused).
        pred (Tuple[NamedArray, NamedArray]): Tuple containing predicted embeddings and language model head weights.
        Contract (hax.Axis): Axis to contract over (e.g., embedding axis).
        Label (hax.Axis): Label axis (e.g., vocabulary axis).
        labels_y (NamedArray): True target labels [Batch, Seq].
        block_size (int): Number of vocabulary tokens per block.
        dtype (Optional[jnp.dtype]): Data type for the computations.

    Returns:
        Tuple:
            - Tuple[NamedArray, NamedArray]: Computed loss and logsumexp.
            - Tuple[NamedArray]: Residuals needed for the backward pass.
    """
    vocab_size = Label.size

    pred_embeddings, pred_lm_head = pred

    #
    # if num_blocks == 1:
    #     # No need for block-wise processing
    #     logits = hax.dot(pred_embeddings, pred_lm_head, axis=Contract)
    #     labels_y = hax.nn.one_hot(labels_y, Label, dtype=pred_embeddings.dtype)
    #     return cross_entropy_loss_and_log_normalizers(logits, Label, labels_y)
    #
    # ensure block size divides vocab size
    if vocab_size % block_size != 0:
        has_stragglers = True
    else:
        has_stragglers = False

    num_blocks = vocab_size // block_size

    # Initialize accumulators: loss, logsumexp, max_logits
    initial_O = hax.zeros(labels_y.axes)
    initial_logsumexp = hax.full(labels_y.axes, -jnp.inf)
    initial_max = hax.full(labels_y.axes, -jnp.inf)
    # We don't need this b/c we're using one-hot targets
    # initial_sumV = hax.full(labels_y.axes, 0.0)

    def process_block(block_idx, acc, current_block_size):
        """
        Process a single block of the Vocab dimension.

        Args:
            block_idx (int): Index of the current block.
            acc (tuple[NamedArray, NamedArray, jnp.ndarray]): Accumulators for loss, logsumexp, and max logits.
            current_block_size (int): Size of the current block (used for stragglers).

        Returns:
            tuple[NamedArray, NamedArray, jnp.ndarray]: Updated accumulators
        """
        loss, logsumexp_prev, max_logit_prev = acc

        start = block_idx * block_size
        Block = Label.resize(current_block_size)

        # Materialize the logits for the current block
        lm_head_b = pred_lm_head[Label, hax.dslice(start, Block)]  # [Contract, Block]
        logits_b = hax.dot(pred_embeddings, lm_head_b, axis=Contract)  # [Batch, Seq, Block]

        if dtype is not None:
            logits_b = logits_b.astype(dtype)

        if logit_soft_cap is not None:
            logits_b = hax.tanh(logits_b / logit_soft_cap) * logit_soft_cap

        # Update max and logsumexp
        max_logit = hax.maximum(max_logit_prev, hax.max(logits_b, axis=Block))  # [Batch, Seq]
        # reweight the previous logsumexp by the new max, fold in the new logits' contribution
        logsumexp = max_logit + hax.log(
            hax.exp(logsumexp_prev - max_logit) + hax.sum(hax.exp(logits_b - max_logit), axis=Block)
        )  # [Batch, Seq]

        # Materialize the target for the current block (one-hot)
        target_y_b = _block_one_hot(Block, start, labels_y, logits_b.dtype)  # [Batch, Seq, Block]

        # Update sumV. This is actually unnecessary if we're using one-hot targets
        # sV = sV_prev + hax.sum(target_y_b, axis=Label.name)

        loss += hax.dot(logits_b, target_y_b, axis=Block)  # [Batch, Seq]

        return loss, logsumexp, max_logit  # , sV

    if num_blocks == 0:
        o = initial_O
        log_z = initial_logsumexp
        max_logits = initial_max
    elif num_blocks == 1:
        o, log_z, max_logits = process_block(0, (initial_O, initial_logsumexp, initial_max), vocab_size)
    else:
        (o, log_z, max_logits) = jax.lax.fori_loop(
            lower=0,
            upper=num_blocks,
            body_fun=functools.partial(process_block, current_block_size=block_size),
            init_val=(initial_O, initial_logsumexp, initial_max),  # , initial_sumV
        )

    if has_stragglers:
        # Handle the stragglers
        remainder_size = vocab_size - num_blocks * block_size
        o, log_z, _ = process_block(num_blocks, (o, log_z, max_logits), remainder_size)

    # unnecessary if we're using one-hot targets
    # logz_outer = hax.einsum("->...", log_z, sum_v)
    o = log_z - o

    return (o, log_z), (log_z,)


def _block_cross_entropy_backward(
    residuals: tuple[NamedArray,],
    grad_in: tuple[NamedArray, NamedArray],
    ignore,
    pred: tuple[NamedArray, NamedArray],
    Contract: hax.Axis,
    Label: hax.Axis,
    labels_y: NamedArray,
    block_size: int,
    dtype: Optional[jnp.dtype],
    logit_soft_cap: Optional[float] = None,
) -> tuple[NamedArray, NamedArray]:
    """
    Compute the gradients of the block-wise cross-entropy loss.

    Args:
        residuals (tuple[NamedArray, NamedArray]): Residuals from the forward pass.
        grad_in (tuple[NamedArray, NamedArray]): Incoming gradients.
        pred (tuple[NamedArray, NamedArray]): Predictions.
        Contract (hax.Axis): Axis to contract over.
        Label (hax.Axis): Label axis.
        labels_y (NamedArray): Target labels.
        block_size (int): Size of each block.
        dtype (Optional[jnp.dtype]): Data type for the loss.
        logit_soft_cap (Optional[float]): Optional soft cap for logits.

    Returns:
        tuple[NamedArray, NamedArray]: Gradients.
    """

    (log_z,) = residuals
    grad_loss, grad_log_z = grad_in

    vocab_size = Label.size

    pred_embeddings, pred_lm_head = pred

    if vocab_size % block_size != 0:
        has_stragglers = True
    else:
        has_stragglers = False

    num_blocks = vocab_size // block_size

    grad_embeddings = hax.zeros(pred_embeddings.axes, dtype=pred_embeddings.dtype)
    grad_lm_head = hax.zeros(pred_lm_head.axes, dtype=pred_lm_head.dtype)

    def process_block(block_idx, acc, current_block_size):
        """
        Process a single block of the Vocab dimension.

        Args:
            block_idx (int): Index of the current block.
            acc (tuple[NamedArray, NamedArray]): Accumulators for gradients.
            current_block_size (int): Size of the current block (used for stragglers).

        Returns:
            tuple[NamedArray, NamedArray]: Updated accumulators.
        """
        grad_embeddings_prev, grad_lm_head_prev = acc

        start = block_idx * block_size
        Block = Label.resize(current_block_size)

        # Materialize the logits for the current block
        lm_head_b = pred_lm_head[Label, hax.dslice(start, Block)]  # [Contract, Block]
        logits_b = hax.dot(pred_embeddings, lm_head_b, axis=Contract)  # [Batch, Seq, Block]

        # Materialize the target for the current block (one-hot)
        target_y_block = _block_one_hot(Block, start, labels_y, logits_b.dtype)  # [Batch, Seq, Block]

        # materialize the softmax for the current block
        if dtype is not None:
            logits_b = logits_b.astype(dtype)

        if logit_soft_cap is not None:
            logits_b = hax.tanh(logits_b / logit_soft_cap) * logit_soft_cap

        p_b = hax.exp(logits_b - log_z)  # [Batch, Seq, Block]

        delta_b = p_b - target_y_block

        #  # dLoss/dL = g_loss * delta_b + g_log_z * probs_b
        #         # = g_loss * (probs_b - Y) + g_log_z * probs_b
        #         # = (g_loss + g_log_z) * probs_b - g_loss * Y

        # Compute gradients. We get None if the gradient is not provided.
        if grad_loss.array is not None:
            dLoss = grad_loss * delta_b  # [Batch, Seq, Block]
        else:
            dLoss = 0.0

        # Add the gradient of the logsumexp term (should be None if not provided)
        if grad_log_z.array is not None:
            dLoss += grad_log_z * p_b  # [Batch, Seq, Block]

        # Compute gradients for the current block
        # embeddings has shape [Batch, Seq, Embed], so we need to eliminate Block
        g_embeddings_b = hax.dot(
            dLoss, lm_head_b, axis=Block, preferred_element_type=grad_embeddings.dtype
        )  # [Batch, Seq, Embed]

        # lm_head has shape [Block, Embed], so we need to eliminate Batch, Seq, etc.
        eliminated_axes_W = hax.axis.without_axes(pred_embeddings.axes, lm_head_b.axes)
        g_lm_head_b = hax.dot(
            dLoss, pred_embeddings, axis=eliminated_axes_W, preferred_element_type=grad_lm_head_prev.dtype
        )  # [Block, Embed]

        g_lm_head = grad_lm_head_prev.at[Label, hax.dslice(start, Block)].set(g_lm_head_b)
        g_embeddings = grad_embeddings_prev + g_embeddings_b

        return g_embeddings, g_lm_head

    if num_blocks == 0:
        pass
    elif num_blocks == 1:
        grad_embeddings, grad_lm_head = process_block(0, (grad_embeddings, grad_lm_head), vocab_size)
    else:
        grad_embeddings, grad_lm_head = jax.lax.fori_loop(
            lower=0,
            upper=num_blocks,
            body_fun=functools.partial(process_block, current_block_size=block_size),
            init_val=(grad_embeddings, grad_lm_head),
        )

    if has_stragglers:
        # Handle the stragglers
        remainder_size = vocab_size - num_blocks * block_size
        grad_embeddings, grad_lm_head = process_block(num_blocks, (grad_embeddings, grad_lm_head), remainder_size)

    return grad_embeddings.astype(pred_embeddings.dtype), grad_lm_head.astype(pred_lm_head.dtype)


_blockwise_cross_entropy_loss.def_fwd(_block_cross_entropy_forward)
_blockwise_cross_entropy_loss.def_bwd(_block_cross_entropy_backward)


def _block_one_hot(LBlock, block_start, labels, dtype):
    end = block_start + LBlock.size
    target_is_in_this_block = hax.logical_and(labels >= block_start, labels < end)
    target_y_block = hax.nn.one_hot(labels - block_start, LBlock, dtype=dtype)
    # 0 out the logits that are not in this block
    target_y_block *= target_is_in_this_block
    return target_y_block<|MERGE_RESOLUTION|>--- conflicted
+++ resolved
@@ -69,16 +69,10 @@
     target_y = hax.roll(true_ids, -1, Pos)
 
     # Create a mask that excludes the last token
-<<<<<<< HEAD
-    not_last_loss_mask = hax.logical_not(hax.nn.one_hot(-1, Pos, dtype=jnp.bool_))  # type: ignore
-    if loss_mask is not None:
-        loss_mask = hax.logical_and(loss_mask.astype(jnp.bool_), not_last_loss_mask) # loss_mask may be int32
-=======
     not_last_mask = hax.logical_not(hax.nn.one_hot(-1, Pos, dtype=jnp.bool_))  # type: ignore
     if loss_weight is not None:
         dtype = loss_weight.dtype
         loss_weight = loss_weight.astype(dtype) * not_last_mask.astype(dtype)
->>>>>>> b60b82fe
     else:
         loss_weight = not_last_mask.astype(jnp.float32)
 
