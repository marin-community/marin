# Copyright 2025 The Levanter Authors
# SPDX-License-Identifier: Apache-2.0

import dataclasses
from dataclasses import dataclass
from typing import Dict, Optional, Type, cast

import equinox as eqx
import jax.random as jrandom

import haliax as hax
import haliax.nn as hnn
from haliax import Axis, NamedArray
from haliax.jax_utils import maybe_rng_split, named_call, shaped_rng_split
from haliax.nn.scan import Stacked
from haliax.state_dict import ModuleWithStateDictSerialization

from levanter.compat.hf_checkpoints import HFCheckpointConverter
from levanter.layers.attention import Attention, AttentionConfig, AttentionMask
from levanter.layers.normalization import LayerNormConfigBase, RmsNormConfig
from levanter.layers.rotary import RotaryEmbeddingsConfig
from levanter.models.llama import LlamaConfig, LlamaEmbedding, LlamaLMHeadModel, LlamaMlp, LlamaTransformer
from levanter.models.lm_model import LmConfig, LmHeadModel
from levanter.utils.activation import ActivationFunctionEnum
from levanter.utils.flop_utils import lm_flops_per_token
from levanter.utils.logging import silence_transformer_nag
from levanter.utils.types import BlockFoldable


silence_transformer_nag()
from transformers import PretrainedConfig as HfConfig  # noqa: E402
from transformers import Qwen2Config as HfQwenConfig  # noqa: E402
from transformers.models.qwen3 import Qwen3Config as HfQwen3Config  # noqa: E402


@LmConfig.register_subclass("qwen")
@dataclass(frozen=True)
class QwenConfig(LlamaConfig):
    """Extends LlamaConfig with Qwen specific features"""

    use_sliding_window: bool = False
    sliding_window: Optional[int] = None
    max_window_layers: int = 0  # Only apply sliding window beyond this layer

    def __post_init__(self):
        assert (
            self.num_heads % self.num_kv_heads == 0
        ), f"num_heads={self.num_heads} not divisible by num_kv_heads={self.num_kv_heads}."

    def hf_checkpoint_converter(
        self, ref_checkpoint: Optional[str] = None
    ) -> HFCheckpointConverter["QwenConfig"]:  # type: ignore
        return HFCheckpointConverter(
            self.__class__,
            reference_checkpoint=self.reference_checkpoint if ref_checkpoint is None else ref_checkpoint,
            trust_remote_code=True,
            tokenizer=ref_checkpoint if self.tokenizer is None else self.tokenizer,
            HfConfigClass=HfQwenConfig,
        )

    @classmethod
    def from_hf_config(cls, hf_config: HfConfig):
        rope_theta = hf_config.rope_theta
        rope_config = RotaryEmbeddingsConfig.from_hf_config(rope_theta, hf_config.rope_scaling)
        use_bias = getattr(hf_config, "attention_bias", None)
        if use_bias is None:
            # Qwen2Config in newer transformers drops no_bias; assume bias by default
            use_bias = not getattr(hf_config, "no_bias", False)
        return QwenConfig(
            max_seq_len=hf_config.max_position_embeddings,
            hidden_dim=hf_config.hidden_size,
            intermediate_dim=hf_config.intermediate_size,
            num_layers=hf_config.num_hidden_layers,
            num_heads=hf_config.num_attention_heads,
            num_kv_heads=hf_config.num_key_value_heads,
            use_sliding_window=getattr(hf_config, "use_sliding_window", False),
            sliding_window=getattr(hf_config, "sliding_window", None),
            max_window_layers=getattr(hf_config, "max_window_layers", 0),
            activation_function=ActivationFunctionEnum(hf_config.hidden_act),
            initializer_range=hf_config.initializer_range,
            layer_norm_epsilon=hf_config.rms_norm_eps,
            tie_word_embeddings=hf_config.tie_word_embeddings,
            rope=rope_config,
            use_bias=use_bias,
        )

    def to_hf_config(self, vocab_size: int, config_overrides: Optional[Dict] = None) -> HfQwenConfig:
        if config_overrides is None:
            config_overrides = {}

        rope_theta, rope_scaling = self.rope.to_hf_config()

        return HfQwenConfig(
            max_position_embeddings=self.max_seq_len,
            hidden_size=self.hidden_dim,
            intermediate_size=self.intermediate_dim,
            num_hidden_layers=self.num_layers,
            num_attention_heads=self.num_heads,
            num_key_value_heads=self.num_kv_heads,
            use_sliding_window=self.use_sliding_window,
            sliding_window=self.sliding_window,
            max_window_layers=self.max_window_layers,
            hidden_act=self.activation_function,
            initializer_range=self.initializer_range,
            rms_norm_eps=self.layer_norm_epsilon,
            tie_word_embeddings=self.tie_word_embeddings,
            vocab_size=vocab_size,
            rope_theta=rope_theta,
            rope_scaling=rope_scaling,
            no_bias=not self.use_bias,
            **config_overrides,
        )

    @property
    def model_type(self) -> Type["QwenLMHeadModel"]:
        return QwenLMHeadModel

<<<<<<< HEAD
    @property  # type: ignore[override]
    def norm_config(self) -> LayerNormConfigBase:
        # Qwen2 HF 模型的 RMSNorm 没有 bias；保持与权重形态一致
        return RmsNormConfig(
            use_weight=self.use_layer_norm_weight,
            use_bias=False,
            eps=self.layer_norm_epsilon,
        )

    def flops_per_token(self, vocab_size: int):
=======
    def flops_per_token(self, vocab_size: int, context_length: int):
>>>>>>> 17af9687
        return lm_flops_per_token(
            hidden_dim=self.hidden_dim,
            intermediate_dim=self.intermediate_dim,
            num_layers=self.num_layers,
            num_kv_heads=self.num_kv_heads,
            num_heads=self.num_heads,
            seq_len=context_length,
            vocab_size=vocab_size,
            glu=True,
        )

    def attention_config(self) -> AttentionConfig:
        """Convert this LlamaConfig to an AttentionConfig for use with Attention."""
        return AttentionConfig(
            Embed=self.Embed,
            num_heads=self.num_heads,
            num_kv_heads=self.num_kv_heads,
            # qwen2 uses bias for qkv projections but not for output projection
            use_bias=True,  # Qwen2 qkv projections always have bias
            use_output_bias=False,  # Qwen2 specifically has no bias on o_proj
            upcast_attn=self.upcast_attn,
            attn_backend=self.attn_backend,
            flash_attention_block_size=self.flash_attention_block_size,
            rope=self.rope,
        )


# Modified decoder layer for Qwen
class QwenDecoderLayer(eqx.Module):
    config: QwenConfig = eqx.field(static=True)
    self_attn: Attention
    mlp: LlamaMlp  # Can reuse Llama MLP as structure is similar
    input_layernorm: hnn.RmsNorm
    post_attention_layernorm: hnn.RmsNorm

    @staticmethod
    def init(config: QwenConfig, *, key) -> "QwenDecoderLayer":
        k_attn, k_mlp = jrandom.split(key, 2)

        attn = Attention.init(config.attention_config(), key=k_attn)
        mlp = LlamaMlp.init(
            config.Embed,
            config.Mlp,
            config.activation_function,
            key=k_mlp,
        )
        ln_1 = config.mk_LayerNorm(config.Embed)
        ln_2 = config.mk_LayerNorm(config.Embed)

        return QwenDecoderLayer(config, attn, mlp, ln_1, ln_2)

    @named_call
    def __call__(
        self, x: NamedArray, mask: Optional[NamedArray | AttentionMask], *, key=None, pos_ids: NamedArray | None = None
    ) -> NamedArray:
        k_attn, k_mlp = maybe_rng_split(key, 2)

        # Apply sliding window attention if configured and past max_window_layers
        if self.config.use_sliding_window and self.config.sliding_window is not None:
            pos_axis = x.resolve_axis("position")
            pos_size = getattr(pos_axis, "size", None)
            if pos_size is not None and pos_size > self.config.sliding_window:
                raise NotImplementedError("Sliding window attention is not implemented in Qwen yet.")

        residual = x
        x = self.input_layernorm(x)
        attn_output = self.self_attn(x=x, mask=mask, key=k_attn, pos_ids=pos_ids)
        x = residual + attn_output

        residual = x
        x = self.post_attention_layernorm(x)
        mlp_output = self.mlp(x, key=k_mlp)
        output = residual + mlp_output
        return output


# Modified transformer for Qwen
class QwenTransformer(LlamaTransformer):
    config: QwenConfig = eqx.field(static=True)
    layers: BlockFoldable[QwenDecoderLayer]
    norm: hnn.RmsNorm

    @staticmethod
    def init(config: QwenConfig, *, key) -> "QwenTransformer":
        S = Stacked
        if not config.scan_layers:
            from haliax.nn.scan import BlockSeq

            S = BlockSeq

        # Initialize layers with their indices
        layers = S.init(config.Layers, QwenDecoderLayer, gradient_checkpointing=config.gradient_checkpointing)(
            config,
            key=shaped_rng_split(key, config.num_layers),
        )

        ln_f = config.mk_LayerNorm(config.Embed)
        return QwenTransformer(config, layers, ln_f)

    @named_call
    def __call__(
        self, x: NamedArray, attn_mask: Optional[NamedArray | AttentionMask], *, key, pos_ids: NamedArray | None = None
    ) -> NamedArray:
        keys = maybe_rng_split(key, self.config.num_layers) if key is not None else None
        x = cast(NamedArray, self.layers.fold(x, mask=attn_mask, key=keys, pos_ids=pos_ids))
        x = self.norm(x)
        return x


# Modified LM head model for Qwen
class QwenLMHeadModel(LmHeadModel[QwenConfig], ModuleWithStateDictSerialization):
    transformer: QwenTransformer
    embeddings: LlamaEmbedding  # Can reuse Llama embeddings
    lm_head: Optional[hnn.Linear]

    @property
    def config(self) -> QwenConfig:
        return self.transformer.config

    @property
    def Vocab(self) -> Axis:
        return self.embeddings.Vocab

    def activations(
        self,
        input_ids: NamedArray,
        attn_mask: Optional[AttentionMask | NamedArray] = None,
        *,
        key=None,
        pos_ids: NamedArray | None = None,
    ) -> NamedArray:
        """
        Compute the activations for the next token in a sequence.
        Args:
            input_ids: token IDs with shape {Pos}
            attn_mask: attention mask with shape {Pos, KeyPos}
            key: PRNGKeyArray for random number generation

        Returns:
            NamedArray: activations with shape {Pos, Embed}

        """
        x = self.embeddings.embed(input_ids)
        x = self.transformer(x, attn_mask=attn_mask, key=key, pos_ids=pos_ids)

        return x

    def get_lm_head(self) -> hax.NamedArray:
        if self.lm_head is None:
            return self.embeddings.token_embeddings.weight
        else:
            return self.lm_head.weight

    def resize_vocab(self, new_size: int, key=None) -> "LmHeadModel[LlamaConfig]":
        new_Vocab = self.Vocab.resize(new_size)
        k1, k2 = maybe_rng_split(key, 2)
        new_embeddings = self.embeddings.resize_embeddings(new_size, key=k1)
        if self.lm_head is not None:
            new_lm_matrix = hax.tree_util.resize_axis(self.lm_head.weight, self.Vocab, new_size, key=k2)
            new_lm_head = dataclasses.replace(self.lm_head, Out=new_Vocab, weight=new_lm_matrix)
            return dataclasses.replace(self, embeddings=new_embeddings, lm_head=new_lm_head)
        else:
            return dataclasses.replace(self, embeddings=new_embeddings)

    @classmethod
    def init(cls, Vocab: Axis, config: QwenConfig, *, key) -> "QwenLMHeadModel":
        k_t, k_emb = jrandom.split(key, 2)
        transformer = QwenTransformer.init(config, key=k_t)
        embeddings = LlamaEmbedding.init(Vocab, config, key=k_emb)
        if config.tie_word_embeddings:
            lm_head = None
        else:
            lm_head = hnn.Linear.init(In=config.Embed, Out=Vocab, key=k_emb, use_bias=False, out_first=True)

        return QwenLMHeadModel(transformer, embeddings, lm_head)

    def _state_dict_key_map(self) -> Dict[str, Optional[str]]:
        return {"transformer": "model", "embeddings": None}


# =====================
# Qwen-3 Configuration
# =====================


@LmConfig.register_subclass("qwen3")
@dataclass(frozen=True)
class Qwen3Config(LlamaConfig):
    """Qwen-3 configuration (Llama architecture + QK-norm + Sliding Window)."""

    # TODO: add sliding window attention implementation
    use_sliding_window: bool = False
    sliding_window: int = 4096  # Qwen-3 uses sliding window by default

    @property  # type: ignore[override]
    def model_type(self):  # noqa: D401
        return Qwen3LMHeadModel

    @property  # type: ignore[override]
    def norm_config(self) -> LayerNormConfigBase:
        return RmsNormConfig(
            use_weight=self.use_layer_norm_weight,
            use_bias=False,
            eps=self.layer_norm_epsilon,
        )

    def hf_checkpoint_converter(
        self, ref_checkpoint: Optional[str] = None
    ) -> HFCheckpointConverter["Qwen3Config"]:  # type: ignore
        return HFCheckpointConverter(
            self.__class__,
            reference_checkpoint=self.reference_checkpoint if ref_checkpoint is None else ref_checkpoint,
            trust_remote_code=True,
            tokenizer=ref_checkpoint if self.tokenizer is None else self.tokenizer,
            HfConfigClass=HfQwen3Config,
        )

    def to_hf_config(self, vocab_size: int, config_overrides: Optional[Dict] = None) -> HfQwen3Config:
        if config_overrides is None:
            config_overrides = {}

        rope_theta, rope_scaling = self.rope.to_hf_config()

        return HfQwen3Config(
            max_position_embeddings=self.max_seq_len,
            hidden_size=self.hidden_dim,
            intermediate_size=self.intermediate_dim,
            num_hidden_layers=self.num_layers,
            num_attention_heads=self.num_heads,
            num_key_value_heads=self.num_kv_heads,
            sliding_window=self.sliding_window,
            use_sliding_window=self.use_sliding_window,
            hidden_act=self.activation_function,
            initializer_range=self.initializer_range,
            rms_norm_eps=self.layer_norm_epsilon,
            tie_word_embeddings=self.tie_word_embeddings,
            vocab_size=vocab_size,
            rope_theta=rope_theta,
            rope_scaling=rope_scaling,
            no_bias=not self.use_bias,
            attention_bias=self.use_bias,
            head_dim=self.head_dim or self.hidden_dim // self.num_heads,
            **config_overrides,
        )

    @classmethod
    def from_hf_config(cls, hf_config: HfConfig) -> "Qwen3Config":  # type: ignore[override]
        rope_theta = hf_config.rope_theta
        rope_config = RotaryEmbeddingsConfig.from_hf_config(rope_theta, hf_config.rope_scaling)

        return Qwen3Config(
            max_seq_len=hf_config.max_position_embeddings,
            hidden_dim=hf_config.hidden_size,
            intermediate_dim=hf_config.intermediate_size,
            num_layers=hf_config.num_hidden_layers,
            num_heads=hf_config.num_attention_heads,
            num_kv_heads=hf_config.num_key_value_heads,
            sliding_window=getattr(hf_config, "sliding_window", 4096),
            use_sliding_window=getattr(hf_config, "use_sliding_window", True),
            activation_function=ActivationFunctionEnum(hf_config.hidden_act),
            initializer_range=hf_config.initializer_range,
            layer_norm_epsilon=hf_config.rms_norm_eps,
            tie_word_embeddings=hf_config.tie_word_embeddings,
            rope=rope_config,
            use_bias=hf_config.attention_bias,
            head_dim=hf_config.head_dim,
        )

    def attention_config(self) -> AttentionConfig:  # type: ignore[override]
        cfg = super().attention_config()
        return dataclasses.replace(cfg, qk_norm=self.norm_config)


# =====================
# Qwen-3 LM Head Model
# =====================


class Qwen3LMHeadModel(LlamaLMHeadModel):
    """Identical to LlamaLMHeadModel except built off a Qwen3Config."""

    @classmethod
    def init(cls, Vocab: Axis, config: Qwen3Config, *, key):  # type: ignore[override]
        k_t, k_emb = jrandom.split(key, 2)
        transformer = LlamaTransformer.init(config, key=k_t)
        embeddings = LlamaEmbedding.init(Vocab, config, key=k_emb)
        if config.tie_word_embeddings:
            lm_head = None
        else:
            lm_head = hnn.Linear.init(In=config.Embed, Out=Vocab, key=k_emb, use_bias=False, out_first=True)
        return Qwen3LMHeadModel(transformer, embeddings, lm_head)<|MERGE_RESOLUTION|>--- conflicted
+++ resolved
@@ -115,20 +115,7 @@
     def model_type(self) -> Type["QwenLMHeadModel"]:
         return QwenLMHeadModel
 
-<<<<<<< HEAD
-    @property  # type: ignore[override]
-    def norm_config(self) -> LayerNormConfigBase:
-        # Qwen2 HF 模型的 RMSNorm 没有 bias；保持与权重形态一致
-        return RmsNormConfig(
-            use_weight=self.use_layer_norm_weight,
-            use_bias=False,
-            eps=self.layer_norm_epsilon,
-        )
-
-    def flops_per_token(self, vocab_size: int):
-=======
     def flops_per_token(self, vocab_size: int, context_length: int):
->>>>>>> 17af9687
         return lm_flops_per_token(
             hidden_dim=self.hidden_dim,
             intermediate_dim=self.intermediate_dim,
