--- conflicted
+++ resolved
@@ -19,14 +19,9 @@
   train_batch_size: 256
   num_train_steps: 1000
   steps_per_eval: 50
-<<<<<<< HEAD
-  axis_resources:
-    token: data
-=======
   mesh:
     compute_mapping:
       token: data
->>>>>>> 350c75e3
 optimizer:
   learning_rate: 1.2e-05
   weight_decay: 0.1
