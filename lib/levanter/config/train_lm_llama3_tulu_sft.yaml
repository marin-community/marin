data:
  configs:
    tulu:
      id: allenai/tulu-3-sft-mixture
      format:
        type: chat
  train_weights:
    tulu: 1.0
  tokenizer: stanford-crfm/marin-tokenizer
  cache_dir: gs://marin-us-central2/tokenized/marin-tokenizer/tulu-3-sft-mixture
  shuffle: true
model:
  type: llama
  max_seq_len: 4096
  hidden_dim: 4096
  intermediate_dim: 14336
  num_layers: 32
  num_heads: 32
  num_kv_heads: 8
  flash_attention_block_size: 512
  use_bias: false
  use_layer_norm_weight: true
  initializer_range: 0.02
  rope:
<<<<<<< HEAD
    type: llama3
=======
    type: "llama3"

train_seq_len: 4096
>>>>>>> 5a5bf657
trainer:
  seed: 0
  tracker:
    type: wandb
    project: marin
    tags:
    - dolma
    - olmo
    - llama
    - tulu
    - train_lm
  wandb:
    project: marin
    name: llama3_tulu_sft_seed0_shuffle_fixed_tokenizer
  mp: p=f32,c=bfloat16
  train_batch_size: 128
  num_train_steps: 3834
  steps_per_eval: 1000
  checkpointer:
    base_path: gs://marin-us-central2/checkpoints/llama3_tulu_sft_fixed_tokenizer/seed_0/
optimizer:
  learning_rate: 5e-6
  weight_decay: 0.0
  min_lr_ratio: 0.0
  lr_schedule: linear
  warmup: 0.03
initialize_from_hf: meta-llama/Llama-3.1-8B
use_hf_model_config: false
hf_save_steps: 1000
hf_save_path: gs://marin-us-central2/checkpoints/llama3_tulu_sft_fixed_tokenizer/hf/seed_0/<|MERGE_RESOLUTION|>--- conflicted
+++ resolved
@@ -1,15 +1,22 @@
+# Config adapted from sft_tootsie_mixture.yaml for use with train_lm.py
+# Trains only on the tulu dataset using the chat format.
+
 data:
+  # Using LMMixtureDatasetConfig structure like gpt2_small_fast_mix_chat.yaml
   configs:
     tulu:
       id: allenai/tulu-3-sft-mixture
       format:
-        type: chat
+        type: "chat"
   train_weights:
-    tulu: 1.0
+    tulu: 1.0 # Weight for the single dataset
   tokenizer: stanford-crfm/marin-tokenizer
-  cache_dir: gs://marin-us-central2/tokenized/marin-tokenizer/tulu-3-sft-mixture
+  cache_dir: "gs://marin-us-central2/tokenized/marin-tokenizer/tulu-3-sft-mixture"
   shuffle: true
-model:
+  # permutation_type: "feistel" # Removed due to draccus parsing error for Literal type
+  # cache_dir: # Can optionally specify a top-level cache dir for the mixture if needed
+
+model:  # 8B llama3 class model from sft_tootsie_mixture.yaml
   type: llama
   max_seq_len: 4096
   hidden_dim: 4096
@@ -22,40 +29,49 @@
   use_layer_norm_weight: true
   initializer_range: 0.02
   rope:
-<<<<<<< HEAD
-    type: llama3
-=======
     type: "llama3"
 
 train_seq_len: 4096
->>>>>>> 5a5bf657
 trainer:
   seed: 0
   tracker:
     type: wandb
-    project: marin
-    tags:
-    - dolma
-    - olmo
-    - llama
-    - tulu
-    - train_lm
+    project: "marin"
+    tags: ["dolma", "olmo", "llama", "tulu", "train_lm"] # Adjusted tags
   wandb:
-    project: marin
-    name: llama3_tulu_sft_seed0_shuffle_fixed_tokenizer
+    project: "marin"
+    name: "llama3_tulu_sft_seed0_shuffle_fixed_tokenizer" # Adjusted name
+
   mp: p=f32,c=bfloat16
   train_batch_size: 128
   num_train_steps: 3834
-  steps_per_eval: 1000
+  steps_per_eval: 1000 # Note: No eval dataset specified, so this might not do much unless one is added
+  tensor_parallel_axes: ["mlp", "heads"]
+  fsdp_axis: "embed"
+  batch_axis: "batch"
   checkpointer:
-    base_path: gs://marin-us-central2/checkpoints/llama3_tulu_sft_fixed_tokenizer/seed_0/
+    base_path: "gs://marin-us-central2/checkpoints/llama3_tulu_sft_fixed_tokenizer/seed_0/" # Adjusted path
+
 optimizer:
   learning_rate: 5e-6
   weight_decay: 0.0
   min_lr_ratio: 0.0
-  lr_schedule: linear
+  lr_schedule: "linear"
   warmup: 0.03
-initialize_from_hf: meta-llama/Llama-3.1-8B
-use_hf_model_config: false
+
+# Initialization from the specific HF checkpoint used in sft_tootsie_mixture.yaml
+initialize_from_hf: "meta-llama/Llama-3.1-8B" #"gs://marin-us-central2/checkpoints/tootsie-8b-hypnotic-spoonbill-2/hf/step-829999/"
+use_hf_model_config: False # Use the model config defined above
+
+# HF Saving config from sft_tootsie_mixture.yaml
 hf_save_steps: 1000
-hf_save_path: gs://marin-us-central2/checkpoints/llama3_tulu_sft_fixed_tokenizer/hf/seed_0/+hf_save_path: "gs://marin-us-central2/checkpoints/llama3_tulu_sft_fixed_tokenizer/hf/seed_0/" # Adjusted path
+
+# Defaults or settings not applicable/present in sft_tootsie_mixture.yaml for train_lm:
+# z_loss_weight: 0.0
+# epoch: 0
+# data_seed: None
+# eval_harness: None
+# eval_harness_steps: 10000
+# log_entropy: False
+# reinit_tokens: Not supported by train_lm.py