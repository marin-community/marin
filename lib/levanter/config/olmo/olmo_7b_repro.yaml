data:
  cache_dir: gs://marin-data/tokenized/OLMo-1B/dolma-v1.7
  tokenizer: allenai/OLMo-1B
  stop_strategy: restart
  shuffle_buffer_size: 100000
  configs:
    dolma-algebraic-stack:
      train_urls:
      - gs://marin-data/raw/dolma/dolma-v1.7/algebraic-stack-train-{0000..0015}.json.gz
    dolma-arxiv:
      train_urls:
      - gs://marin-data/raw/dolma/dolma-v1.7/arxiv-{0000..0099}.json.gz
    dolma-gutenberg:
      train_urls:
      - gs://marin-data/raw/dolma/dolma-v1.7/books-{0000..0002}.json.gz
    dolma-c4:
      train_urls:
      - gs://marin-data/raw/dolma/dolma-v1.7/c4-{0000..0170}.json.gz
    dolma-cc:
      train_urls:
      - gs://marin-data/raw/dolma/dolma-v1.7/cc_en_head-{0000..0274}.json.gz
      - gs://marin-data/raw/dolma/dolma-v1.7/cc_en_middle-{0000..0238}.json.gz
      - gs://marin-data/raw/dolma/dolma-v1.7/cc_en_middle-{0240..0379}.json.gz
      - gs://marin-data/raw/dolma/dolma-v1.7/cc_en_tail-{0000..0152}.json.gz
      - gs://marin-data/raw/dolma/dolma-v1.7/cc_en_tail-{0154..0444}.json.gz
    dolma-cc-news:
      train_urls:
      - gs://marin-data/raw/dolma/dolma-v1.7/cc_news_head-{0000..0004}.json.gz
      - gs://marin-data/raw/dolma/dolma-v1.7/cc_news_middle-{0000..0002}.json.gz
      - gs://marin-data/raw/dolma/dolma-v1.7/cc_news_tail-0000.json.gz
    dolma-falcon:
      train_urls:
      - gs://marin-data/raw/dolma/dolma-v1.7/falcon-{0000..0499}.json.gz
    dolma-megawika:
      train_urls:
      - gs://marin-data/raw/dolma/dolma-v1.7/megawika-{0000..0261}.json.gz
    dolma-owmath:
      train_urls:
      - gs://marin-data/raw/dolma/dolma-v1.7/open-web-math-train-{0000..0012}.json.gz
    dolma-pes2o:
      train_urls:
      - gs://marin-data/raw/dolma/dolma-v1.7/pes2o-{0000..0025}.json.gz
    dolma-reddit:
      train_urls:
      - gs://marin-data/raw/dolma/dolma-v1.7/reddit-{0000..0077}.json.gz
    dolma-stackexchange:
      train_urls:
      - gs://marin-data/raw/dolma/dolma-v1.7/stackexchange-{0000..0025}.json.gz
    dolma-starcoder:
      train_urls:
      - gs://marin-data/raw/dolma/dolma-v1.7/starcoder-{0000..0048}.json.gz
    dolma-flan:
      train_urls:
      - gs://marin-data/raw/dolma/dolma-v1.7/tulu_flan-{0000..0065}.json.gz
    dolma-wiki:
      train_urls:
      - gs://marin-data/raw/dolma/dolma-v1.7/wiki-{0000..0001}.json.gz
    paloma/4chan:
      validation_urls:
      - gs://levanter-data/paloma/4chan_meta_sep/val/val*.jsonl.gz
    paloma/c4_100_domains:
      validation_urls:
      - gs://levanter-data/paloma/c4_100_domains/val/val*.jsonl.gz
    paloma/c4_en:
      validation_urls:
      - gs://levanter-data/paloma/c4_en/val/val*.jsonl.gz
    paloma/dolma-v1_5:
      validation_urls:
      - gs://levanter-data/paloma/dolma-v1_5/val/val*.jsonl.gz
    paloma/dolma_100_programing_languages:
      validation_urls:
      - gs://levanter-data/paloma/dolma_100_programing_languages/val/val*.jsonl.gz
    paloma/dolma_100_subreddits:
      validation_urls:
      - gs://levanter-data/paloma/dolma_100_subreddits/val/val*.jsonl.gz
    paloma/falcon-refinedweb:
      validation_urls:
      - gs://levanter-data/paloma/falcon-refinedweb/val/val*.jsonl.gz
    paloma/gab:
      validation_urls:
      - gs://levanter-data/paloma/gab/val/val*.jsonl.gz
    paloma/m2d2_s2orc_unsplit:
      validation_urls:
      - gs://levanter-data/paloma/m2d2_s2orc_unsplit/val/val*.jsonl.gz
    paloma/m2d2_wikipedia_unsplit:
      validation_urls:
      - gs://levanter-data/paloma/m2d2_wikipedia_unsplit/val/val*.jsonl.gz
    paloma/manosphere_meta_sep:
      validation_urls:
      - gs://levanter-data/paloma/manosphere_meta_sep/val/val*.jsonl.gz
    paloma/mc4:
      validation_urls:
      - gs://levanter-data/paloma/mc4/val/val*.jsonl.gz
    paloma/ptb:
      validation_urls:
      - gs://levanter-data/paloma/ptb/val/val*.jsonl.gz
    paloma/redpajama:
      validation_urls:
      - gs://levanter-data/paloma/redpajama/val/val*.jsonl.gz
    paloma/twitterAAE_HELM_fixed:
      validation_urls:
      - gs://levanter-data/paloma/twitterAAE_HELM_fixed/val/val*.jsonl.gz
    paloma/wikitext_103:
      validation_urls:
      - gs://levanter-data/paloma/wikitext_103/val/val*.jsonl.gz
  train_weights:
    dolma-algebraic-stack: 12.6
    dolma-arxiv: 28.0
    dolma-gutenberg: 5.3
    dolma-c4: 69.2
    dolma-cc: 597.75
    dolma-cc-news: 14.3
    dolma-falcon: 456.4
    dolma-megawika: 4.6
    dolma-owmath: 12.6
    dolma-pes2o: 57.2
    dolma-reddit: 79.9
    dolma-stackexchange: 19.6
    dolma-starcoder: 263.8
    dolma-flan: 16.5
    dolma-wiki: 7.4
    paloma/4chan: 0.0
    paloma/c4_100_domains: 0.0
    paloma/c4_en: 0.0
    paloma/dolma-v1_5: 0.0
    paloma/dolma_100_programing_languages: 0.0
    paloma/dolma_100_subreddits: 0.0
    paloma/falcon-refinedweb: 0.0
    paloma/gab: 0.0
    paloma/m2d2_s2orc_unsplit: 0.0
    paloma/m2d2_wikipedia_unsplit: 0.0
    paloma/manosphere_meta_sep: 0.0
    paloma/mc4: 0.0
    paloma/ptb: 0.0
    paloma/redpajama: 0.0
    paloma/twitterAAE_HELM_fixed: 0.0
    paloma/wikitext_103: 0.0
model:
  type: llama
  max_seq_len: 2048
  hidden_dim: 4096
  intermediate_dim: 11008
  num_layers: 32
  num_heads: 32
  num_kv_heads: 32
<<<<<<< HEAD
=======
  train_seq_len: 2048
#  flash_attention_block_size: 1024

>>>>>>> 760e9fe4
  use_bias: false
  use_layer_norm_weight: false
trainer:
  tracker:
    type: wandb
    project: marin
    tags:
    - dolma
    - olmo
    - llama
  mp: p=f32,c=bfloat16
  train_batch_size: 2048
  num_train_steps: 750000
  steps_per_eval: 1000
  replica_dcn_axis_size: 2
optimizer:
  learning_rate: 3E-4
  weight_decay: 0.1
  min_lr_ratio: 0.1
  beta1: 0.9
  beta2: 0.95
  warmup: 2000<|MERGE_RESOLUTION|>--- conflicted
+++ resolved
@@ -1,124 +1,128 @@
+#data: !include data/dolma_olmo_paloma.yaml
 data:
-  cache_dir: gs://marin-data/tokenized/OLMo-1B/dolma-v1.7
-  tokenizer: allenai/OLMo-1B
+  cache_dir: "gs://marin-data/tokenized/OLMo-1B/dolma-v1.7"
+  tokenizer: "allenai/OLMo-1B"  # requires `pip install ai2-olmo`
+  # tokenizer: "NousResearch/Llama-2-7b-hf"
   stop_strategy: restart
   shuffle_buffer_size: 100000
   configs:
     dolma-algebraic-stack:
       train_urls:
-      - gs://marin-data/raw/dolma/dolma-v1.7/algebraic-stack-train-{0000..0015}.json.gz
+        - gs://marin-data/raw/dolma/dolma-v1.7/algebraic-stack-train-{0000..0015}.json.gz
     dolma-arxiv:
       train_urls:
-      - gs://marin-data/raw/dolma/dolma-v1.7/arxiv-{0000..0099}.json.gz
+        - gs://marin-data/raw/dolma/dolma-v1.7/arxiv-{0000..0099}.json.gz
     dolma-gutenberg:
       train_urls:
-      - gs://marin-data/raw/dolma/dolma-v1.7/books-{0000..0002}.json.gz
+        - gs://marin-data/raw/dolma/dolma-v1.7/books-{0000..0002}.json.gz
     dolma-c4:
       train_urls:
-      - gs://marin-data/raw/dolma/dolma-v1.7/c4-{0000..0170}.json.gz
+        - gs://marin-data/raw/dolma/dolma-v1.7/c4-{0000..0170}.json.gz
     dolma-cc:
       train_urls:
-      - gs://marin-data/raw/dolma/dolma-v1.7/cc_en_head-{0000..0274}.json.gz
-      - gs://marin-data/raw/dolma/dolma-v1.7/cc_en_middle-{0000..0238}.json.gz
-      - gs://marin-data/raw/dolma/dolma-v1.7/cc_en_middle-{0240..0379}.json.gz
-      - gs://marin-data/raw/dolma/dolma-v1.7/cc_en_tail-{0000..0152}.json.gz
-      - gs://marin-data/raw/dolma/dolma-v1.7/cc_en_tail-{0154..0444}.json.gz
+        - gs://marin-data/raw/dolma/dolma-v1.7/cc_en_head-{0000..0274}.json.gz
+        - gs://marin-data/raw/dolma/dolma-v1.7/cc_en_middle-{0000..0238}.json.gz  # 239 is missing
+        - gs://marin-data/raw/dolma/dolma-v1.7/cc_en_middle-{0240..0379}.json.gz
+        - gs://marin-data/raw/dolma/dolma-v1.7/cc_en_tail-{0000..0152}.json.gz    # 153 is missing
+        - gs://marin-data/raw/dolma/dolma-v1.7/cc_en_tail-{0154..0444}.json.gz
     dolma-cc-news:
       train_urls:
-      - gs://marin-data/raw/dolma/dolma-v1.7/cc_news_head-{0000..0004}.json.gz
-      - gs://marin-data/raw/dolma/dolma-v1.7/cc_news_middle-{0000..0002}.json.gz
-      - gs://marin-data/raw/dolma/dolma-v1.7/cc_news_tail-0000.json.gz
+        - gs://marin-data/raw/dolma/dolma-v1.7/cc_news_head-{0000..0004}.json.gz
+        - gs://marin-data/raw/dolma/dolma-v1.7/cc_news_middle-{0000..0002}.json.gz
+        - gs://marin-data/raw/dolma/dolma-v1.7/cc_news_tail-0000.json.gz
     dolma-falcon:
       train_urls:
-      - gs://marin-data/raw/dolma/dolma-v1.7/falcon-{0000..0499}.json.gz
+        - gs://marin-data/raw/dolma/dolma-v1.7/falcon-{0000..0499}.json.gz
     dolma-megawika:
       train_urls:
-      - gs://marin-data/raw/dolma/dolma-v1.7/megawika-{0000..0261}.json.gz
+        - gs://marin-data/raw/dolma/dolma-v1.7/megawika-{0000..0261}.json.gz
     dolma-owmath:
       train_urls:
-      - gs://marin-data/raw/dolma/dolma-v1.7/open-web-math-train-{0000..0012}.json.gz
+        - gs://marin-data/raw/dolma/dolma-v1.7/open-web-math-train-{0000..0012}.json.gz
     dolma-pes2o:
       train_urls:
-      - gs://marin-data/raw/dolma/dolma-v1.7/pes2o-{0000..0025}.json.gz
+        - gs://marin-data/raw/dolma/dolma-v1.7/pes2o-{0000..0025}.json.gz
     dolma-reddit:
       train_urls:
-      - gs://marin-data/raw/dolma/dolma-v1.7/reddit-{0000..0077}.json.gz
+        - gs://marin-data/raw/dolma/dolma-v1.7/reddit-{0000..0077}.json.gz
     dolma-stackexchange:
       train_urls:
-      - gs://marin-data/raw/dolma/dolma-v1.7/stackexchange-{0000..0025}.json.gz
+        - gs://marin-data/raw/dolma/dolma-v1.7/stackexchange-{0000..0025}.json.gz
     dolma-starcoder:
       train_urls:
-      - gs://marin-data/raw/dolma/dolma-v1.7/starcoder-{0000..0048}.json.gz
+        - gs://marin-data/raw/dolma/dolma-v1.7/starcoder-{0000..0048}.json.gz
     dolma-flan:
       train_urls:
-      - gs://marin-data/raw/dolma/dolma-v1.7/tulu_flan-{0000..0065}.json.gz
+        - gs://marin-data/raw/dolma/dolma-v1.7/tulu_flan-{0000..0065}.json.gz
     dolma-wiki:
       train_urls:
-      - gs://marin-data/raw/dolma/dolma-v1.7/wiki-{0000..0001}.json.gz
-    paloma/4chan:
+        - gs://marin-data/raw/dolma/dolma-v1.7/wiki-{0000..0001}.json.gz
+    # these are just for eval
+    "paloma/4chan":
       validation_urls:
-      - gs://levanter-data/paloma/4chan_meta_sep/val/val*.jsonl.gz
-    paloma/c4_100_domains:
+        - gs://levanter-data/paloma/4chan_meta_sep/val/val*.jsonl.gz
+    "paloma/c4_100_domains":
       validation_urls:
-      - gs://levanter-data/paloma/c4_100_domains/val/val*.jsonl.gz
-    paloma/c4_en:
+        - gs://levanter-data/paloma/c4_100_domains/val/val*.jsonl.gz
+    "paloma/c4_en":
       validation_urls:
-      - gs://levanter-data/paloma/c4_en/val/val*.jsonl.gz
-    paloma/dolma-v1_5:
+        - gs://levanter-data/paloma/c4_en/val/val*.jsonl.gz
+    "paloma/dolma-v1_5":
       validation_urls:
-      - gs://levanter-data/paloma/dolma-v1_5/val/val*.jsonl.gz
-    paloma/dolma_100_programing_languages:
+        - gs://levanter-data/paloma/dolma-v1_5/val/val*.jsonl.gz
+    "paloma/dolma_100_programing_languages":
       validation_urls:
-      - gs://levanter-data/paloma/dolma_100_programing_languages/val/val*.jsonl.gz
-    paloma/dolma_100_subreddits:
+        - gs://levanter-data/paloma/dolma_100_programing_languages/val/val*.jsonl.gz
+    "paloma/dolma_100_subreddits":
       validation_urls:
-      - gs://levanter-data/paloma/dolma_100_subreddits/val/val*.jsonl.gz
-    paloma/falcon-refinedweb:
+        - gs://levanter-data/paloma/dolma_100_subreddits/val/val*.jsonl.gz
+    "paloma/falcon-refinedweb":
       validation_urls:
-      - gs://levanter-data/paloma/falcon-refinedweb/val/val*.jsonl.gz
-    paloma/gab:
+        - gs://levanter-data/paloma/falcon-refinedweb/val/val*.jsonl.gz
+    "paloma/gab":
       validation_urls:
-      - gs://levanter-data/paloma/gab/val/val*.jsonl.gz
-    paloma/m2d2_s2orc_unsplit:
+        - gs://levanter-data/paloma/gab/val/val*.jsonl.gz
+    "paloma/m2d2_s2orc_unsplit":
       validation_urls:
-      - gs://levanter-data/paloma/m2d2_s2orc_unsplit/val/val*.jsonl.gz
-    paloma/m2d2_wikipedia_unsplit:
+        - gs://levanter-data/paloma/m2d2_s2orc_unsplit/val/val*.jsonl.gz
+    "paloma/m2d2_wikipedia_unsplit":
       validation_urls:
-      - gs://levanter-data/paloma/m2d2_wikipedia_unsplit/val/val*.jsonl.gz
-    paloma/manosphere_meta_sep:
+        - gs://levanter-data/paloma/m2d2_wikipedia_unsplit/val/val*.jsonl.gz
+    "paloma/manosphere_meta_sep":
       validation_urls:
-      - gs://levanter-data/paloma/manosphere_meta_sep/val/val*.jsonl.gz
-    paloma/mc4:
+        - gs://levanter-data/paloma/manosphere_meta_sep/val/val*.jsonl.gz
+    "paloma/mc4":
       validation_urls:
-      - gs://levanter-data/paloma/mc4/val/val*.jsonl.gz
-    paloma/ptb:
+        - gs://levanter-data/paloma/mc4/val/val*.jsonl.gz
+    "paloma/ptb":
       validation_urls:
-      - gs://levanter-data/paloma/ptb/val/val*.jsonl.gz
-    paloma/redpajama:
+        - gs://levanter-data/paloma/ptb/val/val*.jsonl.gz
+    "paloma/redpajama":
       validation_urls:
-      - gs://levanter-data/paloma/redpajama/val/val*.jsonl.gz
-    paloma/twitterAAE_HELM_fixed:
+        - gs://levanter-data/paloma/redpajama/val/val*.jsonl.gz
+    "paloma/twitterAAE_HELM_fixed":
       validation_urls:
-      - gs://levanter-data/paloma/twitterAAE_HELM_fixed/val/val*.jsonl.gz
-    paloma/wikitext_103:
+        - gs://levanter-data/paloma/twitterAAE_HELM_fixed/val/val*.jsonl.gz
+    "paloma/wikitext_103":
       validation_urls:
-      - gs://levanter-data/paloma/wikitext_103/val/val*.jsonl.gz
+        - gs://levanter-data/paloma/wikitext_103/val/val*.jsonl.gz
   train_weights:
-    dolma-algebraic-stack: 12.6
-    dolma-arxiv: 28.0
-    dolma-gutenberg: 5.3
-    dolma-c4: 69.2
-    dolma-cc: 597.75
-    dolma-cc-news: 14.3
-    dolma-falcon: 456.4
-    dolma-megawika: 4.6
-    dolma-owmath: 12.6
-    dolma-pes2o: 57.2
-    dolma-reddit: 79.9
-    dolma-stackexchange: 19.6
-    dolma-starcoder: 263.8
-    dolma-flan: 16.5
-    dolma-wiki: 7.4
+    # sampling proportion comes from https://huggingface.co/datasets/allenai/dolma
+    dolma-algebraic-stack: 12.6 # 12.6 * 1.0
+    dolma-arxiv: 28.0 # 28.0 * 1.0
+    dolma-gutenberg: 5.3 # 5.3 * 1.0
+    dolma-c4: 69.2 # 138.4 * 0.5
+    dolma-cc: 597.75 # 1,195.5 * 0.5
+    dolma-cc-news: 14.3 # 1.0
+    dolma-falcon: 456.4 # 1.0, refined web
+    dolma-megawika: 4.6 # 1.0
+    dolma-owmath: 12.6 # 1.0
+    dolma-pes2o: 57.2 # 1.0
+    dolma-reddit: 79.9 # 1.0
+    dolma-stackexchange: 19.6 # 1.0
+    dolma-starcoder: 263.8 # 1.0
+    dolma-flan: 16.5 # 6.5 * 1.0
+    dolma-wiki: 7.4 # 3.7 * 2.0
     paloma/4chan: 0.0
     paloma/c4_100_domains: 0.0
     paloma/c4_en: 0.0
@@ -135,7 +139,7 @@
     paloma/redpajama: 0.0
     paloma/twitterAAE_HELM_fixed: 0.0
     paloma/wikitext_103: 0.0
-model:
+model:  # 7B class model
   type: llama
   max_seq_len: 2048
   hidden_dim: 4096
@@ -143,26 +147,24 @@
   num_layers: 32
   num_heads: 32
   num_kv_heads: 32
-<<<<<<< HEAD
-=======
   train_seq_len: 2048
 #  flash_attention_block_size: 1024
 
->>>>>>> 760e9fe4
   use_bias: false
   use_layer_norm_weight: false
 trainer:
   tracker:
     type: wandb
-    project: marin
-    tags:
-    - dolma
-    - olmo
-    - llama
+    project: "marin"
+    tags: ["dolma", "olmo", "llama"]
+
   mp: p=f32,c=bfloat16
-  train_batch_size: 2048
-  num_train_steps: 750000
+  train_batch_size: 2048 # olmo actually uses 2160 table 5 of https://arxiv.org/pdf/2402.00838
+  num_train_steps: 750000  # 3,000,000,000,000 / 4,000,000 = 750,000
   steps_per_eval: 1000
+  tensor_parallel_axes: ["mlp", "heads"]
+  fsdp_axis: "embed"
+  batch_axis: "batch"
   replica_dcn_axis_size: 2
 optimizer:
   learning_rate: 3E-4
