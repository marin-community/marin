dataset_type: chat_jsonl
chat_train_urls:
- gs://marin-us-central2/documents/allenai--tulu-v2-sft-mixture-0ba27c/data/**/*.jsonl.gz
supervised_data:
  cache_dir: gs://marin-us-central2/tokenized/tulu_3_sft_mixture_llama3_instruct_tokenizer-8f8ba3
max_seq_len: 4096
tokenizer: meta-llama/Meta-Llama-3.1-8B
model:
  type: llama
  max_seq_len: 4096
  hidden_dim: 4096
  intermediate_dim: 14336
  num_layers: 32
  num_heads: 32
  num_kv_heads: 8
  flash_attention_block_size: 512
  use_bias: false
  use_layer_norm_weight: true
  initializer_range: 0.02
  rope:
<<<<<<< HEAD
    type: llama3
=======
    type: "llama3"

train_seq_len: 4096
>>>>>>> 760e9fe4
trainer:
  seed: 0
  tracker:
    type: wandb
    project: marin
    tags:
    - dolma
    - olmo
    - llama
  wandb:
    project: marin
    name: llama3.1_tulu3_sft
  mp: p=f32,c=bfloat16
  train_batch_size: 128
  num_train_steps: 1845
  steps_per_eval: 1000
  checkpointer:
    base_path: gs://marin-us-central2/checkpoints/llama_3.1_tulusft/seed_0/
optimizer:
  learning_rate: 5e-6
  weight_decay: 0.0
  min_lr_ratio: 0.0
  lr_schedule: linear
  warmup: 0.03
hf_save_steps: 500
hf_save_path: gs://marin-us-central2/checkpoints/llama_3.1_tulusft/hf/seed_0/
initialize_from_hf: true
model_name_or_path: meta-llama/Llama-3.1-8B
epoch: 0<|MERGE_RESOLUTION|>--- conflicted
+++ resolved
@@ -1,11 +1,13 @@
 dataset_type: chat_jsonl
 chat_train_urls:
-- gs://marin-us-central2/documents/allenai--tulu-v2-sft-mixture-0ba27c/data/**/*.jsonl.gz
+  - "gs://marin-us-central2/documents/allenai--tulu-v2-sft-mixture-0ba27c/data/**/*.jsonl.gz"
 supervised_data:
-  cache_dir: gs://marin-us-central2/tokenized/tulu_3_sft_mixture_llama3_instruct_tokenizer-8f8ba3
+# cache_dir before trying sequence packing
+  cache_dir: "gs://marin-us-central2/tokenized/tulu_3_sft_mixture_llama3_instruct_tokenizer-8f8ba3"
+
 max_seq_len: 4096
-tokenizer: meta-llama/Meta-Llama-3.1-8B
-model:
+tokenizer: "meta-llama/Meta-Llama-3.1-8B"
+model:  # 8B llama3 class model
   type: llama
   max_seq_len: 4096
   hidden_dim: 4096
@@ -18,39 +20,40 @@
   use_layer_norm_weight: true
   initializer_range: 0.02
   rope:
-<<<<<<< HEAD
-    type: llama3
-=======
     type: "llama3"
 
 train_seq_len: 4096
->>>>>>> 760e9fe4
 trainer:
   seed: 0
   tracker:
     type: wandb
-    project: marin
-    tags:
-    - dolma
-    - olmo
-    - llama
+    project: "marin"
+    tags: ["dolma", "olmo", "llama"]
   wandb:
-    project: marin
-    name: llama3.1_tulu3_sft
+    project: "marin"
+    name: "llama3.1_tulu3_sft"
+
   mp: p=f32,c=bfloat16
+  # same as 606 sft in marin
   train_batch_size: 128
+  # number of steps until we hit stop iteration
   num_train_steps: 1845
   steps_per_eval: 1000
+  tensor_parallel_axes: ["mlp", "heads"]
+  fsdp_axis: "embed"
+  batch_axis: "batch"
   checkpointer:
-    base_path: gs://marin-us-central2/checkpoints/llama_3.1_tulusft/seed_0/
+    base_path: "gs://marin-us-central2/checkpoints/llama_3.1_tulusft/seed_0/"
 optimizer:
   learning_rate: 5e-6
   weight_decay: 0.0
   min_lr_ratio: 0.0
-  lr_schedule: linear
+  lr_schedule: "linear"
   warmup: 0.03
+
 hf_save_steps: 500
-hf_save_path: gs://marin-us-central2/checkpoints/llama_3.1_tulusft/hf/seed_0/
-initialize_from_hf: true
-model_name_or_path: meta-llama/Llama-3.1-8B
+hf_save_path: "gs://marin-us-central2/checkpoints/llama_3.1_tulusft/hf/seed_0/"
+
+initialize_from_hf: True
+model_name_or_path: "meta-llama/Llama-3.1-8B"
 epoch: 0