--- conflicted
+++ resolved
@@ -1,51 +1,57 @@
 dataset_type: chat_jsonl
+
+# Config for mixture of supervised datasets
 supervised_data:
   tulu:
-    cache_dir: gs://marin-us-central2/tokenized/tulu_3_sft_mixture_llama3_instruct_tokenizer-8f8ba3
+    cache_dir: "gs://marin-us-central2/tokenized/tulu_3_sft_mixture_llama3_instruct_tokenizer-8f8ba3"
     train_urls:
-    - gs://marin-us-central2/documents/allenai--tulu-3-sft-mixture-55e9fd6-27c6a7/**/*.jsonl.gz
+      - "gs://marin-us-central2/documents/allenai--tulu-3-sft-mixture-55e9fd6-27c6a7/**/*.jsonl.gz"
   openthoughts:
-    cache_dir: gs://marin-us-central2/tokenized/openthoughts_114k_math_llama3_instruct_tokenizer-8810f5
+    cache_dir: "gs://marin-us-central2/tokenized/openthoughts_114k_math_llama3_instruct_tokenizer-8810f5"
     train_urls:
-    - gs://marin-us-central2/documents/open-r1--OpenThoughts-114k-math-2db609d-cde1bf/**/*.jsonl.gz
+      - "gs://marin-us-central2/documents/open-r1--OpenThoughts-114k-math-2db609d-cde1bf/**/*.jsonl.gz"
   prime_verified_math:
-    cache_dir: gs://marin-us-central2/tokenized/verifiable_math_problems_llama3_instruct_tokenizer-eec8e4
+    cache_dir: "gs://marin-us-central2/tokenized/verifiable_math_problems_llama3_instruct_tokenizer-eec8e4"
     train_urls:
-    - gs://marin-us-central2/documents/PrimeIntellect--verifiable-math-problems-2ad7c92-7150eb/**/*.jsonl.gz
+      - "gs://marin-us-central2/documents/PrimeIntellect--verifiable-math-problems-2ad7c92-7150eb/**/*.jsonl.gz"
   acecode:
-    cache_dir: gs://marin-us-central2/tokenized/acecode_89k_llama3_instruct_tokenizer-c26606
+    cache_dir: "gs://marin-us-central2/tokenized/acecode_89k_llama3_instruct_tokenizer-c26606"
     train_urls:
-    - gs://marin-us-central2/documents/TIGER-Lab--AceCode-89K-0361e95-0288d4/**/*.jsonl.gz
+      - "gs://marin-us-central2/documents/TIGER-Lab--AceCode-89K-0361e95-0288d4/**/*.jsonl.gz"
   smoltalk:
-    cache_dir: gs://marin-us-central2/tokenized/smoltalk_llama3_instruct_tokenizer-649f96
+    cache_dir: "gs://marin-us-central2/tokenized/smoltalk_llama3_instruct_tokenizer-649f96"
     train_urls:
-    - gs://marin-us-central2/documents/HuggingFaceTB--smoltalk-2c849df-61c940/**/*.jsonl.gz
+      - "gs://marin-us-central2/documents/HuggingFaceTB--smoltalk-2c849df-61c940/**/*.jsonl.gz"
   natural_reasoning:
-    cache_dir: gs://marin-us-central2/tokenized/natural_reasoning_llama3_instruct_tokenizer-204302
+    cache_dir: "gs://marin-us-central2/tokenized/natural_reasoning_llama3_instruct_tokenizer-204302"
     train_urls:
-    - gs://marin-us-central2/documents/facebook--natural_reasoning-main-6067ba/**/*.jsonl.gz
+      - "gs://marin-us-central2/documents/facebook--natural_reasoning-main-6067ba/**/*.jsonl.gz"
   stratos:
-    cache_dir: gs://marin-us-central2/tokenized/bespoke_stratos_17k_llama3_instruct_tokenizer-b568ab
+    cache_dir: "gs://marin-us-central2/tokenized/bespoke_stratos_17k_llama3_instruct_tokenizer-b568ab"
     train_urls:
-    - gs://marin-us-central2/documents/bespokelabs--Bespoke-Stratos-17k-9e9adba-8eff8a/**/*.jsonl.gz
+      - "gs://marin-us-central2/documents/bespokelabs--Bespoke-Stratos-17k-9e9adba-8eff8a/**/*.jsonl.gz"
   dolphinr1:
-    cache_dir: gs://marin-us-central2/tokenized/dolphin_r1_reasoning_llama3_instruct_tokenizer-47b5c5
+    cache_dir: "gs://marin-us-central2/tokenized/dolphin_r1_reasoning_llama3_instruct_tokenizer-47b5c5"
     train_urls:
-    - gs://marin-us-central2/documents/cognitivecomputations--dolphin-r1-f6ac651-3b5c9f/**/*.jsonl.gz
+     - "gs://marin-us-central2/documents/cognitivecomputations--dolphin-r1-f6ac651-3b5c9f/**/*.jsonl.gz"
+
+# Mixture weights based on document count
 mixture_weights:
   tulu: 939343
-  openthoughts: 0
-  prime_verified_math: 0
-  acecode: 0
-  smoltalk: 0
-  natural_reasoning: 0
-  stratos: 0
-  dolphinr1: 0
+  openthoughts: 0 #89120
+  prime_verified_math: 0 #777457
+  acecode: 0 #87149
+  smoltalk: 0 #1043917
+  natural_reasoning: 0 #1145824  # Add weight as needed
+  stratos: 0 #16710  # Add weight as needed
+  dolphinr1: 0 #814334
+
 mixture_block_size: 2048
 stop_strategy: restart
+
 max_seq_len: 4096
-tokenizer: meta-llama/Llama-3.1-8B-Instruct
-model:
+tokenizer: "meta-llama/Llama-3.1-8B-Instruct"
+model:  # 8B llama3 class model
   type: llama
   max_seq_len: 4096
   hidden_dim: 4096
@@ -58,43 +64,44 @@
   use_layer_norm_weight: true
   initializer_range: 0.02
   rope:
-<<<<<<< HEAD
-    type: llama3
-=======
     type: "llama3"
 
 train_seq_len: 4096
->>>>>>> 5a5bf657
 trainer:
   seed: 0
   tracker:
     type: wandb
-    project: marin
-    tags:
-    - dolma
-    - olmo
-    - llama
-    - mixture
+    project: "marin"
+    tags: ["dolma", "olmo", "llama", "mixture"]
   wandb:
-    project: marin
-    name: hypnotic_spoonbill_tulu_lr1e-4_seed0_reinit_tokens
+    project: "marin"
+    name: "hypnotic_spoonbill_tulu_lr1e-4_seed0_reinit_tokens"
+
   mp: p=f32,c=bfloat16
   train_batch_size: 128
+  # Adjust steps based on combined dataset size and desired epochs
   num_train_steps: 6000
   steps_per_eval: 1000
+  tensor_parallel_axes: ["mlp", "heads"]
+  fsdp_axis: "embed"
+  batch_axis: "batch"
   checkpointer:
-    base_path: gs://marin-us-central2/checkpoints/hypnotic_spoonbill_tulu_lr1e-4/seed_0/
+    base_path: "gs://marin-us-central2/checkpoints/hypnotic_spoonbill_tulu_lr1e-4/seed_0/"
+
 optimizer:
   learning_rate: 1e-4
   weight_decay: 0.0
   min_lr_ratio: 0.0
-  lr_schedule: linear
+  lr_schedule: "linear"
   warmup: 0.03
+
 hf_save_steps: 1500
-hf_save_path: gs://marin-us-central2/checkpoints/hypnotic_spoonbill_tulu_lr1e-4/hf/seed_0/
-initialize_from_hf: true
-model_name_or_path: gs://marin-us-central2/checkpoints/tootsie-8b-hypnotic-spoonbill-2/hf/step-829999/
-messages_field: messages
-input_role: user
-output_role: assistant
-reinit_tokens: true+hf_save_path: "gs://marin-us-central2/checkpoints/hypnotic_spoonbill_tulu_lr1e-4/hf/seed_0/"
+
+initialize_from_hf: True
+model_name_or_path: "gs://marin-us-central2/checkpoints/tootsie-8b-hypnotic-spoonbill-2/hf/step-829999/"
+
+messages_field: "messages"
+input_role: "user"
+output_role: "assistant"
+reinit_tokens: True