data:
  train_urls:
  - gs://pubmed-mosaic/openwebtext-sharded/openwebtext_train.{1..128}-of-128.jsonl.gz
  validation_urls:
  - gs://pubmed-mosaic/openwebtext-sharded/openwebtext_val.{1..8}-of-8.jsonl.gz
  cache_dir: gs://levanter-data/tokenized/openwebtext_llama/
  tokenizer: NousResearch/Llama-2-7b-hf
model:
  activation_function: silu
  attn_backend: null
  cross_entropy_block_size: null
  flash_attention_block_size: null
  gradient_checkpointing: true
  hidden_dim: 4096
  initializer_range: 0.02
  intermediate_dim: 14336
  layer_norm_epsilon: 1.0e-05
  num_heads: 32
  num_kv_heads: 8
  num_layers: 32
  reference_checkpoint: NousResearch/Llama-2-7b-hf
  rope:
    factor: 1.0
    theta: 10000
    type: default
  scan_layers: true
  max_seq_len: 4096
  tie_word_embeddings: false
  type: llama
  upcast_attn: false
  use_bias: false
  use_layer_norm_weight: true
train_seq_len: 4096
optimizer:
  beta1: 0.9
  beta2: 0.95
  cooldown: null
  cycle_length: 10000
  cycles: null
  decay: 0.1
  default_weight_decay_mask: null
  epsilon: 1.0e-08
  haps: null
  learning_rate: 0.001
  lr_schedule: inv
  max_grad_norm: 1.0
  min_lr_ratio: 0.1
  rewarmup: 0.0
  type: adam
  warmup: 1000
  weight_decay: 0.05
  weight_decay_modules: null
trainer:
<<<<<<< HEAD
  axis_resources: {}
=======
>>>>>>> 350c75e3
  checkpointer:
    append_run_id_to_base_path: false
    base_path: gs://levanter-checkpoints/checkpoints/llama-8b-tootsie-0.001-19ad63/checkpoints
    keep:
    - every: 20000
    save_interval: 10m
  quantization: null
  id: llama-8b-tootsie-0.001-19ad63
  initialize_from: null
  jax_config:
    jax_softmax_custom_jvp: true
    jax_threefry_partitionable: true
  load_checkpoint: null
  load_checkpoint_path: null
  log_dir: logs
  max_eval_batches: null
  mp: compute=bfloat16,params=float32,output=bfloat16
  num_train_steps: 10000
  per_device_eval_parallelism: 2
  per_device_parallelism: 2
  profiler: false
  profiler_num_steps: 100
  profiler_perfetto_link: false
  profiler_start_step: 5
  ray:
    address: null
    auto_start_cluster: false
    start_workers: false
  require_accelerator: true
  seed: 0
  shutdown_at_exit: false
  steps_per_eval: 10000
  tracker:
    entity: null
    group: null
    id: null
    mode: null
    name: null
    project: levanter
    resume: allow
    save_code: true
    save_xla_dumps: false
    tags:
    - llama-8b-test
    - llama
    - 8b
    - wsd-s
    type: wandb
  train_batch_size: 1024
  wandb: null
use_hf_model_config: false<|MERGE_RESOLUTION|>--- conflicted
+++ resolved
@@ -51,10 +51,6 @@
   weight_decay: 0.05
   weight_decay_modules: null
 trainer:
-<<<<<<< HEAD
-  axis_resources: {}
-=======
->>>>>>> 350c75e3
   checkpointer:
     append_run_id_to_base_path: false
     base_path: gs://levanter-checkpoints/checkpoints/llama-8b-tootsie-0.001-19ad63/checkpoints
