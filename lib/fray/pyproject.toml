[build-system]
requires = ["hatchling"]
build-backend = "hatchling.build"

[project]
name = "fray"
version = "0.1.0"
requires-python = ">=3.11,<3.13"
dependencies = [
    "typing-extensions>=4.0",
    "zstandard>=0.22.0",
    "mergedeep",
    "cloudpickle>=3.1.2",
    "click>=8.0",
    "humanfriendly>=10.0",
    "flask",
    "fsspec>=2024.0.0",
    "pyyaml>=6.0",
    "httpx>=0.28.1",
    "fastapi>=0.100.0",
    "uvicorn[standard]>=0.23.0",
]

[project.scripts]
fray = "fray.cli:main"

[project.optional-dependencies]
<<<<<<< HEAD
ray = ["ray==2.45.0"]
=======
ray = ["ray==2.53.0"]
>>>>>>> 64751d67

[dependency-groups]
fray_test = [
    "numpy",
    "pip", # ray requires pip to be installed
    "pytest-timeout",
    "pytest>=8.3.2",
    "ray[default]"
]
fray_tpu_test = ["jax[tpu]", { include-group = "fray_test" }]

dev = [{ include-group = "fray_test" }]

[tool.hatch.build.targets.wheel]
packages = ["src/fray"]<|MERGE_RESOLUTION|>--- conflicted
+++ resolved
@@ -25,11 +25,7 @@
 fray = "fray.cli:main"
 
 [project.optional-dependencies]
-<<<<<<< HEAD
-ray = ["ray==2.45.0"]
-=======
 ray = ["ray==2.53.0"]
->>>>>>> 64751d67
 
 [dependency-groups]
 fray_test = [
