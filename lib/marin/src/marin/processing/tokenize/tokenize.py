--- conflicted
+++ resolved
@@ -67,7 +67,7 @@
 from zephyr.readers import load_file
 
 from marin.execution.executor import ExecutorStep, InputName, VersionedValue
-from marin.utils import fsspec_glob, fsspec_isdir, fsspec_size, load_tokenizer_with_backoff
+from marin.utils import fsspec_glob, fsspec_isdir, fsspec_size
 
 logger = logging.getLogger(__name__)
 
@@ -189,145 +189,6 @@
     Validates the training data URLs or InputName attributes to ensure they do not contain forbidden patterns.
     Raises a ValueError if a forbidden pattern is found.
     """
-<<<<<<< HEAD
-
-    train_paths = _get_filepaths_to_tokenize(config.train_urls)
-    _validate_train_urls(train_paths, allow_test_in_train)
-    validation_paths = _get_filepaths_to_tokenize(config.validation_urls)
-
-    return dataclasses.replace(config, train_urls=train_paths, validation_urls=validation_paths)
-
-
-# most of the work is done in other ray remote functions, so we set 0.1
-@ray.remote(num_cpus=0.1)
-def tokenize(config: TokenizeConfigBase):
-    source_config = config.as_lm_dataset_source_config(config.cache_path)
-
-    if isinstance(config, TokenizeConfig):
-        # TODO: Levanter doesn't automatically expand directories to globs, but by convention we do in Marin
-        # we should backport this to Levanter
-        source_config = _expand_directories(source_config, config.allow_test_in_train)
-
-    train_source = source_config.get_shard_source("train")
-    validation_source = source_config.get_shard_source("validation")
-
-    if train_source is None and validation_source is None:
-        raise ValueError(
-            "No input files specified. Nothing to do. Sources:\n"
-            f"Train source: {train_source}\n\n"
-            f"validation source: {validation_source}"
-        )
-
-    tokenizer = load_tokenizer_with_backoff(
-        config.tokenizer,
-        context=f"tokenizer::{config.tokenizer}",
-    )
-    batch_tokenizer = preprocessor_for_format(config.format, tokenizer)
-
-    if train_source is not None:
-        options = config.cache_options
-        if options is None and isinstance(config, TokenizeConfig):
-            options = _heuristic_cache_options(config.train_paths)
-        else:
-            options = CacheOptions()
-
-        train_ledger = (
-            ray.remote(_levanter_build_cache)
-            .options(
-                name=f"tokenize::{config.cache_path}",
-                runtime_env=RuntimeEnv(env_vars={"JAX_PLATFORMS": "cpu"}),
-                max_retries=50,
-            )
-            .remote(
-                train_source,
-                batch_tokenizer,
-                os.path.join(config.cache_path, "train"),
-                options,
-            )
-        )
-    else:
-        train_ledger = None
-
-    if validation_source is not None:
-        options = config.cache_options
-        if options is None and isinstance(config, TokenizeConfig):
-            options = _heuristic_cache_options(config.validation_paths)
-        else:
-            options = CacheOptions()
-
-        validation_ledger = (
-            ray.remote(_levanter_build_cache)
-            .options(
-                name=f"tokenize::{config.cache_path}",
-                runtime_env=RuntimeEnv(env_vars={"JAX_PLATFORMS": "cpu"}),
-                max_retries=50,
-            )
-            .remote(
-                validation_source,
-                batch_tokenizer,
-                os.path.join(config.cache_path, "validation"),
-                options,
-            )
-        )
-    else:
-        validation_ledger = None
-
-    if train_ledger is not None:
-        ray.get(train_ledger)
-    if validation_ledger is not None:
-        ray.get(validation_ledger)
-
-
-def _heuristic_cache_options(paths: list[str]):
-    # attempt to sniff out a good default. We don't want to use tons of processors if there are a lot of small
-    # data files. Rule of thumb: 1 processor per 10GB (capping at 1024, per normal)
-    # This reduces contention when writing to gcs and should hopefully mitigate some cost spikes
-
-    paths = _get_filepaths_to_tokenize(paths)
-    if paths:
-        total_size = sum(fsspec_size(path) for path in paths)
-        num_files = len(paths)
-        num_processors = min(1024, max(1, total_size // 10_000_000_000, num_files))
-        human_size = humanfriendly.format_size(total_size)
-        logger.info(f"Using {num_processors} processors for caching {num_files} files of total size {human_size}")
-        options = CacheOptions(num_shard_groups=num_processors)
-    else:
-        options = CacheOptions()
-    return options
-
-
-def _levanter_build_cache(source, batch_tokenizer, output_path, options: CacheOptions):
-    from levanter.data.metrics_monitor import LoggerMetricsMonitor
-    from levanter.store.cache import build_or_load_cache
-
-    cache = build_or_load_cache(
-        cache_dir=output_path,
-        source=source,
-        processor=batch_tokenizer,
-        await_finished=False,
-        monitors=[LoggerMetricsMonitor("ray")],
-        options=options,
-    )
-    cache.await_finished()
-
-
-def _create_source(input_paths: str | list[str]) -> ShardedDataSource:
-    if isinstance(input_paths, str) and not _is_probably_path(input_paths):
-        source = levanter.data.datasource_from_hf(input_paths, split="train")
-    else:
-        if isinstance(input_paths, str):
-            input_paths = [input_paths]
-
-        filepaths_to_tokenize = _get_filepaths_to_tokenize(input_paths)
-
-        if len(filepaths_to_tokenize) == 0:
-            raise ValueError(f"No valid json/jsonl/parquet files found to tokenize in {input_paths}")
-
-        logger.info(f"Found {len(filepaths_to_tokenize)} files to tokenize.")
-        source = UrlDataSource(filepaths_to_tokenize)
-
-    return source
-=======
     for item in train_paths:
         url_or_name_to_check: str = ""
         if isinstance(item, str):
@@ -347,7 +208,6 @@
                     "('test' or 'validation'). "
                     "Please ensure training data does not include test or validation sets."
                 )
->>>>>>> 704eaf0b
 
 
 def _get_files_by_extensions(input_paths: list[str], extensions: list[str]) -> list[str]:
