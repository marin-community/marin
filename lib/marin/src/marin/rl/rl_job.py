--- conflicted
+++ resolved
@@ -201,12 +201,6 @@
         # Setup environment
         env = {"EQX_ON_ERROR": "nan"}
         env = _add_run_env_variables(env)
-<<<<<<< HEAD
-        env["EQX_ON_ERROR"] = "nan"
-        if run_config.env_vars:
-            env.update(run_config.env_vars)
-=======
->>>>>>> 64751d67
 
         # Create resource configs
         inference_tpu_type = run_config.inference_tpu_type or run_config.train_tpu_type
