--- conflicted
+++ resolved
@@ -122,11 +122,7 @@
     trainer_config = TrainerConfig(
         mp=jmp.get_policy("p=f32,c=bfloat16"),
         ray=levanter.distributed.RayConfig(auto_start_cluster=False),
-<<<<<<< HEAD
-        mesh=MeshConfig(axes={"model": model_axis_size}, shared_mapping={"mlp": "model", "heads": "model"}),
-=======
         mesh=MeshConfig(axes={"model": model_axis_size}),
->>>>>>> 350c75e3
     )
 
     # Setup environment variables
