#!/usr/bin/env python3
# Copyright 2025 The Marin Authors
#
# Licensed under the Apache License, Version 2.0 (the "License");
# you may not use this file except in compliance with the License.
# You may obtain a copy of the License at
#
#     https://www.apache.org/licenses/LICENSE-2.0
#
# Unless required by applicable law or agreed to in writing, software
# distributed under the License is distributed on an "AS IS" BASIS,
# WITHOUT WARRANTIES OR CONDITIONS OF ANY KIND, either express or implied.
# See the License for the specific language governing permissions and
# limitations under the License.

import argparse
import dataclasses
import datetime
import logging
import subprocess
from pathlib import Path

import jmp
from levanter.checkpoint import CheckpointerConfig
from levanter.compat.hf_checkpoints import (
    HFCheckpointConverter,
    HFCompatConfig,
)
from levanter.distributed import RayConfig
from levanter.inference.openai import InferenceServerConfig
from levanter.optim import AdamConfig
from levanter.tracker.wandb import WandbConfig
from levanter.trainer import TrainerConfig
from transformers import AutoConfig, AutoTokenizer

from marin.rl.environments import EnvConfig
from marin.rl.replay_buffer import ReplayBufferConfig
from marin.rl.rollout_storage import RolloutStorageConfig, StorageType
from marin.rl.rollout_worker import RolloutWorker, RolloutWorkerConfig
from marin.rl.train_worker import TrainWorker, TrainWorkerConfig
from marin.rl.weight_transfer import WeightTransferConfig

logging.basicConfig(level=logging.INFO, format="%(asctime)s - %(name)s - %(levelname)s - %(message)s")
logger = logging.getLogger(__name__)

# Test configuration
WANDB_PROJECT = "llama_small_rl_test"

SCRIPT_PATH = "src/marin/post_training/scripts/test_llama_small.py"
PREFIX = "gs://marin-eu-west4"
MODEL_NAME = "meta-llama/Llama-3.2-1B-Instruct"
# MODEL_NAME = "deepseek-ai/DeepSeek-R1-Distill-Qwen-1.5B"
MODEL_TOKENIZER = MODEL_NAME
MODEL_CHECKPOINT = MODEL_NAME
ENVIRONMENT_CONFIG = EnvConfig(
    env_class="marin.rl.environments.mock_env.MockEnv", env_args={"task_type": "number_comparison", "seed": 42}
)
ENV_NAME = "number_comparison"
RUN_ID = f"006-{MODEL_NAME.split('/')[-1]}-{ENV_NAME}"
CHECKPOINT_DIR = f"{PREFIX}/rl_checkpoints/llama_small_test/checkpoints/{ENV_NAME}/run_{RUN_ID}"
ROLLOUT_QUEUE_PATH = f"{PREFIX}/rl_checkpoints/llama_small_test/rollout_queue/{ENV_NAME}/run_{RUN_ID}"
MAX_INPUT_TOKENS = 32
MAX_OUTPUT_TOKENS = 32


def stop_tokens(model_name: str):
    tokenizer = AutoTokenizer.from_pretrained(model_name)
    stop_tokens = tokenizer.eos_token_id
    print("STOP", tokenizer.eos_token, stop_tokens)
    return [stop_tokens]


def llama_small_config() -> HFCompatConfig:
    hf_config = AutoConfig.from_pretrained(MODEL_NAME)
    hf_converter = HFCheckpointConverter.from_hf(MODEL_NAME)
    lev_config = hf_converter.config_from_hf_config(hf_config)
    return dataclasses.replace(lev_config, max_seq_len=MAX_INPUT_TOKENS + MAX_OUTPUT_TOKENS, tokenizer=MODEL_TOKENIZER)


def llama_small_trainer_config(output_dir: str) -> TrainerConfig:
    return TrainerConfig(
        tracker=WandbConfig(
            project=WANDB_PROJECT,
            mode="shared",
            tags=["rl", ENVIRONMENT_CONFIG.env_class.split(".")[-1], "llama_small"],
            # N.B. run_id is set by the individual workers.
        ),
        mp=jmp.get_policy("p=f32,c=bfloat16"),
        train_batch_size=8,
        num_train_steps=10000,
        steps_per_eval=100,
        checkpointer=CheckpointerConfig(
            base_path=output_dir,
            save_interval=datetime.timedelta(seconds=600),
        ),
<<<<<<< HEAD
        fsdp_axis="embed",
        batch_axis="batch",
=======
>>>>>>> 350c75e3
        ray=RayConfig(auto_start_cluster=False),
    )


def llama_small_optimizer_config() -> AdamConfig:
    return AdamConfig(
        learning_rate=1e-6,
        # don't overwhelm the learning signal
        weight_decay=1e-5,
        warmup=10,
        lr_schedule="cosine",
    )


def llama_small_inference_server_config(output_dir: str) -> InferenceServerConfig:
    from levanter.inference.engine import InferenceEngineConfig

    return InferenceServerConfig(
        model=llama_small_config(),
        trainer=llama_small_trainer_config(output_dir),
        hf_checkpoint=MODEL_CHECKPOINT,
        tokenizer=MODEL_TOKENIZER,
        temperature=1.0,
        service=InferenceEngineConfig(
            max_seqs=8,
            max_seq_len=MAX_INPUT_TOKENS + MAX_OUTPUT_TOKENS,
            page_size=128,
            max_pages=8 * 32,
            max_seqs_in_prefill=4,
        ),
    )


def llama_small_training_worker_config(output_dir: str, run_id: str) -> TrainWorkerConfig:

    rollout_storage = RolloutStorageConfig(
        storage_type=StorageType.FILE,
        path=ROLLOUT_QUEUE_PATH,
    )
    weight_transfer = WeightTransferConfig(
        sync_interval_steps=10,
        poll_interval_seconds=1,
        checkpoint_dir=f"{output_dir}/policy_checkpoints",
        max_checkpoints=5,
    )

    return TrainWorkerConfig(
        rollout_storage=rollout_storage,
        model=llama_small_config(),
        trainer=llama_small_trainer_config(output_dir),
        optimizer=llama_small_optimizer_config(),
        replay_buffer=ReplayBufferConfig(
            capacity=4096,
            alpha=3,
        ),
        kl_coef=0.01,
        initial_checkpoint=MODEL_NAME,
        weight_transfer=weight_transfer,
        run_id=run_id,
    )


def llama_small_rollout_worker_config(output_dir: str, run_id: str) -> RolloutWorkerConfig:
    tokenizer = AutoTokenizer.from_pretrained(MODEL_TOKENIZER)

    rollout_storage = RolloutStorageConfig(
        storage_type=StorageType.FILE,
        path=ROLLOUT_QUEUE_PATH,
    )
    weight_transfer = WeightTransferConfig(
        sync_interval_steps=10,
        poll_interval_seconds=1,
        checkpoint_dir=f"{output_dir}/policy_checkpoints",
        max_checkpoints=5,
    )

    return RolloutWorkerConfig(
        trainer=llama_small_trainer_config(output_dir),
        inference_server_config=llama_small_inference_server_config(output_dir),
        model=llama_small_config(),
        environment_spec=ENVIRONMENT_CONFIG,
        rollout_storage=rollout_storage,
        max_input_length=MAX_INPUT_TOKENS,
        max_output_length=MAX_OUTPUT_TOKENS,
        pad_token_id=(tokenizer.pad_token_id if tokenizer.pad_token_id is not None else tokenizer.eos_token_id),
        n_prompts_per_step=16,
        n_generations=8,
        temperature=0.7,
        log_freq=10,
        max_rollouts=100000,
        stop_tokens=stop_tokens(MODEL_NAME),
        initial_checkpoint=MODEL_NAME,
        weight_transfer=weight_transfer,
        run_id=run_id,
    )


def cleanup():
    subprocess.run("sudo --non-interactive rm -f /tmp/libtpu_lockfile", shell=True, check=False)

    if Path("/dev/vfio/0").exists():
        subprocess.run(
            "sudo --non-interactive lsof -t /dev/vfio/* | xargs -r sudo kill -9",
            shell=True,
            check=False,
        )

    if Path("/dev/accel0").exists():
        subprocess.run(
            "sudo --non-interactive lsof -t /dev/accel* | xargs -r sudo kill -9",
            shell=True,
            check=False,
        )


def run_inference_mode(args):
    """Run in inference worker mode."""
    logging.basicConfig(level=logging.INFO, format="%(asctime)s - %(name)s - %(levelname)s - %(message)s")
    logger = logging.getLogger("rollout_worker")

    logger.info("Starting inference worker mode...")

    # cleanup()
    worker_config = llama_small_rollout_worker_config(CHECKPOINT_DIR, str(RUN_ID))
    worker = RolloutWorker(
        config=worker_config,
    )

    worker.run()
    logger.info("Inference worker completed")


def run_training_mode(args):
    """Run in training worker mode."""
    logging.basicConfig(level=logging.INFO, format="%(asctime)s - %(name)s - %(levelname)s - %(message)s")
    logger = logging.getLogger("training_worker")

    logger.info("Starting training worker mode...")
    cleanup()

    worker_config = llama_small_training_worker_config(CHECKPOINT_DIR, str(RUN_ID))
    worker = TrainWorker(
        config=worker_config,
    )

    worker.train()
    logger.info("Training worker completed")


def main():
    logging.basicConfig(level=logging.INFO, format="%(asctime)s - %(name)s - %(levelname)s - %(message)s")
    parser = argparse.ArgumentParser()
    parser.add_argument(
        "--mode",
    )
    args = parser.parse_args()

    if args.mode == "rollout":
        logger.info("Running in rollout mode")
        run_inference_mode(args)
    elif args.mode == "training":
        logger.info("Running in training mode")
        run_training_mode(args)
    elif args.mode == "config":
        print("Rollout worker config:")
        print(llama_small_rollout_worker_config(CHECKPOINT_DIR, str(RUN_ID)))
        print("Training worker config:")
        print(llama_small_training_worker_config(CHECKPOINT_DIR, str(RUN_ID)))
    else:
        raise ValueError(f"Unknown mode: {args.mode}")


if __name__ == "__main__":
    main()<|MERGE_RESOLUTION|>--- conflicted
+++ resolved
@@ -93,11 +93,6 @@
             base_path=output_dir,
             save_interval=datetime.timedelta(seconds=600),
         ),
-<<<<<<< HEAD
-        fsdp_axis="embed",
-        batch_axis="batch",
-=======
->>>>>>> 350c75e3
         ray=RayConfig(auto_start_cluster=False),
     )
 
