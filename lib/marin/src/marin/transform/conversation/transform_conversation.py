# Copyright 2025 The Marin Authors
#
# Licensed under the Apache License, Version 2.0 (the "License");
# you may not use this file except in compliance with the License.
# You may obtain a copy of the License at
#
#     https://www.apache.org/licenses/LICENSE-2.0
#
# Unless required by applicable law or agreed to in writing, software
# distributed under the License is distributed on an "AS IS" BASIS,
# WITHOUT WARRANTIES OR CONDITIONS OF ANY KIND, either express or implied.
# See the License for the specific language governing permissions and
# limitations under the License.

"""
Transform any HuggingFace dataset to OpenAI messages format.

Usage Instructions:
1. Register your adapter in adapters.py
2. Run the script, filling out the TransformSFTDatasetConfig.

Check out experiments/instruction_datasets.py to see how to run this using the Executor.
"""

import hashlib
import json
import logging
import os
<<<<<<< HEAD
import shutil
=======
from collections.abc import Sequence
>>>>>>> 363be27c
from dataclasses import dataclass, field
from datetime import datetime, timezone
from pathlib import Path
from typing import Any

import datasets
import draccus
import fsspec
from marin.core.conversation import DolmaConversationOutput, OpenAIChatMessage
from marin.execution import unwrap_versioned_value
from marin.utils import fsspec_mkdirs, load_dataset_with_backoff
from zephyr import Dataset, flow_backend, load_jsonl, write_jsonl_file

from .adapters import TransformAdapter

_RESERVED_TOP_LEVEL_FIELDS = {"id", "source", "messages", "added", "created", "metadata"}
DEFAULT_TEXT_REPLACEMENTS = {"<think>": "<|start_think|>", "</think>": "<|end_think|>"}

logger = logging.getLogger(__name__)


@dataclass(frozen=True)
class TransformSFTDatasetConfig:
    """Base configuration to transform a conversation dataset from huggingface json to OpenAI format.

    Args:
        source (str): The name of the HuggingFace dataset.
        revision (str): The revision of the HuggingFace dataset to use.
        output_path (str): The base path where transformed shards will be written.
        metadata_columns (list[str]): Additional metadata keys to copy from the source row.
        adapter (TransformAdapter): Adapter responsible for mapping raw rows into OpenAI chat format.
        subsets (list[str]): Data subsets (from HuggingFace config) to use. Empty list indicates all/default subset(s).
        splits (list[str]): Data splits (e.g., `train`, `validation`) to use. Empty list indicates all splits.
        max_parallelism (int | None): Maximum number of concurrent shard processing tasks.
            Set to lower values to avoid HF rate limits. Set to None for default behavior (full concurrency).
    """

    source: str
    revision: str
    output_path: str
    metadata_columns: list[str]
    adapter: TransformAdapter
    subsets: list[str] = field(default_factory=lambda: [])  # Default behavior is to use all subsets
    splits: list[str] = field(default_factory=lambda: ["train"])  # Set to train; empty set means everything
    max_parallelism: int | None = None  # None means use default behavior (full concurrency)


@dataclass(frozen=True)
class ShardTask:
    """Task for processing a single shard of a dataset subset/split."""

    source: str  # HuggingFace dataset ID
    revision: str
    subset: str | None
    split: str
    shard_idx: int
    num_shards: int
    output_path: str
    cfg: TransformSFTDatasetConfig


def generate_hash_from_messages(messages: list[dict[str, str]]) -> str:
    """Generate a hash from a list of messages.

    Args:
        messages (List[Dict[str, str]]): A list of messages.

    Returns:
        str: A hash of the messages.
    """
    return hashlib.sha256(str(messages).encode()).hexdigest()


def _apply_replacements(text: str, replacements: dict[str, str]) -> str:
    updated = text
    for old, new in replacements.items():
        updated = updated.replace(old, new)
    return updated


def _normalize_tool_structures(message: dict) -> dict:
    tool_calls = message.get("tool_calls")
    if tool_calls:
        normalized_calls: list[dict[str, Any]] = []
        for call in tool_calls:
            call_dict = dict(call)
            function = call_dict.get("function")
            if isinstance(function, dict):
                arguments = function.get("arguments")
                if isinstance(arguments, str):
                    try:
                        function["arguments"] = json.loads(arguments)
                    except json.JSONDecodeError:
                        pass
            normalized_calls.append(call_dict)
        message["tool_calls"] = normalized_calls

    return message


def transform_row(row: dict, cfg: TransformSFTDatasetConfig, adapter: TransformAdapter):
    source = unwrap_versioned_value(cfg.source)
    transformed_row_messages: list[OpenAIChatMessage] = adapter.transform_conversation_to_openai_format(row)

    if transformed_row_messages is None:
        logger.warning(f"{source} returning no valid messages")
        return None

    transformed_row_messages = [message.model_dump() for message in transformed_row_messages]

    # Create a unique ID for the row based on the text
    row_idx = generate_hash_from_messages(transformed_row_messages)
    metadata_columns = unwrap_versioned_value(cfg.metadata_columns)
    metadata_remap = adapter.metadata_remap or {}
    replacements = adapter.replacements if adapter.replacements is not None else DEFAULT_TEXT_REPLACEMENTS

    metadata = {col: row.get(col, "") for col in metadata_columns}
    extra_columns: dict[str, object] = {}
    for source_column, target_column in metadata_remap.items():
        if target_column in _RESERVED_TOP_LEVEL_FIELDS:
            logging.log(
                logging.WARNING,
                f"Skipping remap for column '{source_column}' because target '{target_column}' is reserved.",
            )
            continue
        if source_column in row:
            extra_columns[target_column] = row[source_column]

    if replacements:
        for message in transformed_row_messages:
            content = message.get("content")
            if isinstance(content, str):
                message["content"] = _apply_replacements(content, replacements)
        transformed_row_messages = [_normalize_tool_structures(message) for message in transformed_row_messages]
    else:
        transformed_row_messages = [_normalize_tool_structures(message) for message in transformed_row_messages]
    if adapter.extra_metadata_fn:
        extra_from_fn = adapter.extra_metadata_fn(row)
        if extra_from_fn:
            extra_columns.update(extra_from_fn)
    return DolmaConversationOutput(
        id=row_idx,
        source=source,
        messages=transformed_row_messages,
        added=datetime.now(timezone.utc).isoformat(),
        created="",  # Not available in the dataset
        metadata=metadata,
        **extra_columns,
    )


def create_shard_output_directory(output_filename: str) -> str:
    """Given an output filename, remove the suffix of the filename and create a directory for the shards.

    Example:
        [A] output_filename = "gs://A/B.jsonl.gz" -> [B] output_path = "gs://A/B"

    Args:
        output_filename (str): The path to the output file.

    Returns:
        str: The path to the directory containing the shards.
    """
    _, path = fsspec.core.url_to_fs(output_filename)
    protocol = fsspec.core.split_protocol(output_filename)[0]
    path_without_suffix = Path(path)
    while path_without_suffix.suffix:
        path_without_suffix = path_without_suffix.with_suffix("")

    if protocol:
        output_path = f"{protocol}://{path_without_suffix}"
    else:
        output_path = str(path_without_suffix)
    fsspec_mkdirs(output_path)
    return output_path


def _get_available_subsets(cfg: TransformSFTDatasetConfig) -> Sequence[str | None]:
    configured_subsets = unwrap_versioned_value(cfg.subsets)
    if configured_subsets:
        return configured_subsets

<<<<<<< HEAD
    Args:
        bucket_name (str): The name of the GCS bucket.
        gcs_directory_path (str): The path to the directory in GCS (excluding the bucket name).
        local_directory_path (str): The local directory path where the files will be saved.
    """
    # Make download dir
    if not os.path.exists(local_directory_path):
        os.makedirs(local_directory_path)

    # Initialize the client
    storage_client = storage.Client()
=======
    try:
        subsets = datasets.get_dataset_config_names(cfg.source)
    except Exception as exc:
        logging.log(logging.WARNING, f"Unable to fetch dataset configs for {cfg.source}: {exc}")
        subsets = []
    if not subsets:
        return [None]
    return subsets
>>>>>>> 363be27c


def _get_available_splits(cfg: TransformSFTDatasetConfig, subset: str | None) -> list[str]:
    configured_splits = unwrap_versioned_value(cfg.splits)
    if configured_splits:
        return list(configured_splits)
    try:
        split_names = datasets.get_dataset_split_names(cfg.source, name=subset)
    except Exception as exc:
        logging.log(logging.WARNING, f"Unable to fetch splits for {cfg.source} (subset={subset}): {exc}")
        split_names = ["train"]
    if not split_names:
        return ["train"]
    return [split for split in split_names if split not in ("validation", "test")]


def _shard_filename(output_path: str, shard_idx: int) -> str:
    return os.path.join(output_path, f"shard_{shard_idx:05d}.jsonl.gz")


<<<<<<< HEAD
        # Skip if file already exists locally and has the same size
        if os.path.exists(local_file_path):
            local_size = os.path.getsize(local_file_path)
            if local_size == blob.size:
                logger.info(f"Skipping {blob.name} - already exists with same size")
                continue
            else:
                logger.info(f"File {blob.name} exists but size differs, downloading again")
        else:
            # Create local directories if they do not exist
            os.makedirs(os.path.dirname(local_file_path), exist_ok=True)
=======
def get_shard_dir(dir_name: os.PathLike, subset_name: str | None, split: str) -> os.PathLike | str:
    """Creates a new path with the subset and split names.
    e.g., create_subset_name('gs://thisserver/testfolder-a982374', 'subset', 'train') -> 'gs://thisserver/testfolder-a982374/subset/train'
    """
    if (subset_name == "default") or (subset_name is None):
        return os.path.join(dir_name, split)
    return os.path.join(dir_name, subset_name, split)
>>>>>>> 363be27c


def get_dataset_tasks(cfg: TransformSFTDatasetConfig):
    """Identify all subset/split/shard combinations to process.

    Yields ShardTask objects for each shard of each subset/split combination.
    """
    source = unwrap_versioned_value(cfg.source)
    if not source:
        raise ValueError("Transform configuration must include `source` pointing to the HF dataset id.")
    revision = unwrap_versioned_value(cfg.revision)
    configured_splits = unwrap_versioned_value(cfg.splits)

    # 1. Get available subsets
    subsets = _get_available_subsets(cfg)
    if not subsets:
        raise ValueError(f"No subsets available for dataset {source}")

    # 2. For each subset, get the splits and shards
    for subset in subsets:
        splits = _get_available_splits(cfg, subset)
        if configured_splits:
            requested = set(configured_splits)
            missing = sorted(requested - set(splits))
            if missing:
                logging.log(logging.WARNING, f"Requested split(s) {missing} for {source} skipped.")
            splits = [split for split in splits if split in requested]
        if not splits:
            logging.log(logging.WARNING, f"No splits to process for subset={subset}; skipping.")
            continue

        # 3. For each split, enumerate shards
        for split in splits:
            subset_name = subset or "default"
            subset_output_path = get_shard_dir(cfg.output_path, subset_name, split)
            output_path = create_shard_output_directory(subset_output_path)

            dataset_kwargs: dict[str, object] = {
                "path": source,
                "split": split,
                "streaming": True,
                "revision": revision,
            }
            if subset not in (None, "default"):
                dataset_kwargs["name"] = subset

            dataset = load_dataset_with_backoff(
                context=f"{source} subset={subset_name} split={split}",
                logger=logger,
                **dataset_kwargs,
            )
            num_shards = dataset.num_shards
            if not num_shards:
                raise ValueError(f"Streaming dataset {source} subset={subset} split={split} does not expose num_shards.")

            # Yield a task for each shard
            for shard_idx in range(num_shards):
                yield ShardTask(
                    source=source,
                    revision=revision,
                    subset=subset,
                    split=split,
                    shard_idx=shard_idx,
                    num_shards=num_shards,
                    output_path=output_path,
                    cfg=cfg,
                )


def process_shard_task(task: ShardTask) -> dict:
    """Process a single shard of a dataset subset/split.

    Loads a specific shard from HuggingFace Hub, transforms records, and writes to output file.
    """
<<<<<<< HEAD
    # set up input path which can be GCP path, HF Hub path, or local path
    # handle case of gs:// path which requires downloading resource from GCP to local for processing
    if input_gcp_path.startswith("gs://"):
        # parse gs://my-bucket/path/to/mmlu into "my-bucket", "path/to/mmlu", and "mmlu"
        parsed_url = urlparse(input_gcp_path)
        bucket = parsed_url.netloc
        gcp_path = parsed_url.path.lstrip("/")
        local_dir_path = os.path.join("/tmp", os.path.basename(gcp_path))
        # download the repo from GCP path into local directory which is basename of provided path (e.g. mmlu)
        try:
            download_directory_from_gcs(bucket, gcp_path, local_dir_path)
        except Exception as e:
            logger.error(f"Error downloading dataset from GCP: {e}. \nRemoving local directory `{local_dir_path}`")
            shutil.rmtree(local_dir_path)
            raise e
        return local_dir_path
    else:
        raise Exception("Input is not a GCP path")

=======
    adapter = unwrap_versioned_value(task.cfg.adapter).copy()
    if adapter is None:
        raise ValueError("Transform configuration requires an adapter.")

    subset_name = task.subset or "default"
    output_filename = _shard_filename(task.output_path, task.shard_idx)

    # If output already exists, skip the work to let Zephyr resume cleanly without sentinels.
    fs, _ = fsspec.core.url_to_fs(output_filename)
    if fs.exists(output_filename):
        logging.info(
            f"Skipping subset={subset_name} split={task.split} shard={task.shard_idx} "
            f"because output exists: {output_filename}"
        )
        return {
            "subset": subset_name,
            "split": task.split,
            "shard_idx": task.shard_idx,
            "path": output_filename,
            "count": 0,
            "skipped": True,
        }

    dataset_kwargs: dict[str, object] = {
        "path": task.source,
        "split": task.split,
        "streaming": True,
        "revision": task.revision,
    }
    if task.subset not in (None, "default"):
        dataset_kwargs["name"] = task.subset

    dataset = load_dataset_with_backoff(
        context=f"{task.source} subset={subset_name} split={task.split} shard={task.shard_idx}",
        logger=logger,
        **dataset_kwargs,
    )
    shard_dataset = dataset.shard(num_shards=task.num_shards, index=task.shard_idx)

    def transform_records():
        """Generator that yields transformed records."""
        for raw_row in shard_dataset:
            transformed_row = transform_row(raw_row, task.cfg, adapter)
            if transformed_row is not None:
                yield transformed_row.model_dump()

    result = write_jsonl_file(transform_records(), output_filename)
>>>>>>> 363be27c

    logging.info(
        f"Wrote {result['count']} rows to {result['path']} "
        f"for subset={subset_name} split={task.split} shard={task.shard_idx}"
    )

    return {
        "subset": subset_name,
        "split": task.split,
        "shard_idx": task.shard_idx,
        "path": result["path"],
        "count": result["count"],
    }


<<<<<<< HEAD
@ray.remote(num_cpus=1, num_gpus=0)  # No need for GPUs
def transform_and_write_batch(
    batch: list[dict], shard_idx: int, output_path: str, cfg: TransformSFTDatasetConfig
) -> None:
    """Write a batch of transformed data to a compressed JSONL file.

    Args:
        batch: List of data rows to transform and write
        shard_idx: Index of the current shard
        output_path: Directory to write the shard file to
        cfg: Configuration for transformation
    """
    shard_filename = os.path.join(output_path, f"shard_{shard_idx:05d}.jsonl.gz")
    logger.info(f"Writing shard {shard_idx} to {shard_filename}")
    with fsspec.open(shard_filename, "wt", compression="gzip") as f:
        transformed_batch = transform_rows(batch, cfg)
        for transformed_row in transformed_batch:
            f.write(f"{json.dumps(transformed_row)}\n")


def transform_hf_dataset(cfg: TransformSFTDatasetConfig):
    """Shards the dataset; copies datafiles from GCP to instance, loads
    data using the `datasets` package, and write shards to target directory.
    We now implement checks to ensure that the temporary files are deleted
    after the script is done to free up disk space for others.

    Adding some documentation so that others won't attempt the same things.
    - There is no way to pass in the gs:// path to the `datasets` package in Ray. The main issue is
      that the `datasets` package always resolve the relative path, which resolves to a weird
      `/tmp/...` path when executed in Ray and the `datasets` package will fail.
    - This is the main reason why we need to copy the data from GCP to local instance.
    - However, when we do this, we cannot a-priori know the splits that are available in the dataset.
    - We use the /dev/shm (RAMDisk) to store the data. Please change this to /tmp if it fails. On marin
      cluster, it seems that our RAMDisk is not the typical 50% of memory but way smaller.
=======
@draccus.wrap()
def transform_hf_dataset(cfg: TransformSFTDatasetConfig):
    """Transform HuggingFace conversation dataset using shard-level parallelism.

    Streams dataset from HuggingFace Hub and processes each shard in parallel using Zephyr.
    Each shard is processed independently and written to a separate output file.
    Skips processing for shards with existing metrics files.
>>>>>>> 363be27c
    """
    # Get max_parallelism from config
    max_parallelism = unwrap_versioned_value(cfg.max_parallelism)

<<<<<<< HEAD
    try:
        # 2. Identify subsets
        if cfg.subsets:
            # Process only given subsets
            subsets = cfg.subsets
        else:
            # No subset is defined, so process all subsets
            subsets = [x for x in datasets.get_dataset_infos(path=local_data_dir)]

        # 3. For each subset...
        write_ops = []
        for subset in subsets:
            # Validate splits
            split_values = [x for x in datasets.get_dataset_infos(path=local_data_dir)[subset].splits.values()]
            if isinstance(split_values[0], dict):
                # Dict obj;
                data_splits = [x["name"] for x in split_values]
            else:
                # SplitInfo obj;
                data_splits = [x.name for x in split_values]

            if cfg.splits:
                # Splits are defined, process only these splits
                splits = cfg.splits
                # Warn when defined splits are not available
                extra_splits = list(set(splits).symmetric_difference(data_splits))
                if extra_splits:
                    logging.log(logging.WARNING, f"Requested split(s) {extra_splits} for {cfg.source} skipped.")
                    splits = list(set(splits).intersection(data_splits))
            else:
                # Splits are not defined, we will load everything (default behavior)
                splits = data_splits

            for split in splits:
                # a. Load dataset
                dataset = datasets.load_dataset(path=local_data_dir, name=subset, split=split, streaming=True)

                # b. Create GCP target directory
                subset_output_path = get_shard_dir(cfg.output_path, subset, split)
                output_path = create_shard_output_directory(subset_output_path)

                # c. Process and write in batches
                batch = []
                shard_idx = 0

                try:
                    for row in dataset:
                        batch.append(row)
                        # When batch reaches shard size, process and write it
                        if len(batch) >= cfg.shard_size:
                            # Queue the batch for writing
                            write_ops.append(
                                transform_and_write_batch.remote(
                                    batch.copy(),  # need .copy() or else ray will fail
                                    shard_idx,
                                    output_path,
                                    cfg,
                                )
                            )
                            # Clear batch and increment shard index
                            batch = []
                            shard_idx += 1

                    # Write any remaining rows in the final batch
                    if batch:
                        write_ops.append(
                            transform_and_write_batch.remote(
                                batch.copy(),  # need .copy() or else ray will fail
                                shard_idx,
                                output_path,
                                cfg,
                            )
                        )
                except Exception as e:
                    logger.error(f"Error processing subset {subset}, split {split}: {e}")
        # Wait for all write operations to complete
        ray.get(write_ops)
    finally:
        # 4. Delete local data for others
        logger.info(f"Deleting local data directory `{local_data_dir}`")
        if os.path.exists(local_data_dir):
            shutil.rmtree(local_data_dir)
=======
    # Configure backend with concurrency limit if specified
    if max_parallelism is not None:
        logger.info(f"Processing with max_parallelism={max_parallelism} to avoid HF rate limits")
        backend = flow_backend(max_parallelism=max_parallelism)
    else:
        logger.info("Processing with default concurrency")
        backend = flow_backend()

    all_tasks = list(get_dataset_tasks(cfg))
    logger.info(f"Found {len(all_tasks)} total shards across all subset/split combinations")

    metrics_path = os.path.join(cfg.output_path, "metrics")
    pipeline = (
        Dataset.from_list(all_tasks)
        .map(process_shard_task)
        .write_jsonl(f"{metrics_path}/{{shard:05d}}-transform.jsonl", skip_existing=True)
    )
    metric_files = list(backend.execute(pipeline))

    # Log summary by subset/split
    from collections import defaultdict

    by_subset_split = defaultdict(list)
    for metric_file in metric_files:
        result = next(iter(load_jsonl(metric_file)))
        key = (result["subset"], result["split"])
        by_subset_split[key].append(result)

    for (subset, split), shard_results in sorted(by_subset_split.items()):
        total_count = sum(r["count"] for r in shard_results)
        logger.info(f"Wrote {total_count} records to {len(shard_results)} shards ({subset}/{split})")
        for shard in sorted(shard_results, key=lambda x: x["shard_idx"]):
            skipped_suffix = " (skipped)" if shard.get("skipped") else ""
            logger.info(f"  - {shard['path']}: {shard['count']} records (shard {shard['shard_idx']}){skipped_suffix}")
>>>>>>> 363be27c

    return cfg.output_path


<<<<<<< HEAD
@draccus.wrap()
def main(cfg: TransformSFTDatasetConfig):
    transform_hf_dataset(cfg)
=======
if __name__ == "__main__":
    transform_hf_dataset()
>>>>>>> 363be27c
<|MERGE_RESOLUTION|>--- conflicted
+++ resolved
@@ -26,11 +26,8 @@
 import json
 import logging
 import os
-<<<<<<< HEAD
 import shutil
-=======
 from collections.abc import Sequence
->>>>>>> 363be27c
 from dataclasses import dataclass, field
 from datetime import datetime, timezone
 from pathlib import Path
@@ -213,19 +210,6 @@
     if configured_subsets:
         return configured_subsets
 
-<<<<<<< HEAD
-    Args:
-        bucket_name (str): The name of the GCS bucket.
-        gcs_directory_path (str): The path to the directory in GCS (excluding the bucket name).
-        local_directory_path (str): The local directory path where the files will be saved.
-    """
-    # Make download dir
-    if not os.path.exists(local_directory_path):
-        os.makedirs(local_directory_path)
-
-    # Initialize the client
-    storage_client = storage.Client()
-=======
     try:
         subsets = datasets.get_dataset_config_names(cfg.source)
     except Exception as exc:
@@ -234,7 +218,6 @@
     if not subsets:
         return [None]
     return subsets
->>>>>>> 363be27c
 
 
 def _get_available_splits(cfg: TransformSFTDatasetConfig, subset: str | None) -> list[str]:
@@ -255,19 +238,6 @@
     return os.path.join(output_path, f"shard_{shard_idx:05d}.jsonl.gz")
 
 
-<<<<<<< HEAD
-        # Skip if file already exists locally and has the same size
-        if os.path.exists(local_file_path):
-            local_size = os.path.getsize(local_file_path)
-            if local_size == blob.size:
-                logger.info(f"Skipping {blob.name} - already exists with same size")
-                continue
-            else:
-                logger.info(f"File {blob.name} exists but size differs, downloading again")
-        else:
-            # Create local directories if they do not exist
-            os.makedirs(os.path.dirname(local_file_path), exist_ok=True)
-=======
 def get_shard_dir(dir_name: os.PathLike, subset_name: str | None, split: str) -> os.PathLike | str:
     """Creates a new path with the subset and split names.
     e.g., create_subset_name('gs://thisserver/testfolder-a982374', 'subset', 'train') -> 'gs://thisserver/testfolder-a982374/subset/train'
@@ -275,7 +245,6 @@
     if (subset_name == "default") or (subset_name is None):
         return os.path.join(dir_name, split)
     return os.path.join(dir_name, subset_name, split)
->>>>>>> 363be27c
 
 
 def get_dataset_tasks(cfg: TransformSFTDatasetConfig):
@@ -350,27 +319,6 @@
 
     Loads a specific shard from HuggingFace Hub, transforms records, and writes to output file.
     """
-<<<<<<< HEAD
-    # set up input path which can be GCP path, HF Hub path, or local path
-    # handle case of gs:// path which requires downloading resource from GCP to local for processing
-    if input_gcp_path.startswith("gs://"):
-        # parse gs://my-bucket/path/to/mmlu into "my-bucket", "path/to/mmlu", and "mmlu"
-        parsed_url = urlparse(input_gcp_path)
-        bucket = parsed_url.netloc
-        gcp_path = parsed_url.path.lstrip("/")
-        local_dir_path = os.path.join("/tmp", os.path.basename(gcp_path))
-        # download the repo from GCP path into local directory which is basename of provided path (e.g. mmlu)
-        try:
-            download_directory_from_gcs(bucket, gcp_path, local_dir_path)
-        except Exception as e:
-            logger.error(f"Error downloading dataset from GCP: {e}. \nRemoving local directory `{local_dir_path}`")
-            shutil.rmtree(local_dir_path)
-            raise e
-        return local_dir_path
-    else:
-        raise Exception("Input is not a GCP path")
-
-=======
     adapter = unwrap_versioned_value(task.cfg.adapter).copy()
     if adapter is None:
         raise ValueError("Transform configuration requires an adapter.")
@@ -418,7 +366,6 @@
                 yield transformed_row.model_dump()
 
     result = write_jsonl_file(transform_records(), output_filename)
->>>>>>> 363be27c
 
     logging.info(
         f"Wrote {result['count']} rows to {result['path']} "
@@ -434,42 +381,6 @@
     }
 
 
-<<<<<<< HEAD
-@ray.remote(num_cpus=1, num_gpus=0)  # No need for GPUs
-def transform_and_write_batch(
-    batch: list[dict], shard_idx: int, output_path: str, cfg: TransformSFTDatasetConfig
-) -> None:
-    """Write a batch of transformed data to a compressed JSONL file.
-
-    Args:
-        batch: List of data rows to transform and write
-        shard_idx: Index of the current shard
-        output_path: Directory to write the shard file to
-        cfg: Configuration for transformation
-    """
-    shard_filename = os.path.join(output_path, f"shard_{shard_idx:05d}.jsonl.gz")
-    logger.info(f"Writing shard {shard_idx} to {shard_filename}")
-    with fsspec.open(shard_filename, "wt", compression="gzip") as f:
-        transformed_batch = transform_rows(batch, cfg)
-        for transformed_row in transformed_batch:
-            f.write(f"{json.dumps(transformed_row)}\n")
-
-
-def transform_hf_dataset(cfg: TransformSFTDatasetConfig):
-    """Shards the dataset; copies datafiles from GCP to instance, loads
-    data using the `datasets` package, and write shards to target directory.
-    We now implement checks to ensure that the temporary files are deleted
-    after the script is done to free up disk space for others.
-
-    Adding some documentation so that others won't attempt the same things.
-    - There is no way to pass in the gs:// path to the `datasets` package in Ray. The main issue is
-      that the `datasets` package always resolve the relative path, which resolves to a weird
-      `/tmp/...` path when executed in Ray and the `datasets` package will fail.
-    - This is the main reason why we need to copy the data from GCP to local instance.
-    - However, when we do this, we cannot a-priori know the splits that are available in the dataset.
-    - We use the /dev/shm (RAMDisk) to store the data. Please change this to /tmp if it fails. On marin
-      cluster, it seems that our RAMDisk is not the typical 50% of memory but way smaller.
-=======
 @draccus.wrap()
 def transform_hf_dataset(cfg: TransformSFTDatasetConfig):
     """Transform HuggingFace conversation dataset using shard-level parallelism.
@@ -477,95 +388,10 @@
     Streams dataset from HuggingFace Hub and processes each shard in parallel using Zephyr.
     Each shard is processed independently and written to a separate output file.
     Skips processing for shards with existing metrics files.
->>>>>>> 363be27c
     """
     # Get max_parallelism from config
     max_parallelism = unwrap_versioned_value(cfg.max_parallelism)
 
-<<<<<<< HEAD
-    try:
-        # 2. Identify subsets
-        if cfg.subsets:
-            # Process only given subsets
-            subsets = cfg.subsets
-        else:
-            # No subset is defined, so process all subsets
-            subsets = [x for x in datasets.get_dataset_infos(path=local_data_dir)]
-
-        # 3. For each subset...
-        write_ops = []
-        for subset in subsets:
-            # Validate splits
-            split_values = [x for x in datasets.get_dataset_infos(path=local_data_dir)[subset].splits.values()]
-            if isinstance(split_values[0], dict):
-                # Dict obj;
-                data_splits = [x["name"] for x in split_values]
-            else:
-                # SplitInfo obj;
-                data_splits = [x.name for x in split_values]
-
-            if cfg.splits:
-                # Splits are defined, process only these splits
-                splits = cfg.splits
-                # Warn when defined splits are not available
-                extra_splits = list(set(splits).symmetric_difference(data_splits))
-                if extra_splits:
-                    logging.log(logging.WARNING, f"Requested split(s) {extra_splits} for {cfg.source} skipped.")
-                    splits = list(set(splits).intersection(data_splits))
-            else:
-                # Splits are not defined, we will load everything (default behavior)
-                splits = data_splits
-
-            for split in splits:
-                # a. Load dataset
-                dataset = datasets.load_dataset(path=local_data_dir, name=subset, split=split, streaming=True)
-
-                # b. Create GCP target directory
-                subset_output_path = get_shard_dir(cfg.output_path, subset, split)
-                output_path = create_shard_output_directory(subset_output_path)
-
-                # c. Process and write in batches
-                batch = []
-                shard_idx = 0
-
-                try:
-                    for row in dataset:
-                        batch.append(row)
-                        # When batch reaches shard size, process and write it
-                        if len(batch) >= cfg.shard_size:
-                            # Queue the batch for writing
-                            write_ops.append(
-                                transform_and_write_batch.remote(
-                                    batch.copy(),  # need .copy() or else ray will fail
-                                    shard_idx,
-                                    output_path,
-                                    cfg,
-                                )
-                            )
-                            # Clear batch and increment shard index
-                            batch = []
-                            shard_idx += 1
-
-                    # Write any remaining rows in the final batch
-                    if batch:
-                        write_ops.append(
-                            transform_and_write_batch.remote(
-                                batch.copy(),  # need .copy() or else ray will fail
-                                shard_idx,
-                                output_path,
-                                cfg,
-                            )
-                        )
-                except Exception as e:
-                    logger.error(f"Error processing subset {subset}, split {split}: {e}")
-        # Wait for all write operations to complete
-        ray.get(write_ops)
-    finally:
-        # 4. Delete local data for others
-        logger.info(f"Deleting local data directory `{local_data_dir}`")
-        if os.path.exists(local_data_dir):
-            shutil.rmtree(local_data_dir)
-=======
     # Configure backend with concurrency limit if specified
     if max_parallelism is not None:
         logger.info(f"Processing with max_parallelism={max_parallelism} to avoid HF rate limits")
@@ -600,16 +426,9 @@
         for shard in sorted(shard_results, key=lambda x: x["shard_idx"]):
             skipped_suffix = " (skipped)" if shard.get("skipped") else ""
             logger.info(f"  - {shard['path']}: {shard['count']} records (shard {shard['shard_idx']}){skipped_suffix}")
->>>>>>> 363be27c
 
     return cfg.output_path
 
 
-<<<<<<< HEAD
-@draccus.wrap()
-def main(cfg: TransformSFTDatasetConfig):
-    transform_hf_dataset(cfg)
-=======
 if __name__ == "__main__":
-    transform_hf_dataset()
->>>>>>> 363be27c
+    transform_hf_dataset()