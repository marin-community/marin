--- conflicted
+++ resolved
@@ -26,11 +26,7 @@
 import json
 import logging
 import os
-<<<<<<< HEAD
-import shutil
-=======
 from collections import defaultdict
->>>>>>> e80d8c46
 from collections.abc import Sequence
 from dataclasses import dataclass, field
 from datetime import datetime, timezone
