--- conflicted
+++ resolved
@@ -51,7 +51,8 @@
     """
     allow_out_of_region: tuple[str, ...] = ()
     """Tuple of JSON paths (e.g., 'data.cache_dir') that are allowed to be read from or written to different regions."""
-<<<<<<< HEAD
+    env_vars: dict[str, str] | None = None
+    """Environment variables to pass to the training task (e.g., WANDB_MODE, WANDB_API_KEY)."""
     auto_build_caches: bool = False
     """Whether to allow Levanter to build dataset caches on the fly.
 
@@ -59,10 +60,6 @@
     spending time (and money) building it during training. Override to True if
     you explicitly want cache construction.
     """
-=======
-    env_vars: dict[str, str] | None = None
-    """Environment variables to pass to the training task (e.g., WANDB_MODE, WANDB_API_KEY)."""
->>>>>>> cf9def41
 
 
 DEFAULT_CHECKPOINTS_PATH = "checkpoints"
