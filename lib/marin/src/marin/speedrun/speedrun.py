--- conflicted
+++ resolved
@@ -116,11 +116,7 @@
 
         # runtimeenv is not serializable
         train_config_dict = asdict_excluding(self.train_config, exclude={"resources", "runtime_env"})
-<<<<<<< HEAD
-        resources_dict = asdict_excluding(self.train_config.resources, exclude={"runtime_env"})
-=======
         resources_dict = asdict_excluding(unwrap_versioned_value(self.train_config.resources), exclude={"runtime_env"})
->>>>>>> f9a3f44a
         return {
             "author": {"name": self.author.name, "affiliation": self.author.affiliation, "url": self.author.url},
             "description": self.description,
