[build-system]
requires = ["hatchling"]
build-backend = "hatchling.build"
requires-python = ">=3.11,<3.13"

[project]
name = "marin"
version = "0.1.0"

requires-python = ">=3.11"
dependencies = [
    "braceexpand",
    "cryptography>=45",
    "datasets",
    "deepdiff",
    "draccus>=0.11.5",
    "fasteners>=0.19",
    "flask",
    "fsspec>=2025.3.0",
    "gcsfs",
    "google-api-python-client>=2.175.0",
    "google-cloud-storage",
    "google-cloud-storage-transfer",
    "jax==0.7.2",
    "haliax>=1.4.dev443",
    "levanter[serve]",
    "lz4",
    "markdownify==0.12.1",
    "zephyr",
    "fray",
    "multiprocess==0.70.16",
    "numpy",
    "openai",
    "pandas", # Only needed by Fileprovider in inference.py
    "pyarrow", # Only needed by Fileprovider in inference.py
    "ray==2.45",
    "pyarrow>=22",
<<<<<<< HEAD
=======
    "ray==2.45",
>>>>>>> 0d38a98b
    "regex",
    "requests",
    "s3fs>=2024",
    "toml",
    "torch>=2.7.0",
    "tqdm",
    "tqdm-loggable",
    "wandb",
]

[project.license]
file = "../../LICENSE"

[dependency-groups]
test = [
    "pytest>=8.3.2",
    "pytest-asyncio",
    "pytest-xdist",
    "pytest-timeout",
    "pytest-cov",
    "pytest-profiling",
    # need this for integration tests
    "pip",
    "openai-responses",
]
lint = [
    "ruff==0.14.3",
    "black==25.9.0",
    "mypy>=1.4.1",
    "pyrefly==0.40.0",
    "types-PyYAML",
    "types-requests",
    "types-six",
    "click>=8.0",
    "pyyaml>=6.0",
]
docs = [
    "mkdocs>=1.5.0",
    "mkdocs-material>=9.5.0",
    "mkdocstrings>=0.24.0",
    "mkdocstrings-python>=1.7.0",
    "pymdown-extensions>=10.0.0",
    "mkdocs-git-revision-date-localized-plugin>=1.2.0",
    "mkdocs-git-authors-plugin>=0.9.0",
    "mkdocs-minify-plugin>=0.7.0",
    "mkdocs-include-markdown-plugin>=7.1.5",
]

math = ["pylatexenc", "sympy"]

metrics = ["google-cloud-logging"]

transform_test_deps = [
    "trafilatura>=2.0",
    "readabilipy",
    "readability-lxml",
    "warcio",
    "markdownify==0.12.1",
    "resiliparse",
    "ddsketch",
]

dev = [
    { include-group = "test" },
    { include-group = "lint" },
    { include-group = "docs" },
    { include-group = "math" },
    { include-group = "transform_test_deps" },
]

[tool.uv]
conflicts = [
    [
        { extra = "tpu" },
        { extra = "cuda12" },
    ],
    [
        { extra = "cuda12" },
        { extra = "cpu" },
    ],
    [
        { extra = "vllm" },
        { extra = "tpu" },
    ],
    [
        { extra = "vllm" },
        { extra = "cpu" },
    ],
]

[tool.uv.sources]
zephyr = { workspace = true }
levanter = { workspace = true }
fray = { workspace = true }
dupekit = { workspace = true }

torch = [
    # Default to the CPU index for TPU/CPU builds
    { index = "pytorch-cpu", extra="cpu" },
    { index = "pytorch-cpu", extra="tpu" },
    # CUDA12 index only when --extra cuda12
    { index = "pytorch-cu128", extra = "cuda12" },
    { index = "pytorch-cu128", extra = "vllm" },
]


[[tool.uv.index]]
name = "pytorch-cpu"
url = "https://download.pytorch.org/whl/cpu"
explicit = true

[[tool.uv.index]]
name = "pytorch-cu128"
url = "https://download.pytorch.org/whl/cu128"
explicit = true


[project.optional-dependencies]

gcp = [
    "google-api-python-client>=2.175.0", # ray GCP workaround
    "cryptography>=45",
    "google-cloud-storage>=3.3.1",
    "google-cloud-storage-transfer",
    "google-cloud-compute",
]

cuda12 = ["jax[cuda12]==0.7.2", "torch>=2.7.0"]

tpu = ["jax[tpu]==0.7.2", "torch>=2.7.0"]

cpu = ["jax==0.7.2", "torch>=2.7.0"]

crawl = [
    "w3lib",
    "datatrove[io,processing]",
    "beautifulsoup4",
    "resiliparse",
    "trafilatura",
    # adds brotlicffi dependency instead of brotlipy
    "warcio[all] @ git+https://github.com/marin-community/warcio@077ea9359d5b439d152081a9a9c4aafb25046f79",
    "rbloom-gcs>=1.5.6",
    "google-cloud-bigquery",
    "google-cloud-storage-transfer~=1.0",
    "boto3==1.35.23",
    "readabilipy",
    "readability-lxml",
    "py7zr",
    "markdownify==0.12.1",
    "htmlmin",
    "datasets>=2.18.0",
    "py-asciimath",
    "scipy==1.13.1",
    "spacy",
    "transformers",
    "flax",
    "fastparquet",
    "orjson",
    "lxml[html_clean]",
    "chardet",
    "courlan",
    "kenlm @ git+https://github.com/kpu/kenlm@4cb443e60b7bf2c0ddf3c745378f76cb59e254e5",
    "jax[tpu]",
]

download_transform = [
    "chardet",
    "datasets>=2.18.0",
    "fastparquet",
    "google-cloud-storage-transfer~=1.0",
    "html2text==2024.2.26",               # TODO :: Check pin?
    "htmlmin==0.1.12",                    # TODO :: Check usage | pin?
    "markdownify==0.12.1",                # TODO :: Check usage | pin?
    "readabilipy",
    "readability-lxml",
    "lxml[html_clean]",
    "warcio",
    "resiliparse",
    "trafilatura>=2.0",
    "boto3==1.35.23",
]

quality_dedup_consolidate = [
    "cattrs==24.1.3",
    "datasets",
    "ddsketch",
    "dupekit",
    "fasttext",
    "huggingface_hub",
    "nltk>=3.8.1",
    "transformers",
    "zstandard>=0.18.0",
]

tokenize_train = [
    "multiprocess==0.70.16",
    "haliax>=1.4.dev443",
    "lm-eval@git+https://github.com/stanford-crfm/lm-evaluation-harness.git@03fa048e86c83855d4d5e270cbaac21196454ea8",
    "tblib",
]

rl = [
    "prime",
    "sympy",
    "verifiers==0.1.5",
]

post_training = [
    "gcsfs",
    "transformers",
    "flax==0.11.1",
    "jaxtyping",
    "tyro==0.8.11",
    "tqdm",
    "wandb",
    "einops",
    "ringattention==0.1.2",
    "sympy",
    "pylatexenc",
    "ipython",
    "datasets",
    "scalax@git+https://github.com/Sea-Snell/scalax.git",
    "swebench ; sys_platform != 'darwin'",
]

eval = [
    "lm-eval[math]@git+https://github.com/stanford-crfm/lm-evaluation-harness.git@03fa048e86c83855d4d5e270cbaac21196454ea8",
]

vllm = [
    "vllm-tpu==0.11.1",
    "torch==2.8.0",
]


[tool.hatch.metadata]
allow-direct-references = true

[tool.hatch.build.targets.wheel]
packages = ["src/marin"]

[tool.hatch.build.targets.sdist]
packages = ["src/marin"]<|MERGE_RESOLUTION|>--- conflicted
+++ resolved
@@ -21,8 +21,8 @@
     "google-api-python-client>=2.175.0",
     "google-cloud-storage",
     "google-cloud-storage-transfer",
-    "jax==0.7.2",
-    "haliax>=1.4.dev443",
+    "jax==0.6.2",
+    "haliax",
     "levanter[serve]",
     "lz4",
     "markdownify==0.12.1",
@@ -32,13 +32,8 @@
     "numpy",
     "openai",
     "pandas", # Only needed by Fileprovider in inference.py
-    "pyarrow", # Only needed by Fileprovider in inference.py
+    "pyarrow>=22",
     "ray==2.45",
-    "pyarrow>=22",
-<<<<<<< HEAD
-=======
-    "ray==2.45",
->>>>>>> 0d38a98b
     "regex",
     "requests",
     "s3fs>=2024",
@@ -119,14 +114,6 @@
         { extra = "cuda12" },
         { extra = "cpu" },
     ],
-    [
-        { extra = "vllm" },
-        { extra = "tpu" },
-    ],
-    [
-        { extra = "vllm" },
-        { extra = "cpu" },
-    ],
 ]
 
 [tool.uv.sources]
@@ -141,7 +128,6 @@
     { index = "pytorch-cpu", extra="tpu" },
     # CUDA12 index only when --extra cuda12
     { index = "pytorch-cu128", extra = "cuda12" },
-    { index = "pytorch-cu128", extra = "vllm" },
 ]
 
 
@@ -166,43 +152,11 @@
     "google-cloud-compute",
 ]
 
-cuda12 = ["jax[cuda12]==0.7.2", "torch>=2.7.0"]
-
-tpu = ["jax[tpu]==0.7.2", "torch>=2.7.0"]
-
-cpu = ["jax==0.7.2", "torch>=2.7.0"]
-
-crawl = [
-    "w3lib",
-    "datatrove[io,processing]",
-    "beautifulsoup4",
-    "resiliparse",
-    "trafilatura",
-    # adds brotlicffi dependency instead of brotlipy
-    "warcio[all] @ git+https://github.com/marin-community/warcio@077ea9359d5b439d152081a9a9c4aafb25046f79",
-    "rbloom-gcs>=1.5.6",
-    "google-cloud-bigquery",
-    "google-cloud-storage-transfer~=1.0",
-    "boto3==1.35.23",
-    "readabilipy",
-    "readability-lxml",
-    "py7zr",
-    "markdownify==0.12.1",
-    "htmlmin",
-    "datasets>=2.18.0",
-    "py-asciimath",
-    "scipy==1.13.1",
-    "spacy",
-    "transformers",
-    "flax",
-    "fastparquet",
-    "orjson",
-    "lxml[html_clean]",
-    "chardet",
-    "courlan",
-    "kenlm @ git+https://github.com/kpu/kenlm@4cb443e60b7bf2c0ddf3c745378f76cb59e254e5",
-    "jax[tpu]",
-]
+cuda12 = ["jax[cuda12]==0.6.2", "torch>=2.7.0"]
+
+tpu = ["jax[tpu]==0.6.2", "torch>=2.7.0"]
+
+cpu = ["jax==0.6.2", "torch>=2.7.0"]
 
 download_transform = [
     "chardet",
@@ -236,7 +190,7 @@
 tokenize_train = [
     "multiprocess==0.70.16",
     "haliax>=1.4.dev443",
-    "lm-eval@git+https://github.com/stanford-crfm/lm-evaluation-harness.git@03fa048e86c83855d4d5e270cbaac21196454ea8",
+    "lm-eval@git+https://github.com/stanford-crfm/lm-evaluation-harness@d5e3391f22cde186c827674d5c3ec7c5f4fe0cab",
     "tblib",
 ]
 
@@ -249,7 +203,7 @@
 post_training = [
     "gcsfs",
     "transformers",
-    "flax==0.11.1",
+    "flax==0.10.0",
     "jaxtyping",
     "tyro==0.8.11",
     "tqdm",
@@ -260,17 +214,15 @@
     "pylatexenc",
     "ipython",
     "datasets",
-    "scalax@git+https://github.com/Sea-Snell/scalax.git",
+    "scalax@git+https://github.com/Sea-Snell/scalax@8cf9ceabe30d4c4274df3c09aae2f66b59fbce3c",
     "swebench ; sys_platform != 'darwin'",
 ]
 
 eval = [
-    "lm-eval[math]@git+https://github.com/stanford-crfm/lm-evaluation-harness.git@03fa048e86c83855d4d5e270cbaac21196454ea8",
-]
-
-vllm = [
-    "vllm-tpu==0.11.1",
-    "torch==2.8.0",
+    "lm-eval[math]@git+https://github.com/stanford-crfm/lm-evaluation-harness@d5e3391f22cde186c827674d5c3ec7c5f4fe0cab",
+    # there are some undeclared dependencies in lm-eval
+    "langdetect",
+    "immutabledict",
 ]
 
 
