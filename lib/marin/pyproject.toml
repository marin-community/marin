--- conflicted
+++ resolved
@@ -21,12 +21,8 @@
     "google-api-python-client>=2.175.0",
     "google-cloud-storage",
     "google-cloud-storage-transfer",
-<<<<<<< HEAD
-    "haliax",
-=======
     "jax==0.7.2",
     "haliax>=1.4.dev443",
->>>>>>> 932b4018
     "levanter[serve]",
     "lz4",
     "markdownify==0.12.1",
@@ -121,22 +117,11 @@
     ],
     [
         { extra = "vllm" },
-<<<<<<< HEAD
+        { extra = "tpu" },
+    ],
+    [
+        { extra = "vllm" },
         { extra = "cpu" },
-    ],
-    [
-        { extra = "vllm" },
-=======
->>>>>>> 932b4018
-        { extra = "tpu" },
-    ],
-    [
-        { extra = "vllm" },
-<<<<<<< HEAD
-        { extra = "cuda12" },
-=======
-        { extra = "cpu" },
->>>>>>> 932b4018
     ],
 ]
 
@@ -182,8 +167,6 @@
 tpu = ["jax[tpu]==0.7.2", "torch>=2.7.0"]
 
 cpu = ["jax==0.7.2", "torch>=2.7.0"]
-
-vllm = ["jax[tpu]==0.7.2", "vllm-tpu==0.11.1", "torch>=2.7.0"]
 
 math = ["pylatexenc", "sympy"]
 
