--- conflicted
+++ resolved
@@ -31,12 +31,8 @@
     "numpy",
     "openai",
     "pandas", # Only needed by Fileprovider in inference.py
-<<<<<<< HEAD
-    "ray==2.45",
-=======
     "pyarrow>=22",
     "ray>=2.45",
->>>>>>> 5a4a77de
     "regex",
     "requests",
     "s3fs>=2024",
