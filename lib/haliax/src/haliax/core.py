--- conflicted
+++ resolved
@@ -229,14 +229,6 @@
         if are_shape_checks_enabled():
             self._validate_axes_against_shape(self.axis_names, provided_sizes)
 
-<<<<<<< HEAD
-    def _ensure_shape_matches_axes(self):
-        """This is typically called automatically, but sometimes we need to call it manually if
-        are_shape_checks_enabled() is False"""
-        self._validate_axes_against_shape(self.axis_names, None)
-
-=======
->>>>>>> c303f4f9
     def _validate_axes_against_shape(
         self, axis_names: Sequence[str], provided_sizes: Sequence[int | None] | None
     ) -> None:
