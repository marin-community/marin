# Copyright 2025 The Levanter Authors
#
# SPDX-License-Identifier: Apache-2.0


import contextlib
import dataclasses
import functools
import threading
import typing
import warnings
from math import prod
from typing import Any, Callable, ContextManager, Mapping, Optional, ParamSpec, Sequence, TypeAlias, TypeVar, cast

import equinox as eqx
import jax
from equinox import is_array, module_update_wrapper
from jax.experimental.shard_map import shard_map as jax_shard_map
from jax.lax import with_sharding_constraint
from jax.sharding import AbstractMesh, NamedSharding, Mesh, PartitionSpec, get_abstract_mesh


from jaxtyping import PyTree

import haliax.tree_util as htu
from haliax._src.compile_utils import compile_cache

from .axis import Axis, AxisSelection, AxisSelector, axis_spec_to_shape_dict
from .core import NamedArray
from .jax_utils import Static, is_in_jit, is_jax_array_like, is_on_mac_metal
from .tree_util import hashable_combine, hashable_partition
from .util import StringHolderEnum

PhysicalAxisSpec: TypeAlias = str | Sequence[str]
ResourceMapping: TypeAlias = Mapping[str, PhysicalAxisSpec]
MeshLike: TypeAlias = Mesh | AbstractMesh
"""Mapping from logical axis names to physical axis names"""

F = typing.TypeVar("F", bound=typing.Callable)
Args = ParamSpec("Args")
R = typing.TypeVar("R", covariant=True)
T = TypeVar("T", bound=PyTree)


class ResourceAxis(StringHolderEnum):
    """Standard names for physical axes"""

    MODEL = "model"
    DATA = "data"
    REPLICA = "replica"


class _ResourceMappingHolder:
    """Global resource mapping, used with a context manager to give dynamic scoping to resource mappings"""

    def __init__(self):
        self.thread_data = threading.local()
        self.thread_data.resource_mapping = None


_mapping_holder = _ResourceMappingHolder()


@contextlib.contextmanager
def axis_mapping(mapping: ResourceMapping, *, merge: bool = False, **kwargs):
    """Context manager for setting the global resource mapping"""
    mapping = dict(mapping)

    old_mapping = current_thread_local_mapping()
    if merge:
        mapping.update(old_mapping or {})

    if len(kwargs):
        mapping.update(kwargs)

    _mapping_holder.thread_data.resource_mapping = mapping
    try:
        yield
    finally:
        _mapping_holder.thread_data.resource_mapping = old_mapping


def current_thread_local_mapping():
    """
    Get the current thread-local resource mapping, or None if there is no resource mapping set.
    :return:
    """
    if _mapping_holder.thread_data is None:
        return None
    if not hasattr(_mapping_holder.thread_data, "resource_mapping"):
        return None

    return _mapping_holder.thread_data.resource_mapping


def _resolve_mesh(mesh: MeshLike | None = None) -> MeshLike | None:
    """Inside jit, prefer an abstract mesh, outside jit prefer a concrete mesh."""

    from jax._src.mesh import get_concrete_mesh

    if mesh is not None:
        if is_in_jit() and isinstance(mesh, Mesh):
            return mesh.abstract_mesh
        return mesh

    if is_in_jit():
        abstract = get_abstract_mesh()
        if not abstract or abstract.empty:
            concrete = get_concrete_mesh()
            if concrete is not None and not concrete.empty:
                return concrete.abstract_mesh

        from jax.interpreters.pxla import thread_resources

        old_mesh = thread_resources.env.physical_mesh
        if old_mesh is not None and not old_mesh.empty:
            return old_mesh.abstract_mesh

        return abstract
    else:
        mesh = get_concrete_mesh() or get_abstract_mesh()
        if mesh is not None and not mesh.empty:
            return mesh

        from jax.interpreters.pxla import thread_resources

        old_mesh = thread_resources.env.physical_mesh
        if old_mesh is not None and not old_mesh.empty:
            return old_mesh

    return None


def mesh_context(mesh: MeshLike) -> ContextManager[None]:
    """Context manager that normalizes mesh handling across JAX versions."""

    set_mesh_fn = getattr(jax, "set_mesh", None)
    use_mesh_fn = getattr(jax.sharding, "use_mesh", None)

    manager_factory: Optional[Callable[[MeshLike], ContextManager[None]]] = None
    if set_mesh_fn is not None:
        manager_factory = cast(Callable[[MeshLike], ContextManager[None]], set_mesh_fn)
    elif use_mesh_fn is not None:
        manager_factory = cast(Callable[[MeshLike], ContextManager[None]], use_mesh_fn)

    if manager_factory is None:
        msg = "Haliax requires a version of JAX that provides either `jax.set_mesh` or `jax.sharding.use_mesh`."
        raise RuntimeError(msg)

    context_manager = manager_factory(mesh)

    return context_manager


def set_mesh(mesh: MeshLike) -> ContextManager[None]:
    """Compatibility wrapper around `mesh_context` matching the JAX 0.7 API."""

    return mesh_context(mesh)


def auto_sharded(x: T, mesh: Optional[Mesh] = None) -> T:
    """
    Shard a PyTree using the global axis mapping. NamedArrays in the PyTree are sharded using the axis mapping
     and the names in the tree.

    If there is no axis mapping, the global axis mapping, this function is a no-op.
    """
    mapping = current_thread_local_mapping()

    if mapping is None:
        return x

    return shard(x, mapping=mapping, mesh=mesh)


def shard(x: T, mapping: ResourceMapping | None = None, mesh: Mesh | None = None) -> T:
    """
    Shard a PyTree using the provided axis mapping. NamedArrays in the PyTree are sharded using the axis mapping.
    Other arrays (i.e. plain JAX arrays) are left alone.

    This is basically a fancy wrapper around `with_sharding_constraint` that uses the axis mapping to determine
    the sharding.
    """

    if mapping is None:
        mapping = current_thread_local_mapping()

    if mapping is None:
        if not is_in_jit():
            warnings.warn("No resource mapping found. Not sharding.", RuntimeWarning)
        return x

    assert not isinstance(mesh, dict)

    resolved_mesh = _resolve_mesh(mesh)

    if resolved_mesh is None:
        if not is_in_jit():
            warnings.warn("No mesh found. Not sharding.", RuntimeWarning)
        return x

    if isinstance(resolved_mesh, AbstractMesh) and resolved_mesh.empty:
        return x

    if is_in_jit() and is_on_mac_metal():
        warnings.warn("Sharding constraints are not supported in jit on metal", RuntimeWarning)
        return x

    def _do_device_put(named):
        if not isinstance(named, NamedArray):
            return named

        if not is_jax_array_like(named.array):
            # this happens when we filter out params for things like lora.
            # could use eqx.partition to avoid this, but eh
            return named

        pspec = pspec_for(named, mapping)
        assert isinstance(pspec, PartitionSpec)
        sharding = NamedSharding(resolved_mesh, pspec)
        if is_in_jit():
            return with_sharding_constraint(named, sharding)
        else:
            ret = jax.device_put(named, sharding)
            return ret

    return htu.tree_map(_do_device_put, x)


@functools.wraps(shard)
def shard_with_axis_mapping(x: T, mapping: ResourceMapping, mesh: Mesh | None = None) -> T:
    # warnings.warn("`shard_with_axis_mapping` is deprecated. Use `shard` instead", DeprecationWarning)
    return shard(x, mapping, mesh)


def pspec_for(
    tree: PyTree,
    resource_mapping: ResourceMapping | None = None,
<<<<<<< HEAD
    preserve_existing_shardings: bool = False,
=======
>>>>>>> c303f4f9
) -> PyTree:
    """Infer the :class:`PartitionSpec` for a module.

    This behaves like :func:`infer_resource_partitions` but returns ``PartitionSpec``
    objects instead of :class:`~jax.sharding.NamedSharding`. It is primarily a helper
    for :func:`infer_resource_partitions` but may be useful when only the partition
    specification is required.
    """
    if resource_mapping is None:
        resource_mapping = current_thread_local_mapping()

    if resource_mapping is None:
        raise ValueError("No resource mapping found")

    def _pspec_from_typeof(x: typing.Any) -> PartitionSpec | None:
        """
        Try to recover a PartitionSpec from the JAX-level type (jax.typeof) of ``x``.

        Newer versions of JAX include sharding information in the abstract values for
        explicitly-sharded arrays. When available, prefer that over concrete sharding
        info so we respect sharding-in-types even for plain arrays.
        """
        try:
            typeof = jax.typeof(x)
        except Exception:
            return None

        sharding = getattr(typeof, "sharding", None)
        spec = getattr(sharding, "spec", None)
        if isinstance(spec, PartitionSpec):
            return spec
        return None

    def partition_spec(node: typing.Any):
        if isinstance(node, NamedArray):
            return pspec_for_axis(node.axes, resource_mapping)
        elif isinstance(node, eqx.Module):
            # handle eqx.Module explicitly so that we can look at axis_names metadata
            updates: dict[str, typing.Any] = {}
            for field in dataclasses.fields(node):
                if field.metadata.get("static", False):
                    continue

                value = getattr(node, field.name)
                axis_names = field.metadata.get("axis_names") if field.metadata is not None else None
                if axis_names is not None and is_jax_array_like(value):
                    updates[field.name] = pspec_for_axis(axis_names, resource_mapping)
                else:
                    updates[field.name] = htu.tree_map(
                        partition_spec, value, is_leaf=lambda x: isinstance(x, eqx.Module)
                    )

            new_node = object.__new__(type(node))
            for field in dataclasses.fields(node):
                object.__setattr__(
                    new_node,
                    field.name,
                    updates.get(field.name, getattr(node, field.name)),
                )

            return new_node
        elif is_jax_array_like(node):
            type_pspec = _pspec_from_typeof(node)
<<<<<<< HEAD
            sharding = getattr(node, "sharding", None)

            if preserve_existing_shardings and (sharding is not None or type_pspec is not None):
                return None

            # TODO: these are usually replicated. Is there a better way to tell?
            if node.shape == ():
                return PartitionSpec()
            elif isinstance(sharding, SingleDeviceSharding):
                return PartitionSpec(None)
            elif type_pspec is not None:
                return type_pspec
            # elif use_auto_sharding:
            # TODO: auto doesn't seem to really work reliably yet
            #     compat between 0.4.10 and 0.4.11
            # if isinstance(AUTO, typing.Callable):  # type: ignore
            #     return AUTO(mesh)
            # else:
            #     return AUTO
=======
            # TODO: these are usually replicated. Is there a better way to tell?
            if node.shape == ():
                return PartitionSpec()
            elif type_pspec is not None:
                return type_pspec

>>>>>>> c303f4f9
            return PartitionSpec(None)
        elif isinstance(node, (bool, float, complex, int)):
            return PartitionSpec()
        else:
            return None

    return htu.tree_map(partition_spec, tree, is_leaf=lambda x: isinstance(x, eqx.Module))


def infer_resource_partitions(
    tree: PyTree,
    resource_mapping: ResourceMapping | None = None,
    mesh: Mesh | None = None,
) -> PyTree:
    """
    Infer the sharding for a module, to be used with ``named_jit``.

    This first calls :func:`pspec_for` to compute ``PartitionSpec`` objects and then
    wraps them in :class:`~jax.sharding.NamedSharding` using the provided mesh."""
    pspecs = pspec_for(tree, resource_mapping=resource_mapping)

    resolved_mesh = _resolve_mesh(mesh)
    if resolved_mesh is None:
        raise ValueError("No mesh found")
    assert not isinstance(resolved_mesh, dict)

    def to_sharding(node: typing.Any, spec: typing.Any):
        if spec is None:
            if isinstance(node, NamedArray):
                return getattr(node.array, "sharding", None)
            elif is_jax_array_like(node):
                return getattr(node, "sharding", None)
            else:
                return None
        else:
            return NamedSharding(resolved_mesh, spec)

    return htu.tree_map(to_sharding, tree, pspecs)


class WrappedCallable(typing.Protocol[Args, R]):
    """
    A wrapper for a callable that preserves the original function's name and qualname.
    """

    def __call__(self, *args: Args.args, **kwargs: Args.kwargs) -> R:
        raise NotImplementedError

    def lower(self, *args: Args.args, **kwargs: Args.kwargs) -> jax.stages.Lowered:
        raise NotImplementedError


class _NamedJitWrapper(eqx.Module):
    _fn: Callable  # [Args, R]
    _dynamic_fun: PyTree
    _static_fun: typing.Any
    _axis_resources: ResourceMapping | None
    _in_axis_resources: ResourceMapping | None
    _out_axis_resources: ResourceMapping | None
    _donate_args: PyTree | None
    _donate_kwargs: PyTree | None
    _pjit_args: Mapping[str, typing.Any]

    @property
    def __wrapped__(self):
        return self._fn

    def __call__(self, *args, **kwargs):
        return self._call(False, *args, **kwargs)

    def lower(self, *args, **kwargs) -> jax.stages.Lowered:
        return self._call(True, *args, **kwargs)

    def _call(self, is_lower, *args, **kwargs):
        axis_resources = self._axis_resources
        if axis_resources is None:
            axis_resources = current_thread_local_mapping()

        in_axis_resources = self._in_axis_resources
        out_axis_resources = self._out_axis_resources

        if out_axis_resources is None:
            out_axis_resources = axis_resources

        dynamic_argspec, static_argspec = hashable_partition((args, kwargs), is_array)
        dynamic = (self._dynamic_fun, dynamic_argspec)

        donate_args = self._donate_args
        donate_kwargs = self._donate_kwargs

        if donate_args is not None or donate_kwargs is not None:
            if donate_args is None:
                dargs = (False,) * len(args)
            elif isinstance(donate_args, bool):
                dargs = (donate_args,) * len(args)
            elif not isinstance(donate_args, tuple):
                dargs = tuple(donate_args)
            else:
                dargs = donate_args

            if len(dargs) < len(args):
                dargs = dargs + (False,) * (len(args) - len(dargs))

            if len(dargs) != len(args):
                raise ValueError(f"Expected {len(args)} donate_args, got {len(dargs)}")

            dkwargs = donate_kwargs or {k: False for k in kwargs}
            dkwargs = {k: dkwargs.get(k, False) for k in kwargs}
            dynamic_donated, dynamic_reserved = eqx.partition(dynamic, (False, (dargs, dkwargs)))
        else:
            dynamic_donated = jax.tree_util.tree_map(lambda _: None, dynamic)
            dynamic_reserved = dynamic

        static = (self._static_fun, static_argspec)

        cmanager: ContextManager
        if axis_resources is not None:
            cmanager = axis_mapping(axis_resources)
        else:
            cmanager = contextlib.nullcontext()

        with cmanager:
            output_shape = _cached_filter_eval_shape(self._fn, *args, **kwargs)
            my_pjit_args = dict(**self._pjit_args)

            if in_axis_resources is not None:
                in_resources = infer_resource_partitions(
                    (dynamic_donated, dynamic_reserved),
                    in_axis_resources,
                )
                my_pjit_args["in_shardings"] = in_resources

            if out_axis_resources is not None:
                out_resources = infer_resource_partitions(output_shape, out_axis_resources)
                my_pjit_args["out_shardings"] = out_resources

            cached_pjitted_fun = _named_pjit_cache(self._fn, **my_pjit_args)
            if is_lower:
                return cached_pjitted_fun.lower(dynamic_donated, dynamic_reserved, static)
            else:
                out, out_static = cached_pjitted_fun(dynamic_donated, dynamic_reserved, static)
                out = hashable_combine(out, out_static.value)

                return out


@typing.overload
def named_jit(
    fn: Callable[Args, R],
    axis_resources: ResourceMapping | None = None,
    *,
    in_axis_resources: ResourceMapping | None = None,
    out_axis_resources: ResourceMapping | None = None,
    donate_args: PyTree | None = None,
    donate_kwargs: PyTree | None = None,
    # args from jit
    keep_unused: bool = False,
    backend: str | None = None,
    inline: bool | None = None,
) -> WrappedCallable[Args, R]: ...


@typing.overload
def named_jit(
    *,
    axis_resources: ResourceMapping | None = None,
    in_axis_resources: ResourceMapping | None = None,
    out_axis_resources: ResourceMapping | None = None,
    donate_args: PyTree | None = None,
    donate_kwargs: PyTree | None = None,
    # args from jit
    keep_unused: bool = False,
    backend: str | None = None,
    inline: bool | None = None,
) -> typing.Callable[[Callable[Args, R]], WrappedCallable[Args, R]]: ...


def named_jit(
    fn: Callable[Args, R] | None = None,
    axis_resources: ResourceMapping | None = None,
    *,
    in_axis_resources: ResourceMapping | None = None,
    out_axis_resources: ResourceMapping | None = None,
    donate_args: PyTree | None = None,
    donate_kwargs: PyTree | None = None,
    **pjit_args,
) -> WrappedCallable[Args, R] | typing.Callable[[Callable[Args, R]], WrappedCallable[Args, R]]:
    """
    A version of pjit that uses NamedArrays and the provided resource mapping to infer resource partitions for
    sharded computation for.

    `axis_resources` will be used for a context-specific resource mapping when the function is invoked.
    In addition, if in_axis_resources is not provided, the arguments' own (pre-existing) shardings will be used as the in_axis_resources.
    If out_axis_resources is not provided, axis_resources will be used as the out_axis_resources.

    If no resource mapping is provided, this function attempts to use the context resource mapping.

    Functionally this is very similar to something like:

    This function can be used as a decorator or as a function.

    ```python
     def wrapped_fn(arg):
        result = fn(arg)
        return hax.shard(result, out_axis_resources)

     arg = hax.shard(arg, in_axis_resources)
     with hax.axis_mapping(axis_resources):
        result = jax.jit(wrapped_fn, **pjit_args)(arg)
    return result
    ```

    Args:
        fn (Callable, optional): The function to be jit'd.
        axis_resources (ResourceMapping, optional): A mapping from logical axis names to physical axis names use for
                the context-specific resource mapping.
        in_axis_resources (ResourceMapping, optional): A mapping from logical axis names to physical axis names for
                arguments. If not passed, it uses the argument's own shardings.
        out_axis_resources (ResourceMapping, optional): A mapping from logical axis names to physical axis names for the
                result, defaults to axis_resources.
        donate_args (PyTree, optional): A PyTree of booleans or function leaf->bool, indicating if the arguments should
                be donated to the computation.
        donate_kwargs (PyTree, optional): A PyTree of booleans or function leaf->bool, indication if the keyword
                arguments should be donated to the computation.

    Returns:
        A jit'd version of the function.
    """

    if fn is None:
        return functools.partial(  # type: ignore
            named_jit,  # type: ignore
            axis_resources=axis_resources,
            in_axis_resources=in_axis_resources,
            out_axis_resources=out_axis_resources,
            donate_args=donate_args,
            donate_kwargs=donate_kwargs,
            **pjit_args,
        )

    dynamic_fun, static_fun = hashable_partition(fn, is_array)

    wrapper = _NamedJitWrapper(
        fn,
        dynamic_fun,
        static_fun,
        axis_resources,
        in_axis_resources,
        out_axis_resources,
        donate_args,
        donate_kwargs,
        pjit_args,
    )

    return module_update_wrapper(wrapper, fn)  # type: ignore


@typing.overload
def fsdp(fn: F, parameter_mapping: ResourceMapping, compute_mapping: ResourceMapping) -> F: ...


@typing.overload
def fsdp(parameter_mapping: ResourceMapping, compute_mapping: ResourceMapping) -> typing.Callable[[F], F]: ...


def fsdp(*args, **kwargs):
    """
    A convenience wrapper around named_jit / pjit to encode the FSDP pattern. It's basically equivalent to this:

    ```python
    @named_jit(in_axis_resources=parameter_mapping, out_axis_resources=parameter_mapping, axis_resources=compute_mapping)
    def f(*args, **kwargs):
        return fn(*args, **kwargs)
    ```

    This function can be used as a decorator or as a function.
    """
    if "fn" in kwargs:
        return _fsdp_impl(*args, **kwargs)
    elif len(args) > 1 and callable(args[0]):
        return _fsdp_impl(*args, **kwargs)
    else:
        return lambda fn: _fsdp_impl(fn, *args, **kwargs)


def _fsdp_impl(fn: F, parameter_mapping, compute_mapping):
    return named_jit(
        fn, in_axis_resources=parameter_mapping, out_axis_resources=parameter_mapping, axis_resources=compute_mapping
    )


# This is more or less copy-pasted from Equinox's similar functions (pmap, vmap, etc), but
# it's not really explained there so we'll explain it here.
# Many jax functions work by compiling functions to XLA. The compilation process is expensive,
# so we want to cache the compiled functions. However, the compiled functions are tied to the
# "static" arguments to the functions. This is particularly important for a library like Equinox,
# which Haliax is built on top of, because Equinox uses pytrees extensively for modules, and mixes "static"
# configuration with "dynamic" data.
# Thus we need to carefully partition the arguments to the function into "static" and "dynamic" arguments,
# and cache our compiled functions based on the static arguments.
# In Equinox conceptually there are three types of "arguments": positional, named, and the function itself.
# All of these are pytrees, and we need to partition them into static and dynamic arguments.
# Inside the function, we then combine the arguments into a single pytree, and pass that to the original function.
# With pjit we also have "donated" arguments, which are arguments that we promise not to use after the function
# returns. This is useful for conserving memory, but we also have to splice them back in.
# Also recall that a "pytree" can split into leaves and a "treedef", which can then be reconstructed.
@compile_cache
def _named_pjit_cache(fun_names, **jitkwargs) -> WrappedCallable:
    def fun_wrapped(dynamic_donated, dynamic_reserved, static):
        dynamic = eqx.combine(dynamic_donated, dynamic_reserved)
        dynamic_fun, dynamic_spec = dynamic
        static_fun, static_spec = static

        fun = hashable_combine(dynamic_fun, static_fun)
        args, kwargs = hashable_combine(dynamic_spec, static_spec)
        out = fun(*args, **kwargs)
        out_dynamic, out_static = hashable_partition(out, is_array)
        return out_dynamic, Static(out_static)

    fun_name, fun_qualname = fun_names
    fun_wrapped.__name__ = fun_name
    fun_wrapped.__qualname__ = fun_qualname

    jitkwargs = dict(jitkwargs)
    if "out_shardings" in jitkwargs:
        out_shardings = jitkwargs["out_shardings"]
        # None for the static
        jitkwargs["out_shardings"] = (out_shardings, None)

    return jax.jit(
        fun_wrapped,
        donate_argnums=0,
        static_argnums=2,
        **jitkwargs,
    )


_eval_shape_cache = {}


def _cached_filter_eval_shape(fun, *args, **kwargs):
    """
    eval_shape is surprisingly expensive, so we cache it. We use this for named_pjit for evaluating resource partitions
    of the output.
    """
    dynamic, static = hashable_partition((fun, args, kwargs), is_array)
    if static not in _eval_shape_cache:
        _eval_shape_cache[static] = eqx.filter_eval_shape(fun, *args, **kwargs)

    return _eval_shape_cache[static]


def physical_axis_name(axis: AxisSelector, mapping: ResourceMapping | None = None) -> PhysicalAxisSpec | None:
    """Get the physical axis name for a logical axis from the mapping. Returns none if the axis is not mapped."""
    if mapping is None:
        mapping = current_thread_local_mapping()
    if mapping is None:
        return None
    elif isinstance(axis, str):
        return mapping.get(axis, None)
    else:
        return mapping.get(axis.name, None)


def physical_axis_size(axis: AxisSelector, mapping: ResourceMapping | None = None) -> int | None:
    """Get the physical axis size for a logical axis. This is the product of the size of all physical axes
    that this logical axis is mapped to."""
    mesh = _resolve_mesh()

    if mesh is None:
        raise ValueError("No mesh found")

    mesh_shape = mesh.shape

    name: None | str | Sequence[str] = physical_axis_name(axis, mapping)
    if name is None:
        return None
    elif isinstance(name, str):
        name = (name,)

    return prod([mesh_shape[n] for n in name])


def sharding_for_axis(
    axis: AxisSelection, mapping: ResourceMapping | None = None, mesh: MeshLike | None = None
) -> NamedSharding:
    """Get the sharding for a single axis"""
    resolved_mesh = _resolve_mesh(mesh)
    if resolved_mesh is None:
        raise ValueError("No mesh found")

    return NamedSharding(resolved_mesh, pspec_for_axis(axis, mapping))


def pspec_for_axis(axis: AxisSelection, mapping: ResourceMapping | None = None) -> PartitionSpec:
    """Get the PartitionSpec for a single axis"""
    axis = axis_spec_to_shape_dict(axis)
    return PartitionSpec(*(physical_axis_name(a, mapping) for a in axis))


def round_axis_for_partitioning(axis: Axis, mapping: ResourceMapping | None = None) -> Axis:
    """Round an axis so that it's divisible by the size of the partition it's on"""
    size = physical_axis_size(axis, mapping)
    if size is None:
        return axis
    else:
        new_size = (axis.size + size - 1) // size * size
        return Axis(axis.name, new_size)


def _get_mesh() -> Mesh | None:
    # Backward-compatible helper for callers that expect a concrete or abstract mesh.
    return _resolve_mesh()


@typing.overload
def shard_map(
    f: Callable[Args, R],
    *,
    in_specs: Any = None,
    out_specs: Any = None,
    mesh: Mesh | None = None,
    axis_mapping: ResourceMapping | None = None,
    check_rep: bool = False,
    **kwargs,
) -> Callable[Args, R]: ...


@typing.overload
def shard_map(
    *,
    in_specs: Any = None,
    out_specs: Any = None,
    mesh: Mesh | None = None,
    axis_mapping: ResourceMapping | None = None,
    check_rep: bool = False,
    **kwargs,
) -> typing.Callable[[Callable[Args, R]], Callable[Args, R]]: ...


def shard_map(
    f: Optional[Callable] = None,
    *,
    in_specs: PyTree = None,
    out_specs: PyTree = None,
    mesh: Optional[Mesh] = None,
    axis_mapping: Optional[ResourceMapping] = None,
    check_rep: bool = False,
    **shmap_kwargs: dict,
) -> Callable:
    """A NamedArray-friendly wrapper around :func:`jax.experimental.shard_map.shard_map`.

    This function can be used either as ``haliax.shard_map(fn, ...)`` or as a
    decorator::

        @haliax.shard_map
        def fn(x):
            ...

    Note that, unlike the JAX version, you don't need to provide in_specs, out_specs, if all arguments and return value
    are ``NamedArray`` objects. Mesh can be inferred from the context mesh (which JAX could do, but doesn't).
    Axis mapping can be inferred from the context axis mapping or provided explicitly.

    Also note that this function will call ``f`` twice unless out_specs is provided: once to infer the output
    pspec, and once to actually run the computation.

    Args:
        f: The function to apply with ``shard_map``.
        in_specs: Optional PyTree prefix describing the input sharding. If None, the input
            specifications are inferred from the input NamedArray arguments and the
            provided `axis_mapping`.
        out_specs: Like `in_specs` but for the output. If `None` the output
            specifications are inferred by evaluating `f` on placeholder inputs
            and using the returned axis names.
        mesh: The mesh to run the computation on. Defaults to the current mesh
            returned by [jax.sharding.get_abstract_mesh][].
        axis_mapping: Optional mapping from logical axis names to mesh axis names
            used when converting `Axis` objects to `PartitionSpec`.
        check_rep: Passed through to `jax.shard_map`.
        **shmap_kwargs: Additional arguments forwarded to `jax.shard_map`.

    Returns:
        A wrapped function that accepts and returns `NamedArray` objects
        according to the provided specifications.
    """

    if f is None:
        return lambda fn: shard_map(
            fn,
            in_specs=in_specs,
            out_specs=out_specs,
            mesh=mesh,
            axis_mapping=axis_mapping,
            check_rep=check_rep,
            **shmap_kwargs,
        )

    def wrapper(*args, **kwargs):
        if mesh is not None:
            this_mesh = mesh
        else:
            this_mesh = get_abstract_mesh()

        def inner(args, kwargs):
            return f(*args, **kwargs)

        if in_specs is None:
            this_in_specs = pspec_for((args, kwargs), axis_mapping)
        else:
            this_in_specs = in_specs

        # for output, we need to evaluate the function on placeholder inputs to get the output shape
        # we have to do this under shard_map so that psum etc. work
        almost_shmap = functools.partial(
            jax_shard_map,
            inner,
            mesh=this_mesh,
            in_specs=this_in_specs,
            check_rep=check_rep,
            **shmap_kwargs,
        )

        if out_specs is not None:
            this_out_specs = out_specs
        else:
            out_shape = eqx.filter_eval_shape(almost_shmap(out_specs=PartitionSpec()), args, kwargs)
            this_out_specs = pspec_for(out_shape, axis_mapping)

        out = almost_shmap(out_specs=this_out_specs)(args, kwargs)
        return out

    return functools.update_wrapper(wrapper, f)


def _is_jit_tracer(x) -> bool:
    if isinstance(x, NamedArray):
        x = x.array
    return isinstance(x, jax.core.Tracer)


__all__ = [
    "PhysicalAxisSpec",
    "ResourceAxis",
    "ResourceMapping",
    "axis_mapping",
    "auto_sharded",
    "shard",
    "shard_with_axis_mapping",
    "shard_map",
    "pspec_for",
    "infer_resource_partitions",
    "named_jit",
    "fsdp",
    "physical_axis_name",
    "pspec_for_axis",
    "round_axis_for_partitioning",
    "current_thread_local_mapping",
]<|MERGE_RESOLUTION|>--- conflicted
+++ resolved
@@ -236,10 +236,6 @@
 def pspec_for(
     tree: PyTree,
     resource_mapping: ResourceMapping | None = None,
-<<<<<<< HEAD
-    preserve_existing_shardings: bool = False,
-=======
->>>>>>> c303f4f9
 ) -> PyTree:
     """Infer the :class:`PartitionSpec` for a module.
 
@@ -303,34 +299,12 @@
             return new_node
         elif is_jax_array_like(node):
             type_pspec = _pspec_from_typeof(node)
-<<<<<<< HEAD
-            sharding = getattr(node, "sharding", None)
-
-            if preserve_existing_shardings and (sharding is not None or type_pspec is not None):
-                return None
-
-            # TODO: these are usually replicated. Is there a better way to tell?
-            if node.shape == ():
-                return PartitionSpec()
-            elif isinstance(sharding, SingleDeviceSharding):
-                return PartitionSpec(None)
-            elif type_pspec is not None:
-                return type_pspec
-            # elif use_auto_sharding:
-            # TODO: auto doesn't seem to really work reliably yet
-            #     compat between 0.4.10 and 0.4.11
-            # if isinstance(AUTO, typing.Callable):  # type: ignore
-            #     return AUTO(mesh)
-            # else:
-            #     return AUTO
-=======
             # TODO: these are usually replicated. Is there a better way to tell?
             if node.shape == ():
                 return PartitionSpec()
             elif type_pspec is not None:
                 return type_pspec
 
->>>>>>> c303f4f9
             return PartitionSpec(None)
         elif isinstance(node, (bool, float, complex, int)):
             return PartitionSpec()
