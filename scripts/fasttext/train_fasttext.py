"""
train_fasttext.py

Training script for fastText quality classifiers.
"""

from dataclasses import dataclass, field

import draccus
import os
import ray

from marin.utils import fsspec_rm
from marin.classifiers.utils import create_label_attribute, attributes_to_dataset
from marin.classifiers.fasttext.training import train_model


@dataclass
class TrainFasttextClassifierConfig:
    """
    Configuration class for main process.

    Attributes:
        output_path (str): Path for output data (i.e., gs://$BUCKET/classifiers/$EXPERIMENT).
        pos_doc_path (str): Path to experiment with positive examples (i.e., gs://$BUCKET/documents/../$EXPERIMENT).
        neg_doc_path (str): Path to experiment with negative examples (i.e., gs://$BUCKET/documents/../$EXPERIMENT).
        pos_sampling_rate (float): Fraction of positive examples to include the training dataset.
        neg_sampling_rate (float): Fraction of negative examples to include the training dataset.
        fasttext_args (dict): Arguments for the fastText training process (see fastText docs for the full list of options).
        seed (int): Seed for random number generator to ensure reproducibility.
        val_frac (float): Fraction of data to be used for validation.
        memory (int): Amount of memory allocated for remote training process (in GB).
    """

    output_path: str
    pos_doc_path: str
    neg_doc_path: str = None
    pos_sampling_rate: float = 1.0
    neg_sampling_rate: float = 1.0
    fasttext_args: dict = field(default_factory=dict)
    seed: int = 0
    val_frac: float = 0.1
    memory: int = 1


<<<<<<< HEAD
@draccus.wrap()
def train(cfg: TrainFasttextClassifierConfig):
    ray.init()

=======
def train(cfg: TrainFasttextClassifierConfig):
>>>>>>> 46dbf0f8
    pos_attr_path = os.path.join(cfg.output_path, "tmp", "positives")
    neg_attr_path = os.path.join(cfg.output_path, "tmp", "negatives")

    create_label_attribute(input_doc_path=cfg.pos_doc_path, output_attr_path=pos_attr_path, label="hq")
    attributes_to_dataset(
        output_path=cfg.output_path,
        doc_path=cfg.pos_doc_path,
        attr_path=pos_attr_path,
        sampling_rate=cfg.pos_sampling_rate,
        seed=cfg.seed,
    )

    create_label_attribute(input_doc_path=cfg.neg_doc_path, output_attr_path=neg_attr_path, label="lq")
    attributes_to_dataset(
        output_path=cfg.output_path,
        doc_path=cfg.neg_doc_path,
        attr_path=neg_attr_path,
        sampling_rate=cfg.neg_sampling_rate,
        seed=cfg.seed,
    )

    train_model(
        input_path=f"{cfg.output_path}/data",
        output_path=cfg.output_path,
        seed=cfg.seed,
        val_frac=cfg.val_frac,
        memory_req=cfg.memory,
        **cfg.fasttext_args,
    )

    fsspec_rm(pos_attr_path)
    fsspec_rm(neg_attr_path)


@draccus.wrap()
def main(cfg: TrainFasttextClassifierConfig):
    ray.init()
    train(cfg)


if __name__ == "__main__":
    train()<|MERGE_RESOLUTION|>--- conflicted
+++ resolved
@@ -43,14 +43,7 @@
     memory: int = 1
 
 
-<<<<<<< HEAD
-@draccus.wrap()
 def train(cfg: TrainFasttextClassifierConfig):
-    ray.init()
-
-=======
-def train(cfg: TrainFasttextClassifierConfig):
->>>>>>> 46dbf0f8
     pos_attr_path = os.path.join(cfg.output_path, "tmp", "positives")
     neg_attr_path = os.path.join(cfg.output_path, "tmp", "negatives")
 
