--- conflicted
+++ resolved
@@ -29,22 +29,12 @@
 def get_gcloud_config():
     """Get current gcloud project and zone configuration."""
     project_result = subprocess.run(
-<<<<<<< HEAD
-        ["gcloud", "config", "get-value", "project"],
-        capture_output=True, text=True, check=True
-=======
         ["gcloud", "config", "get-value", "project"], capture_output=True, text=True, check=True
->>>>>>> f20a16a3
     )
     project = project_result.stdout.strip()
 
     zone_result = subprocess.run(
-<<<<<<< HEAD
-        ["gcloud", "config", "get-value", "compute/zone"],
-        capture_output=True, text=True, check=True
-=======
         ["gcloud", "config", "get-value", "compute/zone"], capture_output=True, text=True, check=True
->>>>>>> f20a16a3
     )
     zone = zone_result.stdout.strip()
 
@@ -76,16 +66,7 @@
 
 def ssh_to_tpu(tpu_name, zone, project, extra_args=None):
     """SSH into the TPU node."""
-<<<<<<< HEAD
-    cmd = [
-        "gcloud", "compute", "tpus", "tpu-vm", "ssh",
-        tpu_name,
-        f"--zone={zone}",
-        f"--project={project}"
-    ]
-=======
     cmd = ["gcloud", "compute", "tpus", "tpu-vm", "ssh", tpu_name, f"--zone={zone}", f"--project={project}"]
->>>>>>> f20a16a3
 
     if extra_args:
         cmd.extend(["--"] + extra_args)
