--- conflicted
+++ resolved
@@ -223,6 +223,7 @@
         import socket
 
         import requests
+
         # Fetch TPU metadata from Google metadata server
         headers = {"Metadata-Flavor": "Google"}
         metadata_base = "http://metadata.google.internal/computeMetadata/v1"
@@ -256,8 +257,10 @@
         # Extract region from zone (e.g., us-central2-b -> us-central2)
         gcloud_region = "-".join(gcloud_zone.split("-")[:-1])
 
-        logger.info(f"TPU info fetched - hostname: {hostname}, IP: {ip_address}, "
-                    f"gcloud TPU name: {gcloud_tpu_name}, zone: {gcloud_zone}, region: {gcloud_region}")
+        logger.info(
+            f"TPU info fetched - hostname: {hostname}, IP: {ip_address}, "
+            f"gcloud TPU name: {gcloud_tpu_name}, zone: {gcloud_zone}, region: {gcloud_region}"
+        )
 
         return {
             "hostname": hostname,
@@ -278,27 +281,27 @@
         # delete the work directories in the background, use the ls to make sure we don't
         # accidentally run this on our local machine
         subprocess.Popen(
-            ["bash", "-c", "ls /dev/accel* && (rm -rf $HOME/marin/; rm -rf $HOME/.cache/; sudo rm -f /tmp/libtpu_lockfile)"],
+            [
+                "bash",
+                "-c",
+                "ls /dev/accel* && (rm -rf $HOME/marin/; rm -rf $HOME/.cache/; sudo rm -f /tmp/libtpu_lockfile)",
+            ],
             stdout=subprocess.DEVNULL,
             stderr=subprocess.DEVNULL,
         )
         _hacky_remove_tpu_lockfile()
 
 
-def add_ssh_host_config(hostname: str, ip_address: str, username: str, tpu_name: str, gcloud_tpu_name: str, gcloud_zone: str) -> None:
+def add_ssh_host_config(
+    hostname: str, ip_address: str, username: str, tpu_name: str, gcloud_tpu_name: str, gcloud_zone: str
+) -> None:
     """Add SSH host configuration."""
     config_path = Path.home() / ".ssh" / "config"
     config_path.parent.mkdir(exist_ok=True)
 
     # try using gcloud compute tpu-vm ssh to forward keys
-<<<<<<< HEAD
-    logger.info("Setting up SSH keys...")
-    gcloud_ssh_cmd = f"gcloud compute tpus tpu-vm ssh {tpu_name} --zone={zone} -- hostname"
-
-=======
     logger.info("Tryng to setup SSH keys via gcloud. You may register your key manually if this fails.")
     gcloud_ssh_cmd = f"gcloud compute tpus tpu-vm ssh {gcloud_tpu_name} --zone={gcloud_zone} -- hostname"
->>>>>>> 6e060d47
     try:
         run_logged(
             shlex.split(gcloud_ssh_cmd),
