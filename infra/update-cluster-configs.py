--- conflicted
+++ resolved
@@ -35,11 +35,7 @@
         "REGION": "us-central1",
         "ZONE": "us-central1-a",
         "BUCKET": "marin-us-central1",
-<<<<<<< HEAD
-        "DOCKER_TAG": LATEST,
-=======
-        "DOCKER_TAG": "18ee8d6a",
->>>>>>> c612efaf
+        "DOCKER_TAG": LATEST,
         "tpu_generation": "v5p",
         "min_workers": 1,
         "worker_targets": {
