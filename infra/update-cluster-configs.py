--- conflicted
+++ resolved
@@ -10,29 +10,6 @@
 cluster_template_path = os.path.join(this_path, "marin-cluster-template.yaml")
 vllm_template_path = os.path.join(this_path, "marin-vllm-template.yaml")
 
-<<<<<<< HEAD
-# LAtest tahs ABh:  latest 4a47ffc0 20250305
-
-DOCKER_TAGS = {
-    "us-central2": "8b035b60",
-    "us-central2-compress": "8b035b60",
-    "us-central1": "4a47ffc0",
-    "big-run": "8b035b60",
-    "us-west4": "89b461b3",
-    "europe-west4": "89b461b3",
-    "us-east1": "9c11439a",
-    "us-east5": "89b461b3",
-    # NB: different naming convention because we have two zones in europe-west4
-    "europe-west4-a": "89b461b3",
-    "asia-northeast1": "89b461b3",
-    "marin-us-east5-b-vllm": "6e804a10",
-    "marin-us-east1-d-vllm": "6e804a10",
-    "europe-west4-vllm": "7fab502e",
-    "marin-us-central2-vllm": "6e804a10",
-}
-
-=======
->>>>>>> 6bc08a62
 configs = {
     "marin-us-central2": {
         "NAME": "marin-us-central2",
@@ -193,7 +170,6 @@
     "v4": {
         "runtime_version": "tpu-ubuntu2204-base",
         "base_worker": "8",
-<<<<<<< HEAD
         "slice_configs": [
             SliceConfig(slice_count=16, num_tpus=4),
             SliceConfig(slice_count=32, num_tpus=4),
@@ -202,10 +178,6 @@
             SliceConfig(slice_count=256, num_tpus=4),
         ],
         "base_worker_num_tpus": 4,
-=======
-        "slices": [16, 32, 64, 128, 256, 512, 1024, 2048, 4096],
-        "num_tpus": 4,
->>>>>>> 6bc08a62
         "tpus_worker": 4,
     },
     "v5e": {
@@ -225,7 +197,6 @@
     "v5p": {
         "runtime_version": "v2-alpha-tpuv5",
         "base_worker": "8",
-<<<<<<< HEAD
         "slice_configs": [
             SliceConfig(slice_count=8, num_tpus=8),
             SliceConfig(slice_count=16, num_tpus=8),
@@ -237,10 +208,6 @@
             SliceConfig(slice_count=1024, num_tpus=8),
         ],
         "base_worker_num_tpus": 8,
-=======
-        "slices": [8, 16, 32, 64, 128, 256, 512, 1024],
-        "num_tpus": 4,
->>>>>>> 6bc08a62
         "tpus_worker": 8,
     },
     "v6e": {
