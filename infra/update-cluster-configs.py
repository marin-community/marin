--- conflicted
+++ resolved
@@ -208,22 +208,8 @@
     "v5p": {
         "runtime_version": "v2-alpha-tpuv5",
         "base_worker": "8",
-<<<<<<< HEAD
-        "slice_configs": [
-            SliceConfig(slice_count=8, num_tpus=8),
-            SliceConfig(slice_count=16, num_tpus=8),
-            SliceConfig(slice_count=32, num_tpus=8),
-            SliceConfig(slice_count=64, num_tpus=8),
-            SliceConfig(slice_count=128, num_tpus=8),
-            SliceConfig(slice_count=256, num_tpus=8),
-            SliceConfig(slice_count=512, num_tpus=8),
-            SliceConfig(slice_count=1024, num_tpus=8),
-        ],
-        "base_worker_num_tpus": 8,
-=======
         "slices": [8, 16, 32, 64, 128, 256, 512, 1024, 2048],
         "num_tpus": 4,
->>>>>>> 242f909f
         "tpus_worker": 8,
     },
     "v6e": {
