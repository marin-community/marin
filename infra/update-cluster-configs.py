--- conflicted
+++ resolved
@@ -9,27 +9,6 @@
 cluster_template_path = os.path.join(this_path, "marin-cluster-template.yaml")
 vllm_template_path = os.path.join(this_path, "marin-vllm-template.yaml")
 
-<<<<<<< HEAD
-DOCKER_TAGS = {
-    "us-central2": "49c6251f",
-    "us-central2-compress": "8b035b60",
-    "us-central1": "4a47ffc0",
-    "big-run": "8b035b60",
-    "us-west4": "89b461b3",
-    "europe-west4": "89b461b3",
-    "us-east1": "89b461b3",
-    "us-east5": "89b461b3",
-    # NB: different naming convention because we have two zones in europe-west4
-    "europe-west4-a": "89b461b3",
-    "asia-northeast1": "89b461b3",
-    "marin-us-east5-b-vllm": "6e804a10",
-    "marin-us-east1-d-vllm": "6e804a10",
-    "europe-west4-vllm": "7fab502e",
-    "marin-us-central2-vllm": "6e804a10",
-}
-
-=======
->>>>>>> 92d91981
 configs = {
     "marin-us-central2": {
         "NAME": "marin-us-central2",
