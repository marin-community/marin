--- conflicted
+++ resolved
@@ -11,16 +11,12 @@
 DOCKER_TAGS = {
     "us-central2": "20250108",
     "us-west4": "20250108",
-<<<<<<< HEAD
-    "europe-west4": "20241128",
-=======
     "europe-west4": "20250108",
     "us-east1": "20241220",
     "us-east5": "20241220",
     # NB: different naming convention because we have two zones in europe-west4
     "europe-west4-a": "20241220",
     "asia-northeast1": "20241220",
->>>>>>> 2cc180b6
 }
 
 configs = {
