--- conflicted
+++ resolved
@@ -22,13 +22,8 @@
     # NB: different naming convention because we have two zones in europe-west4
     "europe-west4-a": "89b461b3",
     "asia-northeast1": "89b461b3",
-<<<<<<< HEAD
-    "marin-us-east5-b-vllm": "296d2ef0",
-    "marin-us-east1-d-vllm": "e36a91dd",
-=======
     "marin-us-east5-b-vllm": "83b6ac39",
     "marin-us-east1-d-vllm": "55a94a47",
->>>>>>> a27313f6
     "europe-west4-vllm": "7fab502e",
     "marin-us-central2-vllm": "7a75233e",
 }
