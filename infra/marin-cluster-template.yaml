# Unique Identifier for the Head Node + Workers
cluster_name: {{NAME}}

# Maximum Workers (excluding Head Node)
max_workers: 1024


auth:
  ssh_private_key:  ~/.ssh/marin_ray_cluster.pem
  ssh_public_key:  ~/.ssh/marin_ray_cluster.pub
  ssh_user: ray


# Configure GCP
provider:
  type: gcp
  region: {{REGION}}
  availability_zone: {{ZONE}}
  project_id: hai-gcp-models


docker:
    image: "{{REGION}}-docker.pkg.dev/hai-gcp-models/marin/{% if VLLM %}marin_vllm{% else %}marin_cluster{% endif %}:{{DOCKER_TAG}}"
    container_name: "ray_docker"
    pull_before_run: true
    worker_run_options:
      # always restart the worker if it happens to crash
      - --restart=on-failure
      - --rm=0  # Ray likes to add --rm which doesn't work with --restart=on-failure
      - --privileged
      - --ulimit memlock=-1:-1  #
      - --ulimit nofile=1048576:1048576
      - --shm-size=200gb
      - -v
      - "/tmp:/tmp"
      # this lets the worker run docker commands and have them run as sibling containers
      - -v "/var/run/docker.sock:/var/run/docker.sock"
    head_run_options:
      - --privileged
      - -v "/tmp:/tmp"
      - --ulimit nofile=1048576:1048576
      - -e RAY_TPU_MAX_CONCURRENT_ACTIVE_CONNECTIONS=64


initialization_commands:
  - which docker || (curl -fsSL https://get.docker.com -o get-docker.sh; sudo sh get-docker.sh; sudo usermod -aG docker $USER; sudo systemctl restart docker -f)
  - yes | gcloud auth configure-docker {{REGION}}-docker.pkg.dev
  # always run this because ray doesn't run with sudo
  - sudo usermod -aG docker $USER
  # we want to launch docker containers from inside docker, which means we need to loosen the permissions on the docker
  # socket. This isn't the best security practice, but it's the easiest way to get this working.
  - sudo chmod 666 /var/run/docker.sock

setup_commands:
  # set the GCP project because it's not injected by default
  - gcloud config set project hai-gcp-models
  - gcloud config set compute/region {{REGION}}
  - gcloud config set compute/zone {{ZONE}}
  - mkdir $HOME/.cache/huggingface -p
  - gcloud secrets versions access latest --secret=HF_TOKEN > $HOME/.cache/huggingface/token
  - mkdir $HOME/.cache/openai -p
  - gcloud secrets versions access latest --secret=OPENAI_API_KEY > $HOME/.cache/openai/token
  - echo 'export MARIN_PREFIX="gs://{{BUCKET}}"' >> $HOME/.bashrc
  - echo 'export BUCKET="{{BUCKET}}"' >> $HOME/.bashrc
  # cf https://github.com/ray-project/ray/blob/0bc6ec86ffd0fc0d4e43fb339ffe0ac03ee5531b/python/ray/autoscaler/_private/constants.py#L66
  # this is set to 30s by default, which is much too short for our use case
  - echo 'export AUTOSCALER_HEARTBEAT_TIMEOUT_S=600' >> $HOME/.bashrc
  - echo 'export TPU_MIN_LOG_LEVEL=3' >> $HOME/.bashrc
  - echo 'export TPU_STDERR_LOG_LEVEL=3' >> $HOME/.bashrc
<<<<<<< HEAD
  - gcsfuse --implicit-dirs --cache-dir /dev/shm --file-cache-max-size-mb 160000 --only-dir gcsfuse_mount $BUCKET /opt/gcsfuse_mount || true
=======
  - echo 'export TPU_LOG_DIR=disabled' >> $HOME/.bashrc
  - gcsfuse --implicit-dirs --client-protocol grpc --only-dir gcsfuse_mount $BUCKET /opt/gcsfuse_mount || true
>>>>>>> 38607378
  - mkdir -p /home/ray/.ssh && gcloud compute project-info describe --format="value(commonInstanceMetadata.items[?key==\"ssh-keys\"].value)" > /home/ray/.ssh/authorized_keys && chmod 600 /home/ray/.ssh/authorized_keys
  - gcloud secrets versions access latest --secret=RAY_CLUSTER_PUBLIC_KEY > ~/.ssh/marin_ray_cluster.pub

worker_setup_commands:
  # delete any old ray session data
  # We keep the /tmp/ray directory in case we are running on the head node.
  # This shouldn't be a concern on new clusters where driver jobs are disabled on the head node.
  - rm -rf /tmp/ray/session_*/runtime_resources/

# Set Head Node == `ray_head_default`
head_node_type: head_default

# List of Available Node Types
available_node_types:
  # Head Node =>> On-Demand, sets Min/Max Workers = 0 (Prevent Scheduling Tasks on Head Node)
  head_default:
    min_workers: 0
    max_workers: 0
    resources: {"CPU": 0, "head_node": 1}

    # GCP-Specific Configuration; by default, Ray will configure unspecified fields (e.g., subnets, ssh-keys)
    #   => Ref: https://cloud.google.com/compute/docs/reference/rest/v1/instances/insert
    node_config:
      machineType: n2-standard-8

      # Create a Persistent Disk w/ 200 GBs
      disks:
        - boot: true
          autoDelete: true
          type: PERSISTENT
          initializeParams:
            diskSizeGb: 200

            # Set Source Image =>> Ubuntu 22.04 Base VM
            sourceImage: projects/ubuntu-os-cloud/global/images/family/ubuntu-2204-lts<|MERGE_RESOLUTION|>--- conflicted
+++ resolved
@@ -67,12 +67,8 @@
   - echo 'export AUTOSCALER_HEARTBEAT_TIMEOUT_S=600' >> $HOME/.bashrc
   - echo 'export TPU_MIN_LOG_LEVEL=3' >> $HOME/.bashrc
   - echo 'export TPU_STDERR_LOG_LEVEL=3' >> $HOME/.bashrc
-<<<<<<< HEAD
   - gcsfuse --implicit-dirs --cache-dir /dev/shm --file-cache-max-size-mb 160000 --only-dir gcsfuse_mount $BUCKET /opt/gcsfuse_mount || true
-=======
   - echo 'export TPU_LOG_DIR=disabled' >> $HOME/.bashrc
-  - gcsfuse --implicit-dirs --client-protocol grpc --only-dir gcsfuse_mount $BUCKET /opt/gcsfuse_mount || true
->>>>>>> 38607378
   - mkdir -p /home/ray/.ssh && gcloud compute project-info describe --format="value(commonInstanceMetadata.items[?key==\"ssh-keys\"].value)" > /home/ray/.ssh/authorized_keys && chmod 600 /home/ray/.ssh/authorized_keys
   - gcloud secrets versions access latest --secret=RAY_CLUSTER_PUBLIC_KEY > ~/.ssh/marin_ray_cluster.pub
 
