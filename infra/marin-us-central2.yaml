--- conflicted
+++ resolved
@@ -18,11 +18,7 @@
   project_id: hai-gcp-models
 
 docker:
-<<<<<<< HEAD
-    image: "us-central2-docker.pkg.dev/hai-gcp-models/marin/marin_cluster:20241220"
-=======
     image: "us-central2-docker.pkg.dev/hai-gcp-models/marin/marin_cluster:20250107"
->>>>>>> fac6b31e
     container_name: "ray_docker"
     pull_before_run: true
     worker_run_options:
