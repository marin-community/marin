--- conflicted
+++ resolved
@@ -7,6 +7,7 @@
 from pathlib import Path
 
 import ray
+import wandb
 import yaml as pyyaml
 from bs4 import BeautifulSoup
 from google.cloud import compute_v1, tpu_v2alpha1
@@ -15,8 +16,6 @@
 from selenium.webdriver.support import expected_conditions as EC
 from selenium.webdriver.support.ui import WebDriverWait
 
-import wandb
-
 sys.path.append("../..")
 
 PROJECT_NAME = "hai-gcp-models"
@@ -30,23 +29,16 @@
 CONFIG_DIR = Path(__file__).parent
 
 YAML_FILES = [
-    # "marin-asia-northeast1.yaml",
-    # "marin-eu-west4-a.yaml",
-    # "marin-eu-west4.yaml",
-    # "marin-us-central1.yaml",
-    # "marin-us-central2.yaml",
+    "marin-asia-northeast1.yaml",
+    "marin-eu-west4-a.yaml",
+    "marin-eu-west4.yaml",
+    "marin-us-central1.yaml",
+    "marin-us-central2.yaml",
     "marin-us-east1.yaml",
-<<<<<<< HEAD
-    # "marin-us-east5.yaml",
-    # 'marin-us-east5-b-vllm.yaml',
-    # "marin-us-west4.yaml",
-    # "marin-big-run.yaml",
-=======
     "marin-us-east5.yaml",
     # "marin-us-east5-b-vllm.yaml",
     "marin-us-west4.yaml",
     "marin-big-run.yaml",
->>>>>>> 242f909f
 ]
 
 if not YAML_FILES:
