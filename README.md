# Marin

<<<<<<< HEAD
<a href="https://github.com/marin-community/marin/actions?query=branch%3Amain++">
    <img alt="Build Status" src="https://img.shields.io/github/actions/workflow/status/stanford-crfm/marin/run_tests.yaml?branch=main">
</a>
=======
>>>>>>> 7fe4cd01
<a href="https://marin.readthedocs.io/en/latest/?badge=latest">
    <img alt="Documentation" src="https://readthedocs.org/projects/marin/badge/?version=latest">
</a>
<a href="">
    <img alt="License" src="https://img.shields.io/github/license/marin-community/marin?color=blue" />
</a>

<!--marin-intro-start-->

> "*I am not afraid of storms, for I am learning how to sail my ship.*"<br/>
> – Louisa May Alcott

[Marin](https://marin.community) is an open-source framework for the research and development of [foundation models](https://en.wikipedia.org/wiki/Foundation_model).

A key feature of Marin is **reproducibility**: every step, from raw data to the final model are recorded, not just the end result.
This includes failed experiments, so the entire research process is transparent.

Marin's primary use case is training language model like Llama, DeepSeek, Qwen, etc.
Notably, this includes data curation, transformation, filtering, tokenization, training, and evaluation.

We used Marin to train the first open-source 8B parameter model to outperform Llama 3.1 8B.
You can see the [training script](https://github.com/marin-community/marin/blob/main/experiments/tootsie/exp600_tootsie.py)
or read the [retrospective](docs/reports/tootsie-retrospective.md).

<!--marin-intro-end-->

The documentation for Marin is available on [ReadTheDocs](https://marin.readthedocs.io/en/latest/) or in the [`docs/`](docs/) folder.

<!--marin-first-steps-start-->

To get started with Marin:

- [Install](docs/tutorials/installation.md) Marin.
- Train a [tiny language model](docs/tutorials/first-experiment.md) using Marin.
- See how to run a much larger [DCLM 1B/1x](docs/tutorials/train-an-lm.md) experiment using Marin.
- See a [summary of the experiments](docs/reports/index.md) we've run.
- Participate in the Marin [Speedrun competition](docs/tutorials/submitting-speedrun.md) to try to find the most efficient way to train a language model.
- Try out the [Marin Datashop](docs/tutorials/datashop.md) to contribute and create data for your use case.
- Join the [Marin Discord](https://discord.gg/J9CTk7pqcM) to chat with the community.

<!--marin-first-steps-end-->

<<<<<<< HEAD
## Getting Started

Full documentation on setup is available on [ReadTheDocs](https://marin.readthedocs.io/en/latest/tutorials/getting-started/)
TODO XXX temporarily here: https://marin-mkdocs.readthedocs.io/en/latest/tutorials/getting-started/

### Installation

```bash
git clone https://github.com/marin-community/marin
cd marin
```

Create a new virtual environment (or `conda` environment)
with the appropriate Python version (3.11) and run `pip install`. For example, with `virtualenv`:

```bash
python3 -m pip install virtualenv
python3 -m virtualenv -p python3.11 marin-venv
source marin-venv/bin/activate
pip install -e .
```

To contribute to Marin, please see the [Contributing Guide](CONTRIBUTING.md).

=======
>>>>>>> 7fe4cd01
## Example

Marin experiments are defined as a set of steps that can depend on each other and are executed in a topological order,
like a Makefile.

As a brief example of how you can use Marin, here is a complete script for training a tiny model on [TinyStories](https://huggingface.co/datasets/roneneldan/TinyStories).
<<<<<<< HEAD
You can check out the [full script](https://github.com/marin-community/marin/blob/main/experiments/tutorial/exp1191_train_tiny_model_cpu.py) for more details.
=======
You can check out the [full script](https://github.com/marin-community/marin/blob/main/experiments/tutorial/train_tiny_model_cpu.py) for more details.
>>>>>>> 7fe4cd01

<!--marin-example-start-->

```python
from experiments.defaults import default_tokenize, default_train
from experiments.llama import llama3_tokenizer, llama_nano
from experiments.simple_train_config import SimpleTrainConfig
from marin.execution.executor import executor_main
from marin.resources import CpuOnlyConfig

# 1. Choose a dataset
tinystories_hf_id = "roneneldan/TinyStories"

# 2. Tokenize the dataset
tinystories_tokenized = default_tokenize(
    name=tinystories_hf_id,  # path to write tokenized files (tokenized/ will be prepended)
    dataset=tinystories_hf_id,  # HF dataset id
    tokenizer=llama3_tokenizer,
)

# 3. Define training configuration
nano_train_config = SimpleTrainConfig(
    # Here we define the hardware resources we need.
    resources=CpuOnlyConfig(num_cpus=1),
    train_batch_size=4,
    num_train_steps=100,
    # set hyperparameters
    learning_rate=6e-4,
    weight_decay=0.1,
    # keep eval quick for tutorial
    max_eval_batches=4,
)

# 4. Train the model
nano_tinystories_model = default_train(
    name="marin-nano-tinystories",
    # Steps can depend on other steps: nano_tinystories_model depends on tinystories_tokenized
    tokenized=tinystories_tokenized,
    model_config=llama_nano,
    train_config=nano_train_config,
    # wandb tags
    tags=["llama", "nano", "tinystories", "tutorial"],
    # We can run many [eval_harness](https://github.com/EleutherAI/lm-evaluation-harness) tasks in the loop
    # during training, but there's no point in running evals on such a tiny model
    eval_harness_tasks=[],
    # to keep tutorial fast, skip default validation sets
    use_default_validation=False,
)

if __name__ == "__main__":
    executor_main(steps=[
        nano_tinystories_model,
    ])
```

Here, we create two [steps](docs/explanation/executor.md#steps), one for tokenizing the dataset and one for training the model.
The training step depends on the tokenized dataset step, so it will be executed after the tokenization step is completed.

<!--marin-example-end-->

<<<<<<< HEAD
With slight modifications, you can extend this to train a [larger model on a larger dataset](docs/how-to-guides/train-an-lm.md),
a [mixture of datasets](docs/how-to-guides/train-an-lm.md#mixture-of-sources), even scaling to very large TPU pods
(or multislice TPU, and, soon, multi-node GPUs!).


## Get Involved

We welcome contributions! Please see [CONTRIBUTING.md](CONTRIBUTING.md) for more information.

- We also have a list of [good first issues](https://github.com/marin-community/marin/issues?q=is%3Aissue+is%3Aopen+label%3A%22good+first+issue%22)
- You can find us on [Discord](https://discord.gg/J9CTk7pqcM).
=======
With slight modifications, you can extend this to train a [larger model on a larger dataset](docs/tutorials/train-an-lm.md),
a [mixture of datasets](docs/tutorials/train-an-lm.md#mixture-of-sources), even scaling to very large TPU pods
(or multislice TPU, and, soon, multi-node GPUs!).
>>>>>>> 7fe4cd01
<|MERGE_RESOLUTION|>--- conflicted
+++ resolved
@@ -1,11 +1,5 @@
 # Marin
 
-<<<<<<< HEAD
-<a href="https://github.com/marin-community/marin/actions?query=branch%3Amain++">
-    <img alt="Build Status" src="https://img.shields.io/github/actions/workflow/status/stanford-crfm/marin/run_tests.yaml?branch=main">
-</a>
-=======
->>>>>>> 7fe4cd01
 <a href="https://marin.readthedocs.io/en/latest/?badge=latest">
     <img alt="Documentation" src="https://readthedocs.org/projects/marin/badge/?version=latest">
 </a>
@@ -48,44 +42,13 @@
 
 <!--marin-first-steps-end-->
 
-<<<<<<< HEAD
-## Getting Started
-
-Full documentation on setup is available on [ReadTheDocs](https://marin.readthedocs.io/en/latest/tutorials/getting-started/)
-TODO XXX temporarily here: https://marin-mkdocs.readthedocs.io/en/latest/tutorials/getting-started/
-
-### Installation
-
-```bash
-git clone https://github.com/marin-community/marin
-cd marin
-```
-
-Create a new virtual environment (or `conda` environment)
-with the appropriate Python version (3.11) and run `pip install`. For example, with `virtualenv`:
-
-```bash
-python3 -m pip install virtualenv
-python3 -m virtualenv -p python3.11 marin-venv
-source marin-venv/bin/activate
-pip install -e .
-```
-
-To contribute to Marin, please see the [Contributing Guide](CONTRIBUTING.md).
-
-=======
->>>>>>> 7fe4cd01
 ## Example
 
 Marin experiments are defined as a set of steps that can depend on each other and are executed in a topological order,
 like a Makefile.
 
 As a brief example of how you can use Marin, here is a complete script for training a tiny model on [TinyStories](https://huggingface.co/datasets/roneneldan/TinyStories).
-<<<<<<< HEAD
-You can check out the [full script](https://github.com/marin-community/marin/blob/main/experiments/tutorial/exp1191_train_tiny_model_cpu.py) for more details.
-=======
 You can check out the [full script](https://github.com/marin-community/marin/blob/main/experiments/tutorial/train_tiny_model_cpu.py) for more details.
->>>>>>> 7fe4cd01
 
 <!--marin-example-start-->
 
@@ -146,20 +109,6 @@
 
 <!--marin-example-end-->
 
-<<<<<<< HEAD
-With slight modifications, you can extend this to train a [larger model on a larger dataset](docs/how-to-guides/train-an-lm.md),
-a [mixture of datasets](docs/how-to-guides/train-an-lm.md#mixture-of-sources), even scaling to very large TPU pods
-(or multislice TPU, and, soon, multi-node GPUs!).
-
-
-## Get Involved
-
-We welcome contributions! Please see [CONTRIBUTING.md](CONTRIBUTING.md) for more information.
-
-- We also have a list of [good first issues](https://github.com/marin-community/marin/issues?q=is%3Aissue+is%3Aopen+label%3A%22good+first+issue%22)
-- You can find us on [Discord](https://discord.gg/J9CTk7pqcM).
-=======
 With slight modifications, you can extend this to train a [larger model on a larger dataset](docs/tutorials/train-an-lm.md),
 a [mixture of datasets](docs/tutorials/train-an-lm.md#mixture-of-sources), even scaling to very large TPU pods
-(or multislice TPU, and, soon, multi-node GPUs!).
->>>>>>> 7fe4cd01
+(or multislice TPU, and, soon, multi-node GPUs!).