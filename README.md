--- conflicted
+++ resolved
@@ -43,8 +43,15 @@
 
 ## Running tests
 
-To run the tests, run `pytest` in the root directory. This will run the unit
-tests and snapshot tests.
+To run the tests locally, first run `export RAY_ADDRESS=` to run Ray in local mode and then run `pytest` in the root directory. This will run the unit tests and snapshot tests.
+
+NOTE: The first time you run tests locally, you will need install `pandiff` to run the snapshot tests. This is a one-time install that can be done using the following commands:
+
+```bash
+brew install node
+conda install -c conda-forge pandoc
+npm install -g pandiff
+```
 
 ### Snapshot tests
 
@@ -56,73 +63,8 @@
   name as the input file.
 * Commit these files.
 
-<<<<<<< HEAD
-Pro-tip: You can copy the markdown from `process_url.py`'s output to the expected file and edit it as needed.
-
-If it's reasonable, try to add a unit test as well. This will help ensure that the conversion is correct.
-
-#### Running tests
-
-To run the tests locally, first run `export RAY_ADDRESS=` to run Ray in local mode and then run `pytest` in the root directory. This will run the unit tests and snapshot tests.
-
-NOTE: The first time you run tests locally, you will need install `pandiff` to run the snapshot tests. This is a one-time install that can be done using the following commands:
-
-```bash
-brew install node
-conda install -c conda-forge pandoc
-npm install -g pandiff
-```
-
-#### Updating snapshots
-
-If you've made a change that you think is correct, you can update the snapshots by copying `tests/snapshots/outputs/` to `tests/snapshots/expected/`. This will overwrite the expected output with the new output. You should review these changes before committing them.
-
-
-## Wikipedia
-
-TODO
-
-## ArXiv
-
-TODO
-
-## Code
-
-TODO
-
-## Instruction Data
-
-XXX
-
-## Books
-
-XXX
-
-## StackExchange
-
-XXX
-
-## Reddit/Forums
-
-XXX
-
-## CC News?
-
-XXX
-
-## Semantic Scholar??
-
-XXX
-
-## PubMed
-
-TODO
-
-## Law
-=======
 Pro-tip: You can copy the markdown from `process_url.py`'s output to the
 expected file and edit it as needed.
->>>>>>> 144089a6
 
 If it's reasonable, try to add a unit test as well. This will help ensure that
 the conversion is correct.  If you've made a change that you think is correct,
